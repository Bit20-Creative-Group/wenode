add_executable( steemd main.cpp )
if( UNIX AND NOT APPLE )
  set(rt_library rt )
endif()

find_package( Gperftools QUIET )
if( GPERFTOOLS_FOUND )
    message( STATUS "Found gperftools; compiling steemd with TCMalloc")
    list( APPEND PLATFORM_SPECIFIC_LIBS tcmalloc )
endif()

<<<<<<< HEAD
if( STEEM_STATIC_BUILD )
   target_link_libraries( steemd PRIVATE
      "-static-libstdc++ -static-libgcc"
      steemit_plugins
      steemit_mf_plugins
      steemit_app
      steemit_witness
      steemit_account_history
      steemit_chain
      steemit_protocol
      fc
      ${CMAKE_DL_LIBS}
      ${PLATFORM_SPECIFIC_LIBS}
   )
else( STEEM_STATIC_BUILD )
   target_link_libraries( steemd PRIVATE
      steemit_plugins
      steemit_mf_plugins
      steemit_app
      steemit_witness
      steemit_account_history
      steemit_chain
      steemit_protocol
      fc
      ${CMAKE_DL_LIBS}
      ${PLATFORM_SPECIFIC_LIBS}
   )
endif( STEEM_STATIC_BUILD )
=======
target_link_libraries( steemd PRIVATE
   appbase
   steem_utilities
   steem_plugins
   ${CMAKE_DL_LIBS}
   ${PLATFORM_SPECIFIC_LIBS}
)
>>>>>>> ba48f20e

if( CLANG_TIDY_EXE )
   set_target_properties(
      steemd PROPERTIES
      CXX_CLANG_TIDY "${DO_CLANG_TIDY}"
   )
endif( CLANG_TIDY_EXE )

install( TARGETS
   steemd

   RUNTIME DESTINATION bin
   LIBRARY DESTINATION lib
   ARCHIVE DESTINATION lib
)<|MERGE_RESOLUTION|>--- conflicted
+++ resolved
@@ -9,44 +9,24 @@
     list( APPEND PLATFORM_SPECIFIC_LIBS tcmalloc )
 endif()
 
-<<<<<<< HEAD
 if( STEEM_STATIC_BUILD )
    target_link_libraries( steemd PRIVATE
       "-static-libstdc++ -static-libgcc"
-      steemit_plugins
-      steemit_mf_plugins
-      steemit_app
-      steemit_witness
-      steemit_account_history
-      steemit_chain
-      steemit_protocol
-      fc
+      appbase
+      steem_utilities
+      steem_plugins
       ${CMAKE_DL_LIBS}
       ${PLATFORM_SPECIFIC_LIBS}
    )
 else( STEEM_STATIC_BUILD )
    target_link_libraries( steemd PRIVATE
-      steemit_plugins
-      steemit_mf_plugins
-      steemit_app
-      steemit_witness
-      steemit_account_history
-      steemit_chain
-      steemit_protocol
-      fc
+      appbase
+      steem_utilities
+      steem_plugins
       ${CMAKE_DL_LIBS}
       ${PLATFORM_SPECIFIC_LIBS}
    )
 endif( STEEM_STATIC_BUILD )
-=======
-target_link_libraries( steemd PRIVATE
-   appbase
-   steem_utilities
-   steem_plugins
-   ${CMAKE_DL_LIBS}
-   ${PLATFORM_SPECIFIC_LIBS}
-)
->>>>>>> ba48f20e
 
 if( CLANG_TIDY_EXE )
    set_target_properties(
