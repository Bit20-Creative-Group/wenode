#include <steem/plugins/account_history/account_history_plugin.hpp>

#include <steem/chain/util/impacted.hpp>

#include <steem/protocol/config.hpp>

#include <steem/chain/operation_notification.hpp>
#include <steem/chain/history_object.hpp>

#include <steem/utilities/plugin_utilities.hpp>

#include <fc/io/json.hpp>
#include <fc/smart_ref_impl.hpp>

#include <boost/algorithm/string.hpp>


#define STEEM_NAMESPACE_PREFIX "steem::protocol::"

namespace steem { namespace plugins { namespace account_history {

using namespace steem::protocol;

using chain::database;
using chain::operation_notification;
using chain::operation_object;

namespace detail {

class account_history_plugin_impl
{
   public:
      account_history_plugin_impl() :
         _db( appbase::app().get_plugin< steem::plugins::chain::chain_plugin >().db() ) {}

      virtual ~account_history_plugin_impl() {}

      void on_operation( const operation_notification& note );

      flat_map< account_name_type, account_name_type > _tracked_accounts;
      bool                                             _filter_content = false;
      bool                                             _blacklist = false;
      flat_set< string >                               _op_list;
      bool                                             _prune = true;
<<<<<<< HEAD
=======
      database&                        _db;
      boost::signals2::connection      pre_apply_connection;
>>>>>>> ba48f20e
};

struct operation_visitor
{
   operation_visitor( database& db, const operation_notification& note, const operation_object*& n, account_name_type i, bool prune )
      :_db(db), _note(note), new_obj(n), item(i), _prune(prune) {}

   typedef void result_type;

   database& _db;
   const operation_notification& _note;
   const operation_object*& new_obj;
   account_name_type item;
   bool _prune;

   template<typename Op>
   void operator()( Op&& )const
   {
<<<<<<< HEAD
      const auto& hist_idx = _db.get_index<account_history_index>().indices().get<by_account>();
=======
      const auto& hist_idx = _db.get_index< chain::account_history_index >().indices().get< chain::by_account >();
>>>>>>> ba48f20e
      if( !new_obj )
      {
         new_obj = &_db.create<operation_object>( [&]( operation_object& obj )
         {
            obj.trx_id       = _note.trx_id;
            obj.block        = _note.block;
            obj.trx_in_block = _note.trx_in_block;
            obj.op_in_trx    = _note.op_in_trx;
            obj.virtual_op   = _note.virtual_op;
            obj.timestamp    = _db.head_block_time();
            //fc::raw::pack( obj.serialized_op , _note.op);  //call to 'pack' is ambiguous
            auto size = fc::raw::pack_size( _note.op );
            obj.serialized_op.resize( size );
            fc::datastream< char* > ds( obj.serialized_op.data(), size );
            fc::raw::pack( ds, _note.op );
         });
      }

      auto hist_itr = hist_idx.lower_bound( boost::make_tuple( item, uint32_t(-1) ) );
<<<<<<< HEAD
      uint32_t sequence = 1;
      if( hist_itr != hist_idx.end() && hist_itr->account == item )
         sequence = hist_itr->sequence + 1;

      _db.create<account_history_object>( [&]( account_history_object& ahist )
=======
      uint32_t sequence = 0;
      if( hist_itr != hist_idx.end() && hist_itr->account == item )
         sequence = hist_itr->sequence + 1;

      _db.create< chain::account_history_object >( [&]( chain::account_history_object& ahist )
>>>>>>> ba48f20e
      {
         ahist.account  = item;
         ahist.sequence = sequence;
         ahist.op       = new_obj->id;
      });

      if( _prune )
      {
         // Clean up accounts to last 30 days or 30 items, whichever is more.
<<<<<<< HEAD
         const auto& seq_idx = _db.get_index< account_history_index, by_account >();
         auto seq_itr = seq_idx.lower_bound( boost::make_tuple( item, 0 ) );
         vector< const account_history_object* > to_remove;
=======
         const auto& seq_idx = _db.get_index< chain::account_history_index, chain::by_account >();
         auto seq_itr = seq_idx.lower_bound( boost::make_tuple( item, 0 ) );
         vector< const chain::account_history_object* > to_remove;
>>>>>>> ba48f20e
         auto now = _db.head_block_time();

         if( seq_itr == seq_idx.begin() )
            return;

         --seq_itr;

         while( seq_itr->account == item
               && sequence - seq_itr->sequence > 30
<<<<<<< HEAD
               && now - _db.get< operation_object >( seq_itr->op ).timestamp > fc::days(30) )
         {
            ilog( "Removing ${a}:${i}", ("a", item)("i", seq_itr->sequence) );
=======
               && now - _db.get< chain::operation_object >( seq_itr->op ).timestamp > fc::days(30) )
         {
>>>>>>> ba48f20e
            to_remove.push_back( &(*seq_itr) );
            --seq_itr;
         }

         for( const auto* seq_ptr : to_remove )
         {
            _db.remove( *seq_ptr );
         }
      }
   }
};

struct operation_visitor_filter : operation_visitor
{
   operation_visitor_filter( database& db, const operation_notification& note, const operation_object*& n, account_name_type i, const flat_set< string >& filter, bool p, bool blacklist ):
      operation_visitor( db, note, n, i, p ), _filter( filter ), _blacklist( blacklist ) {}

   const flat_set< string >& _filter;
   bool _blacklist;

   template< typename T >
   void operator()( const T& op )const
   {
      if( _filter.find( fc::get_typename< T >::name() ) != _filter.end() )
      {
         if( !_blacklist )
            operation_visitor::operator()( op );
      }
      else
      {
         if( _blacklist )
            operation_visitor::operator()( op );
      }
   }
};

void account_history_plugin_impl::on_operation( const operation_notification& note )
{
   flat_set<account_name_type> impacted;

   const operation_object* new_obj = nullptr;
   app::operation_get_impacted_accounts( note.op, impacted );

   for( const auto& item : impacted ) {
      auto itr = _tracked_accounts.lower_bound( item );

      /*
       * The map containing the ranges uses the key as the lower bound and the value as the upper bound.
       * Because of this, if a value exists with the range (key, value], then calling lower_bound on
       * the map will return the key of the next pair. Under normal circumstances of those ranges not
       * intersecting, the value we are looking for will not be present in range that is returned via
       * lower_bound.
       *
       * Consider the following example using ranges ["a","c"], ["g","i"]
       * If we are looking for "bob", it should be tracked because it is in the lower bound.
       * However, lower_bound( "bob" ) returns an iterator to ["g","i"]. So we need to decrement the iterator
       * to get the correct range.
       *
       * If we are looking for "g", lower_bound( "g" ) will return ["g","i"], so we need to make sure we don't
       * decrement.
       *
       * If the iterator points to the end, we should check the previous (equivalent to rbegin)
       *
       * And finally if the iterator is at the beginning, we should not decrement it for obvious reasons
       */
      if( itr != _tracked_accounts.begin() &&
          ( ( itr != _tracked_accounts.end() && itr->first != item  ) || itr == _tracked_accounts.end() ) )
      {
         --itr;
      }

      if( !_tracked_accounts.size() || (itr != _tracked_accounts.end() && itr->first <= item && item <= itr->second ) )
      {
         if(_filter_content)
         {
<<<<<<< HEAD
            note.op.visit( operation_visitor_filter( db, note, new_obj, item, _op_list, _prune, _blacklist ) );
         }
         else
         {
            note.op.visit( operation_visitor( db, note, new_obj, item, _prune ) );
=======
            note.op.visit( operation_visitor_filter( _db, note, new_obj, item, _op_list, _prune, _blacklist ) );
         }
         else
         {
            note.op.visit( operation_visitor( _db, note, new_obj, item, _prune ) );
>>>>>>> ba48f20e
         }
      }
   }
}

} // detail

account_history_plugin::account_history_plugin() {}
account_history_plugin::~account_history_plugin() {}

void account_history_plugin::set_program_options(
   options_description& cli,
   options_description& cfg
   )
{
<<<<<<< HEAD
   cli.add_options()
         ("track-account-range", boost::program_options::value< vector< string > >()->composing()->multitoken(), "Defines a range of accounts to track as a json pair [\"from\",\"to\"] [from,to] Can be specified multiple times")
         ("history-whitelist-ops", boost::program_options::value< vector< string > >()->composing(), "Defines a list of operations which will be explicitly logged.")
         ("history-blacklist-ops", boost::program_options::value< vector< string > >()->composing(), "Defines a list of operations which will be explicitly ignored.")
         ("history-disable-pruning", boost::program_options::value< bool >()->default_value( false ), "Disables automatic account history trimming" );
=======
   cfg.add_options()
         ("account-history-track-account-range", boost::program_options::value< vector< string > >()->composing()->multitoken(), "Defines a range of accounts to track as a json pair [\"from\",\"to\"] [from,to] Can be specified multiple times.")
         ("track-account-range", boost::program_options::value< vector< string > >()->composing()->multitoken(), "Defines a range of accounts to track as a json pair [\"from\",\"to\"] [from,to] Can be specified multiple times. Deprecated in favor of account-history-track-account-range.")
         ("account-history-whitelist-ops", boost::program_options::value< vector< string > >()->composing(), "Defines a list of operations which will be explicitly logged.")
         ("history-whitelist-ops", boost::program_options::value< vector< string > >()->composing(), "Defines a list of operations which will be explicitly logged. Deprecated in favor of account-history-whitelist-ops.")
         ("account-history-blacklist-ops", boost::program_options::value< vector< string > >()->composing(), "Defines a list of operations which will be explicitly ignored.")
         ("history-blacklist-ops", boost::program_options::value< vector< string > >()->composing(), "Defines a list of operations which will be explicitly ignored. Deprecated in favor of account-history-blacklist-ops.")
         ("history-disable-pruning", boost::program_options::value< bool >()->default_value( false ), "Disables automatic account history trimming" )
>>>>>>> ba48f20e
         ;
}

void account_history_plugin::plugin_initialize( const boost::program_options::variables_map& options )
{
   my = std::make_unique< detail::account_history_plugin_impl >();

   my->pre_apply_connection = my->_db.pre_apply_operation.connect( 0, [&]( const operation_notification& note ){ my->on_operation(note); } );

   typedef pair< account_name_type, account_name_type > pairstring;
   STEEM_LOAD_VALUE_SET(options, "account-history-track-account-range", my->_tracked_accounts, pairstring);

   if( options.count( "track-account-range" ) )
   {
      wlog( "track-account-range is deprecated in favor of account-history-track-account-range" );
      STEEM_LOAD_VALUE_SET( options, "track-account-range", my->_tracked_accounts, pairstring );
   }


   if( options.count( "account-history-whitelist-ops" ) || options.count( "history-whitelist-ops" ) )
   {
      my->_filter_content = true;
      my->_blacklist = false;

      if( options.count( "account-history-whitelist-ops" ) )
      {
         for( auto& arg : options.at( "account-history-whitelist-ops" ).as< vector< string > >() )
         {
            vector< string > ops;
            boost::split( ops, arg, boost::is_any_of( " \t," ) );

            for( const string& op : ops )
            {
               if( op.size() )
                  my->_op_list.insert( STEEM_NAMESPACE_PREFIX + op );
            }
         }
      }

      if( options.count( "history-whitelist-ops" ) )
      {
         wlog( "history-whitelist-ops is deprecated in favor of account-history-whitelist-ops." );

         for( auto& arg : options.at( "history-whitelist-ops" ).as< vector< string > >() )
         {
            vector< string > ops;
            boost::split( ops, arg, boost::is_any_of( " \t," ) );

            for( const string& op : ops )
            {
               if( op.size() )
                  my->_op_list.insert( STEEM_NAMESPACE_PREFIX + op );
            }
         }
      }

      ilog( "Account History: whitelisting ops ${o}", ("o", my->_op_list) );
   }
   else if( options.count( "account-history-blacklist-ops" ) || options.count( "history-blacklist-ops" ) )
   {
      my->_filter_content = true;
      my->_blacklist = true;

      if( options.count( "account-history-blacklist-ops" ) )
      {
         for( auto& arg : options.at( "account-history-blacklist-ops" ).as< vector< string > >() )
         {
            vector< string > ops;
            boost::split( ops, arg, boost::is_any_of( " \t," ) );

            for( const string& op : ops )
            {
               if( op.size() )
                  my->_op_list.insert( STEEM_NAMESPACE_PREFIX + op );
            }
         }
      }

      if( options.count( "history-blacklist-ops" ) )
      {
         wlog( "history-blacklist-ops is deprecated in favor of account-history-blacklist-ops." );

         for( auto& arg : options.at( "history-blacklist-ops" ).as< vector< string > >() )
         {
            vector< string > ops;
            boost::split( ops, arg, boost::is_any_of( " \t," ) );

            for( const string& op : ops )
            {
               if( op.size() )
                  my->_op_list.insert( STEEM_NAMESPACE_PREFIX + op );
            }
         }
      }

      ilog( "Account History: blacklisting ops ${o}", ("o", my->_op_list) );
   }

   if( options.count( "history-disable-pruning" ) )
   {
<<<<<<< HEAD
      my->_prune = options[ "history-disable-pruning" ].as< bool >();
=======
      my->_prune = !options[ "history-disable-pruning" ].as< bool >();
>>>>>>> ba48f20e
   }
}

void account_history_plugin::plugin_startup() {}

void account_history_plugin::plugin_shutdown()
{
   chain::util::disconnect_signal( my->pre_apply_connection );
}

flat_map< account_name_type, account_name_type > account_history_plugin::tracked_accounts() const
{
   return my->_tracked_accounts;
}

} } } // steem::plugins::account_history<|MERGE_RESOLUTION|>--- conflicted
+++ resolved
@@ -42,11 +42,8 @@
       bool                                             _blacklist = false;
       flat_set< string >                               _op_list;
       bool                                             _prune = true;
-<<<<<<< HEAD
-=======
       database&                        _db;
       boost::signals2::connection      pre_apply_connection;
->>>>>>> ba48f20e
 };
 
 struct operation_visitor
@@ -65,11 +62,7 @@
    template<typename Op>
    void operator()( Op&& )const
    {
-<<<<<<< HEAD
-      const auto& hist_idx = _db.get_index<account_history_index>().indices().get<by_account>();
-=======
       const auto& hist_idx = _db.get_index< chain::account_history_index >().indices().get< chain::by_account >();
->>>>>>> ba48f20e
       if( !new_obj )
       {
          new_obj = &_db.create<operation_object>( [&]( operation_object& obj )
@@ -89,19 +82,11 @@
       }
 
       auto hist_itr = hist_idx.lower_bound( boost::make_tuple( item, uint32_t(-1) ) );
-<<<<<<< HEAD
       uint32_t sequence = 1;
       if( hist_itr != hist_idx.end() && hist_itr->account == item )
          sequence = hist_itr->sequence + 1;
 
-      _db.create<account_history_object>( [&]( account_history_object& ahist )
-=======
-      uint32_t sequence = 0;
-      if( hist_itr != hist_idx.end() && hist_itr->account == item )
-         sequence = hist_itr->sequence + 1;
-
       _db.create< chain::account_history_object >( [&]( chain::account_history_object& ahist )
->>>>>>> ba48f20e
       {
          ahist.account  = item;
          ahist.sequence = sequence;
@@ -111,15 +96,9 @@
       if( _prune )
       {
          // Clean up accounts to last 30 days or 30 items, whichever is more.
-<<<<<<< HEAD
-         const auto& seq_idx = _db.get_index< account_history_index, by_account >();
-         auto seq_itr = seq_idx.lower_bound( boost::make_tuple( item, 0 ) );
-         vector< const account_history_object* > to_remove;
-=======
          const auto& seq_idx = _db.get_index< chain::account_history_index, chain::by_account >();
          auto seq_itr = seq_idx.lower_bound( boost::make_tuple( item, 0 ) );
          vector< const chain::account_history_object* > to_remove;
->>>>>>> ba48f20e
          auto now = _db.head_block_time();
 
          if( seq_itr == seq_idx.begin() )
@@ -129,14 +108,8 @@
 
          while( seq_itr->account == item
                && sequence - seq_itr->sequence > 30
-<<<<<<< HEAD
-               && now - _db.get< operation_object >( seq_itr->op ).timestamp > fc::days(30) )
-         {
-            ilog( "Removing ${a}:${i}", ("a", item)("i", seq_itr->sequence) );
-=======
                && now - _db.get< chain::operation_object >( seq_itr->op ).timestamp > fc::days(30) )
          {
->>>>>>> ba48f20e
             to_remove.push_back( &(*seq_itr) );
             --seq_itr;
          }
@@ -212,19 +185,11 @@
       {
          if(_filter_content)
          {
-<<<<<<< HEAD
-            note.op.visit( operation_visitor_filter( db, note, new_obj, item, _op_list, _prune, _blacklist ) );
+            note.op.visit( operation_visitor_filter( _db, note, new_obj, item, _op_list, _prune, _blacklist ) );
          }
          else
          {
-            note.op.visit( operation_visitor( db, note, new_obj, item, _prune ) );
-=======
-            note.op.visit( operation_visitor_filter( _db, note, new_obj, item, _op_list, _prune, _blacklist ) );
-         }
-         else
-         {
             note.op.visit( operation_visitor( _db, note, new_obj, item, _prune ) );
->>>>>>> ba48f20e
          }
       }
    }
@@ -240,13 +205,6 @@
    options_description& cfg
    )
 {
-<<<<<<< HEAD
-   cli.add_options()
-         ("track-account-range", boost::program_options::value< vector< string > >()->composing()->multitoken(), "Defines a range of accounts to track as a json pair [\"from\",\"to\"] [from,to] Can be specified multiple times")
-         ("history-whitelist-ops", boost::program_options::value< vector< string > >()->composing(), "Defines a list of operations which will be explicitly logged.")
-         ("history-blacklist-ops", boost::program_options::value< vector< string > >()->composing(), "Defines a list of operations which will be explicitly ignored.")
-         ("history-disable-pruning", boost::program_options::value< bool >()->default_value( false ), "Disables automatic account history trimming" );
-=======
    cfg.add_options()
          ("account-history-track-account-range", boost::program_options::value< vector< string > >()->composing()->multitoken(), "Defines a range of accounts to track as a json pair [\"from\",\"to\"] [from,to] Can be specified multiple times.")
          ("track-account-range", boost::program_options::value< vector< string > >()->composing()->multitoken(), "Defines a range of accounts to track as a json pair [\"from\",\"to\"] [from,to] Can be specified multiple times. Deprecated in favor of account-history-track-account-range.")
@@ -255,7 +213,6 @@
          ("account-history-blacklist-ops", boost::program_options::value< vector< string > >()->composing(), "Defines a list of operations which will be explicitly ignored.")
          ("history-blacklist-ops", boost::program_options::value< vector< string > >()->composing(), "Defines a list of operations which will be explicitly ignored. Deprecated in favor of account-history-blacklist-ops.")
          ("history-disable-pruning", boost::program_options::value< bool >()->default_value( false ), "Disables automatic account history trimming" )
->>>>>>> ba48f20e
          ;
 }
 
@@ -356,11 +313,7 @@
 
    if( options.count( "history-disable-pruning" ) )
    {
-<<<<<<< HEAD
-      my->_prune = options[ "history-disable-pruning" ].as< bool >();
-=======
       my->_prune = !options[ "history-disable-pruning" ].as< bool >();
->>>>>>> ba48f20e
    }
 }
 
