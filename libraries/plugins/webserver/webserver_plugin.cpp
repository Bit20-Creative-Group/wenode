#include <steemit/plugins/webserver/webserver_plugin.hpp>

#include <fc/network/ip.hpp>
#include <fc/log/logger_config.hpp>
#include <fc/io/json.hpp>
#include <fc/network/resolve.hpp>

#include <boost/asio.hpp>
#include <boost/optional.hpp>
#include <boost/bind.hpp>
#include <boost/preprocessor/stringize.hpp>

#include <websocketpp/config/asio_client.hpp>
#include <websocketpp/config/asio.hpp>
#include <websocketpp/server.hpp>
#include <websocketpp/config/asio_client.hpp>
#include <websocketpp/client.hpp>
#include <websocketpp/logger/stub.hpp>
#include <websocketpp/logger/syslog.hpp>

#include <thread>
#include <memory>
#include <iostream>

namespace steemit { namespace plugins { namespace webserver {

namespace asio = boost::asio;

using std::map;
using std::string;
using boost::optional;
using boost::asio::ip::tcp;
using std::shared_ptr;
using websocketpp::connection_hdl;

typedef uint32_t thread_pool_size_t;

namespace detail {

   struct asio_with_stub_log : public websocketpp::config::asio
   {
         typedef asio_with_stub_log type;
         typedef asio base;

         typedef base::concurrency_type concurrency_type;

         typedef base::request_type request_type;
         typedef base::response_type response_type;

         typedef base::message_type message_type;
         typedef base::con_msg_manager_type con_msg_manager_type;
         typedef base::endpoint_msg_manager_type endpoint_msg_manager_type;

         typedef base::alog_type alog_type;
         typedef base::elog_type elog_type;
         //typedef websocketpp::log::stub elog_type;
         //typedef websocketpp::log::stub alog_type;

         typedef base::rng_type rng_type;

         struct transport_config : public base::transport_config
         {
            typedef type::concurrency_type concurrency_type;
            typedef type::alog_type alog_type;
            typedef type::elog_type elog_type;
            typedef type::request_type request_type;
            typedef type::response_type response_type;
            typedef websocketpp::transport::asio::basic_socket::endpoint
               socket_type;
         };

         typedef websocketpp::transport::asio::endpoint< transport_config >
            transport_type;

         static const long timeout_open_handshake = 0;
   };

using websocket_server_type = websocketpp::server< detail::asio_with_stub_log >;

std::vector<fc::ip::endpoint> resolve_string_to_ip_endpoints( const std::string& endpoint_string )
{
   try
   {
      string::size_type colon_pos = endpoint_string.find( ':' );
      if( colon_pos == std::string::npos )
         FC_THROW( "Missing required port number in endpoint string \"${endpoint_string}\"",
                  ("endpoint_string", endpoint_string) );

      std::string port_string = endpoint_string.substr( colon_pos + 1 );

      try
      {
         uint16_t port = boost::lexical_cast< uint16_t >( port_string );
         std::string hostname = endpoint_string.substr( 0, colon_pos );
         std::vector< fc::ip::endpoint > endpoints = fc::resolve( hostname, port );

         if( endpoints.empty() )
            FC_THROW_EXCEPTION( fc::unknown_host_exception, "The host name can not be resolved: ${hostname}", ("hostname", hostname) );

         return endpoints;
      }
      catch( const boost::bad_lexical_cast& )
      {
         FC_THROW("Bad port: ${port}", ("port", port_string) );
      }
   }
   FC_CAPTURE_AND_RETHROW( (endpoint_string) )
}

class webserver_plugin_impl
{
   public:
<<<<<<< HEAD
      webserver_plugin_impl(thread_pool_size_t thread_pool_size) :
         api_work( this->api_ios )
      {
         for( thread_pool_size_t i = 0; i < thread_pool_size; ++i )
            api_thread_pool.create_thread( boost::bind( &asio::io_service::run, &api_ios ) );
=======
      webserver_plugin_impl() :
         thread_pool_work( this->thread_pool_ios )
      {
         for( uint32_t i = 0; i < WEBSERVER_THREAD_POOL_SIZE; i++ )
         thread_pool.create_thread( boost::bind( &asio::io_service::run, &thread_pool_ios ) );
>>>>>>> fe516b61
      }

      shared_ptr< std::thread >  http_thread;
      asio::io_service           http_ios;
      optional< tcp::endpoint >  http_endpoint;
      websocket_server_type      http_server;

      shared_ptr< std::thread >  ws_thread;
      asio::io_service           ws_ios;
      optional< tcp::endpoint >  ws_endpoint;
      websocket_server_type      ws_server;

      boost::thread_group        thread_pool;
      asio::io_service           thread_pool_ios;
      asio::io_service::work     thread_pool_work;

      plugins::json_rpc::json_rpc_plugin* api;
};

} // detail

webserver_plugin::webserver_plugin() {}
webserver_plugin::~webserver_plugin() {}

void webserver_plugin::set_program_options( options_description&, options_description& cfg )
{
   cfg.add_options()
      ("webserver-http-endpoint", bpo::value< string >(), "The local IP and port to listen for incoming http connections.")
      ("webserver-ws-endpoint", bpo::value< string >(), "The local IP and port to listen for incoming websocket connections.")
      ("webserver-thread-pool-size", bpo::value<thread_pool_size_t>()->default_value(256),
       "Number of threads used to handle queries. Default: 256.")
      ;
}

void webserver_plugin::plugin_initialize( const variables_map& options )
{
   auto thread_pool_size = options.at("webserver-thread-pool-size").as<thread_pool_size_t>();
   FC_ASSERT(thread_pool_size > 0, "webserver-thread-pool-size must be greater than 0");
   ilog("configured with ${tps} thread pool size", ("tps", thread_pool_size));
   _my.reset(new detail::webserver_plugin_impl(thread_pool_size));

   if( options.count( "webserver-http-endpoint" ) )
   {
      auto http_endpoint = options.at( "webserver-http-endpoint" ).as< string >();
      auto endpoints = detail::resolve_string_to_ip_endpoints( http_endpoint );
      FC_ASSERT( endpoints.size(), "webserver-http-endpoint ${hostname} did not resolve", ("hostname", http_endpoint) );
      _my->http_endpoint = tcp::endpoint( boost::asio::ip::address_v4::from_string( ( string )endpoints[0].get_address() ), endpoints[0].port() );
      ilog( "configured http to listen on ${ep}", ("ep", endpoints[0]) );
   }

   if( options.count( "webserver-ws-endpoint" ) )
   {
      auto ws_endpoint = options.at( "webserver-ws-endpoint" ).as< string >();
      auto endpoints = detail::resolve_string_to_ip_endpoints( ws_endpoint );
      FC_ASSERT( endpoints.size(), "ws-server-endpoint ${hostname} did not resolve", ("hostname", ws_endpoint) );
      _my->ws_endpoint = tcp::endpoint( boost::asio::ip::address_v4::from_string( ( string )endpoints[0].get_address() ), endpoints[0].port() );
      ilog( "configured ws to listen on ${ep}", ("ep", endpoints[0]) );
   }
}

void webserver_plugin::plugin_startup()
{
   _my->api = appbase::app().find_plugin< plugins::json_rpc::json_rpc_plugin >();
   FC_ASSERT( _my->api != nullptr, "Could not find API Register Plugin" );

   if( _my->ws_endpoint )
   {
      _my->ws_thread = std::make_shared<std::thread>( [&]()
      {
         ilog( "start processing ws thread" );
         try
         {
            _my->ws_server.clear_access_channels( websocketpp::log::alevel::all );
            _my->ws_server.clear_error_channels( websocketpp::log::elevel::all );
            _my->ws_server.init_asio( &_my->ws_ios );
            _my->ws_server.set_reuse_addr( true );

            _my->ws_server.set_message_handler( [&]( connection_hdl hdl, detail::websocket_server_type::message_ptr msg )
            {
               auto con = _my->ws_server.get_con_from_hdl( hdl );

               _my->thread_pool_ios.post( [con, msg, this]()
               {
                  try
                  {
                     if( msg->get_opcode() == websocketpp::frame::opcode::text )
                        con->send( _my->api->call( msg->get_payload() ) );
                     else
                        con->send( "error: string payload expected" );
                  }
                  catch( fc::exception& e )
                  {
                     con->send( "error calling API " + e.to_string() );
                  }
               });
            });

            if( _my->http_endpoint && _my->http_endpoint == _my->ws_endpoint )
            {
               _my->ws_server.set_http_handler( [&]( connection_hdl hdl )
               {
                  auto con = _my->ws_server.get_con_from_hdl( hdl );
                  con->defer_http_response();

                  _my->thread_pool_ios.post( [con, this]()
                  {
                     auto body = con->get_request_body();

                     try
                     {
                        con->set_body( _my->api->call( body ) );
                        con->set_status( websocketpp::http::status_code::ok );
                     }
                     catch( fc::exception& e )
                     {
                        edump( (e) );
                        con->set_body( "Could not call API" );
                        con->set_status( websocketpp::http::status_code::not_found );
                     }

                     con->send_http_response();
                  });
               });

               ilog( "start listending for http requests" );
            }

            ilog( "start listening for ws requests" );
            _my->ws_server.listen( *_my->ws_endpoint );
            _my->ws_server.start_accept();

            _my->ws_ios.run();
            ilog( "ws io service exit" );
         }
         catch( ... )
         {
            elog( "error thrown from http io service" );
         }
      });
   }

   if( _my->http_endpoint && ( ( _my->ws_endpoint && _my->ws_endpoint != _my->http_endpoint ) || !_my->ws_endpoint ) )
   {
      _my->http_thread = std::make_shared<std::thread>( [&]()
      {
         ilog( "start processing http thread" );
         try
         {
            _my->http_server.clear_access_channels( websocketpp::log::alevel::all );
            _my->http_server.clear_error_channels( websocketpp::log::elevel::all );
            _my->http_server.init_asio( &_my->http_ios );
            _my->http_server.set_reuse_addr( true );

            _my->http_server.set_http_handler( [&]( connection_hdl hdl )
            {
               auto con = _my->http_server.get_con_from_hdl( hdl );
               con->defer_http_response();

               _my->thread_pool_ios.post( [con, this]()
               {
                  auto body = con->get_request_body();

                  try
                  {
                     con->set_body( _my->api->call( body ) );
                     con->set_status( websocketpp::http::status_code::ok );
                  }
                  catch( fc::exception& e )
                  {
                     edump( (e) );
                     con->set_body( "Could not call API" );
                     con->set_status( websocketpp::http::status_code::not_found );
                  }

                  con->send_http_response();
               });
            });

            ilog( "start listening for http requests" );
            _my->http_server.listen( *_my->http_endpoint );
            _my->http_server.start_accept();

            _my->http_ios.run();
            ilog( "http io service exit" );
         }
         catch( ... )
         {
            elog( "error thrown from http io service" );
         }
      });

   }
}

void webserver_plugin::plugin_shutdown()
{
   if( _my->ws_server.is_listening() )
      _my->ws_server.stop_listening();

   if( _my->http_server.is_listening() )
      _my->http_server.stop_listening();

   _my->thread_pool_ios.stop();
   _my->thread_pool.join_all();

   if( _my->ws_thread )
   {
      _my->ws_ios.stop();
      _my->ws_thread->join();
      _my->ws_thread.reset();
   }

   if( _my->http_thread )
   {
      _my->http_ios.stop();
      _my->http_thread->join();
      _my->http_thread.reset();
   }
}

} } } // steemit::plugins::webserver<|MERGE_RESOLUTION|>--- conflicted
+++ resolved
@@ -110,19 +110,11 @@
 class webserver_plugin_impl
 {
    public:
-<<<<<<< HEAD
       webserver_plugin_impl(thread_pool_size_t thread_pool_size) :
-         api_work( this->api_ios )
-      {
-         for( thread_pool_size_t i = 0; i < thread_pool_size; ++i )
-            api_thread_pool.create_thread( boost::bind( &asio::io_service::run, &api_ios ) );
-=======
-      webserver_plugin_impl() :
          thread_pool_work( this->thread_pool_ios )
       {
-         for( uint32_t i = 0; i < WEBSERVER_THREAD_POOL_SIZE; i++ )
-         thread_pool.create_thread( boost::bind( &asio::io_service::run, &thread_pool_ios ) );
->>>>>>> fe516b61
+         for( uint32_t i = 0; i < size; ++i )
+            thread_pool.create_thread( boost::bind( &asio::io_service::run, &thread_pool_ios ) );
       }
 
       shared_ptr< std::thread >  http_thread;
