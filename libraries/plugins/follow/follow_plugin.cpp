#include <steemit/follow/follow_api.hpp>
#include <steemit/follow/follow_objects.hpp>
#include <steemit/follow/follow_operations.hpp>

#include <steemit/app/impacted.hpp>

#include <steemit/chain/config.hpp>
#include <steemit/chain/database.hpp>
#include <steemit/chain/history_object.hpp>
#include <steemit/chain/account_object.hpp>
#include <steemit/chain/comment_object.hpp>
#include <steemit/chain/json_evaluator_registry.hpp>

#include <fc/smart_ref_impl.hpp>
#include <fc/thread/thread.hpp>

#include <memory>

namespace steemit { namespace follow {

namespace detail
{

class follow_plugin_impl
{
   public:
      follow_plugin_impl( follow_plugin& _plugin ) : _self( _plugin ) {}

      void plugin_initialize();

      steemit::chain::database& database()
      {
         return _self.database();
      }

      void on_operation( const operation_object& op_obj );
      void pre_operation( const operation_object& op_0bj );

      follow_plugin&                                                                         _self;
      std::shared_ptr< json_evaluator_registry< steemit::follow::follow_plugin_operation > > _evaluator_registry;
};

void follow_plugin_impl::plugin_initialize()
{
}

struct pre_operation_visitor
{
   follow_plugin& _plugin;

   pre_operation_visitor( follow_plugin& plugin )
      : _plugin( plugin ) {}

   typedef void result_type;

   template< typename T >
   void operator()( const T& )const {}

   void operator()( const vote_operation& op )const
   {
      try
      {
         auto& db = _plugin.database();
         const auto& c = db.get_comment( op.author, op.permlink );

         if( c.mode == archived ) return;

         const auto& cv_idx = db.get_index_type< comment_vote_index >().indices().get< by_comment_voter >();
         auto cv = cv_idx.find( std::make_tuple( c.id, db.get_account( op.voter ).id ) );

         if( cv != cv_idx.end() )
         {
            const auto& rep_idx = db.get_index_type< reputation_index >().indices().get< by_account >();
            auto rep = rep_idx.find( db.get_account( op.author ).id );

            if( rep != rep_idx.end() )
            {
               db.modify( *rep, [&]( reputation_object& r )
               {
                  r.reputation -= ( cv->rshares >> 6 ); // Shift away precision from vests. It is noise
               });
            }
         }
      }
      catch( const fc::exception& e ) {}
   }

   void operator()( const delete_comment_operation& op )const
   {
      try
      {
         auto& db = _plugin.database();
         const auto* comment = db.find_comment( op.author, op.permlink );

         if( comment == nullptr ) return;
         if( comment->parent_author.size() ) return;

         const auto& feed_idx = db.get_index_type< feed_index >().indices().get< by_comment >();
         auto itr = feed_idx.lower_bound( comment->id );

         while( itr != feed_idx.end() && itr->comment == comment->id )
         {
            const auto& old_feed = *itr;
            ++itr;
            db.remove( old_feed );
         }

         const auto& blog_idx = db.get_index_type< blog_index >().indices().get< by_comment >();
         auto blog_itr = blog_idx.lower_bound( comment->id );

         while( blog_itr != blog_idx.end() && itr->comment == comment->id )
         {
            const auto& old_blog = *blog_itr;
            ++blog_itr;
            db.remove( old_blog );
         }
      }
      FC_CAPTURE_AND_RETHROW()
   }
};

struct on_operation_visitor
{
   follow_plugin& _plugin;

   on_operation_visitor( follow_plugin& plugin )
      : _plugin( plugin ) {}

   typedef void result_type;

   template< typename T >
   void operator()( const T& )const {}

   void operator()( const custom_json_operation& op )const
   {
      try
      {
         if( op.id == FOLLOW_PLUGIN_NAME )
         {
            custom_json_operation new_cop;

            new_cop.required_auths = op.required_auths;
            new_cop.required_posting_auths = op.required_posting_auths;
            new_cop.id = _plugin.plugin_name();
            follow_operation fop;

            try
            {
               fop = fc::json::from_string( op.json ).as< follow_operation >();
            }
            catch( const fc::exception& )
            {
               return;
            }

            auto new_fop = follow_plugin_operation( fop );
            new_cop.json = fc::json::to_string( new_fop );
            std::shared_ptr< generic_json_evaluator_registry > eval = _plugin.database().get_custom_json_evaluator( op.id );
            eval->apply( new_cop );
         }
      }
      FC_CAPTURE_AND_RETHROW()
   }

   void operator()( const comment_operation& op )const
   {
      try
      {
         if( op.parent_author.size() > 0 ) return;
         auto& db = _plugin.database();
         const auto& c = db.get_comment( op.author, op.permlink );

         if( c.created != db.head_block_time() ) return;

         const auto& idx = db.get_index_type< follow_index >().indices().get< by_following_follower >();
         const auto& comment_idx = db.get_index_type< feed_index >().indices().get< by_comment >();
         auto itr = idx.find( op.author );

         const auto& feed_idx = db.get_index_type< feed_index >().indices().get< by_feed >();

         while( itr != idx.end() && itr->following == op.author )
         {
            if( itr->what.find( follow_type::blog ) != itr->what.end() )
            {
               auto account_id = db.get_account( itr->follower ).id;
               uint32_t next_id = 0;
               auto last_feed = feed_idx.lower_bound( account_id );

               if( last_feed != feed_idx.end() && last_feed->account == account_id )
               {
                  next_id = last_feed->account_feed_id + 1;
               }

               if( comment_idx.find( boost::make_tuple( c.id, account_id ) ) == comment_idx.end() )
               {
                  db.create< feed_object >( [&]( feed_object& f )
                  {
                     f.account = account_id;
                     f.comment = c.id;
                     f.account_feed_id = next_id;
                  });

                  const auto& old_feed_idx = db.get_index_type< feed_index >().indices().get< by_old_feed >();
                  auto old_feed = old_feed_idx.lower_bound( account_id );

                  while( old_feed->account == account_id && next_id - old_feed->account_feed_id > _plugin.max_feed_size )
                  {
                     db.remove( *old_feed );
                     old_feed = old_feed_idx.lower_bound( account_id );
                  }
               }
            }

            ++itr;
         }

         const auto& blog_idx = db.get_index_type< blog_index >().indices().get< by_blog >();
         const auto& comment_blog_idx = db.get_index_type< blog_index >().indices().get< by_comment >();
         auto author_id = db.get_account( op.author ).id;
         auto last_blog = blog_idx.lower_bound( author_id );
         uint32_t next_id = 0;

         if( last_blog != blog_idx.end() && last_blog->account == author_id )
         {
            next_id = last_blog->blog_feed_id + 1;
         }

         if( comment_blog_idx.find( boost::make_tuple( c.id, author_id ) ) == comment_blog_idx.end() )
         {
            db.create< blog_object >( [&]( blog_object& b)
            {
               b.account = author_id;
               b.comment = c.id;
               b.blog_feed_id = next_id;
            });

            const auto& old_blog_idx = db.get_index_type< blog_index >().indices().get< by_old_blog >();
            auto old_blog = old_blog_idx.lower_bound( author_id );

            while( old_blog->account == author_id && next_id - old_blog->blog_feed_id > _plugin.max_feed_size )
            {
               db.remove( *old_blog );
               old_blog = old_blog_idx.lower_bound( author_id );
            }
         }
      }
      FC_LOG_AND_RETHROW()
   }

   void operator()( const vote_operation& op )const
   {
      try
      {
         auto& db = _plugin.database();
         const auto& comment = db.get_comment( op.author, op.permlink );

         if( comment.mode == archived )
            return;

         const auto& voter_id = db.get_account( op.voter ).id;
         const auto& author_id = db.get_account( op.author ).id;
         const auto& cv_idx = db.get_index_type< comment_vote_index >().indices().get< by_comment_voter >();
         auto cv = cv_idx.find( boost::make_tuple( comment.id, voter_id ) );

         const auto& rep_idx = db.get_index_type< reputation_index >().indices().get< by_account >();
         auto voter_rep = rep_idx.find( voter_id );
         auto author_rep = rep_idx.find( author_id );

         // Rules are a plugin, do not effect consensus, and are subject to change.
         // Rule #1: Must have non-negative reputation to effect another user's reputation
         if( voter_rep != rep_idx.end() && voter_rep->reputation < 0 ) return;

         if( author_rep == rep_idx.end() )
         {
            // Rule #2: If you are down voting another user, you must have more reputation than them to impact their reputation
            // User rep is 0, so requires voter having positive rep
            if( cv->rshares < 0 && !( voter_rep != rep_idx.end() && voter_rep->reputation > 0 )) return;

            db.create< reputation_object >( [&]( reputation_object& r )
            {
               r.account = author_id;
               r.reputation = ( cv->rshares >> 6 ); // Shift away precision from vests. It is noise
            });
         }
         else
         {
            // Rule #2: If you are down voting another user, you must have more reputation than them to impact their reputation
            if( cv->rshares < 0 && !( voter_rep != rep_idx.end() && voter_rep->reputation > author_rep->reputation ) ) return;

            db.modify( *author_rep, [&]( reputation_object& r )
            {
               r.reputation += ( cv->rshares >> 6 ); // Shift away precision from vests. It is noise
            });
         }
      }
      FC_CAPTURE_AND_RETHROW()
   }
};

void follow_plugin_impl::pre_operation( const operation_object& op_obj )
{
   try
   {
      op_obj.op.visit( pre_operation_visitor( _self ) );
   }
   catch( const fc::assert_exception& )
   {
      if( database().is_producing() ) throw;
   }
}

void follow_plugin_impl::on_operation( const operation_object& op_obj )
{
   try
   {
      op_obj.op.visit( on_operation_visitor( _self ) );
   }
   catch( fc::assert_exception )
   {
      if( database().is_producing() ) throw;
   }
}

} // end namespace detail

follow_plugin::follow_plugin( application* app )
   : plugin( app ), my( new detail::follow_plugin_impl( *this ) ) {}

void follow_plugin::plugin_set_program_options(
   boost::program_options::options_description& cli,
   boost::program_options::options_description& cfg
   )
{
   cli.add_options()
      ("follow-max-feed-size", boost::program_options::value< uint32_t >()->default_value( 500 ), "Set the maximum size of cached feed for an account" )
      ;
   cfg.add( cli );
}

void follow_plugin::plugin_initialize( const boost::program_options::variables_map& options )
{
   try
   {
      ilog("Intializing follow plugin" );
<<<<<<< HEAD
      wdump(("register follow evaluator" ));
      // Each plugin needs its own evaluator registry.
      my->_evaluator_registry = std::make_shared< json_evaluator_registry< steemit::follow::follow_plugin_operation > >( database() );

      // Add each operation evaluator to the registry
      my->_evaluator_registry->register_evaluator<follow_evaluator>( this );
      my->_evaluator_registry->register_evaluator<reblog_evaluator>( this );

      // Add the registry to the database so the database can delegate custom ops to the plugin
      database().set_custom_json_evaluator( plugin_name(), my->_evaluator_registry );

=======
      my->plugin_initialize();
>>>>>>> 6ccf4320

      database().pre_apply_operation.connect( [&]( const operation_object& o ){ my->pre_operation( o ); } );
      database().post_apply_operation.connect( [&]( const operation_object& o ){ my->on_operation( o ); } );
      database().add_index< primary_index< follow_index > >();
      database().add_index< primary_index< feed_index > >();
      database().add_index< primary_index< blog_index > >();
      database().add_index< primary_index< reputation_index > >();

      if( options.count( "follow-max-feed-size" ) )
      {
         uint32_t feed_size = options[ "follow-max-feed-size" ].as< uint32_t >();
         max_feed_size = feed_size;
      }
   }
   FC_CAPTURE_AND_RETHROW()
}

void follow_plugin::plugin_startup()
{
   app().register_api_factory<follow_api>("follow_api");
}

} } // steemit::follow

STEEMIT_DEFINE_PLUGIN( follow, steemit::follow::follow_plugin )

//DEFINE_OPERATION_TYPE( steemit::follow::follow_plugin_operation )<|MERGE_RESOLUTION|>--- conflicted
+++ resolved
@@ -42,6 +42,15 @@
 
 void follow_plugin_impl::plugin_initialize()
 {
+   // Each plugin needs its own evaluator registry.
+   _evaluator_registry = std::make_shared< json_evaluator_registry< steemit::follow::follow_plugin_operation > >( database() );
+
+   // Add each operation evaluator to the registry
+   _evaluator_registry->register_evaluator<follow_evaluator>( &_self );
+   _evaluator_registry->register_evaluator<reblog_evaluator>( &_self );
+
+   // Add the registry to the database so the database can delegate custom ops to the plugin
+   database().set_custom_json_evaluator( _self.plugin_name(), _evaluator_registry );
 }
 
 struct pre_operation_visitor
@@ -342,21 +351,7 @@
    try
    {
       ilog("Intializing follow plugin" );
-<<<<<<< HEAD
-      wdump(("register follow evaluator" ));
-      // Each plugin needs its own evaluator registry.
-      my->_evaluator_registry = std::make_shared< json_evaluator_registry< steemit::follow::follow_plugin_operation > >( database() );
-
-      // Add each operation evaluator to the registry
-      my->_evaluator_registry->register_evaluator<follow_evaluator>( this );
-      my->_evaluator_registry->register_evaluator<reblog_evaluator>( this );
-
-      // Add the registry to the database so the database can delegate custom ops to the plugin
-      database().set_custom_json_evaluator( plugin_name(), my->_evaluator_registry );
-
-=======
       my->plugin_initialize();
->>>>>>> 6ccf4320
 
       database().pre_apply_operation.connect( [&]( const operation_object& o ){ my->pre_operation( o ); } );
       database().post_apply_operation.connect( [&]( const operation_object& o ){ my->on_operation( o ); } );
