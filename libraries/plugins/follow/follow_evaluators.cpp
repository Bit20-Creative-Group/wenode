#include <steemit/follow/follow_operations.hpp>
#include <steemit/follow/follow_objects.hpp>

#include <steemit/chain/account_object.hpp>
#include <steemit/chain/comment_object.hpp>

namespace steemit { namespace follow {

void follow_evaluator::do_apply( const follow_operation& o )
{
   try
   {
      static map< string, follow_type > follow_type_map = []()
      {
         map< string, follow_type > follow_map;
         follow_map[ "undefined" ] = follow_type::undefined;
         follow_map[ "blog" ] = follow_type::blog;
         follow_map[ "ignore" ] = follow_type::ignore;

         return follow_map;
      }();

<<<<<<< HEAD
   const auto& following = db().get_account( o.following );
   const auto& follower = db().get_account( o.follower );
   const auto& idx = db().get_index<follow_index>().indices().get< by_follower_following >();
   auto itr = idx.find( boost::make_tuple( follower.id, following.id ) );

   uint16_t what = 0;
=======
      const auto& idx = db().get_index_type<follow_index>().indices().get< by_follower_following >();
      auto itr = idx.find( boost::make_tuple( o.follower, o.following ) );

      set< follow_type > what;
>>>>>>> 61663843

      for( auto target : o.what )
      {
<<<<<<< HEAD
         case blog:
            what |= 1 << blog;
            break;
         case ignore:
            what |= 1 << ignore;
            break;
         default:
            //ilog( "Encountered unknown option ${o}", ("o", target) );
            break;
=======
         switch( follow_type_map[ target ] )
         {
            case blog:
               what.insert( blog );
               break;
            case ignore:
               what.insert( ignore );
               break;
            default:
               //ilog( "Encountered unknown option ${o}", ("o", target) );
               break;
         }
>>>>>>> 61663843
      }

<<<<<<< HEAD
   if( what & ( 1 << ignore ) )
      FC_ASSERT( !( what & ( 1 << blog ) ), "Cannot follow blog and ignore author at the same time" );
=======
      if( what.find( ignore ) != what.end() )
         FC_ASSERT( what.find( blog ) == what.end(), "Cannot follow blog and ignore author at the same time" );
>>>>>>> 61663843

      if( itr == idx.end() )
      {
<<<<<<< HEAD
         obj.follower = follower.id;
         obj.following = following.id;
         obj.what = what;
      });
   }
   else
   {
      db().modify( *itr, [&]( follow_object& obj )
=======
         db().create<follow_object>( [&]( follow_object& obj )
         {
            obj.follower = o.follower;
            obj.following = o.following;
            obj.what = what;
         });
      }
      else
>>>>>>> 61663843
      {
         db().modify( *itr, [&]( follow_object& obj )
         {
            obj.what = what;
         });
      }
   }
   FC_CAPTURE_AND_RETHROW( (o) )
}

void reblog_evaluator::do_apply( const reblog_operation& o )
{
   try
   {
      auto& db = _plugin->database();
      const auto& c = db.get_comment( o.author, o.permlink );
      FC_ASSERT( c.parent_author.size() == 0, "Only top level posts can be reblogged" );

      const auto& reblog_account = db.get_account( o.account );
      const auto& blog_idx = db.get_index< blog_index >().indices().get< by_blog >();
      const auto& blog_comment_idx = db.get_index< blog_index >().indices().get< by_comment >();

      auto next_blog_id = 0;
      auto last_blog = blog_idx.lower_bound( reblog_account.id );

      if( last_blog != blog_idx.end() && last_blog->account == reblog_account.id )
      {
         next_blog_id = last_blog->blog_feed_id + 1;
      }

      auto blog_itr = blog_comment_idx.find( boost::make_tuple( c.id, reblog_account.id ) );

      FC_ASSERT( blog_itr == blog_comment_idx.end(), "Account has already reblogged this post" );
      db.create< blog_object >( [&]( blog_object& b )
      {
         b.account = reblog_account.id;
         b.comment = c.id;
         b.reblogged_on = db.head_block_time();
         b.blog_feed_id = next_blog_id;
      });

      const auto& feed_idx = db.get_index< feed_index >().indices().get< by_feed >();
      const auto& comment_idx = db.get_index< feed_index >().indices().get< by_comment >();
      const auto& idx = db.get_index< follow_index >().indices().get< by_following_follower >();
      auto itr = idx.find( reblog_account.id );

      while( itr != idx.end() && itr->following == reblog_account.id )
      {

         if( itr->what & ( 1 << blog ) )
         {
            uint32_t next_id = 0;
            auto last_feed = feed_idx.lower_bound( itr->follower );

            if( last_feed != feed_idx.end() && last_feed->account == itr->follower )
            {
               next_id = last_feed->account_feed_id + 1;
            }

            auto feed_itr = comment_idx.find( boost::make_tuple( c.id, itr->follower ) );

            if( feed_itr == comment_idx.end() )
            {
               auto& fd = db.create< feed_object >( [&]( feed_object& f )
               {
                  f.account = itr->follower;
                  f.first_reblogged_by = reblog_account.id;
                  f.first_reblogged_on = db.head_block_time();
                  f.comment = c.id;
                  f.reblogs = 1;
                  f.account_feed_id = next_id;
               });

            }
            else
            {
               db.modify( *feed_itr, [&]( feed_object& f )
               {
                  f.reblogs++;
               });
            }

            const auto& old_feed_idx = db.get_index< feed_index >().indices().get< by_old_feed >();
            auto old_feed = old_feed_idx.lower_bound( itr->follower );

            while( old_feed->account == itr->follower && next_id - old_feed->account_feed_id > _plugin->max_feed_size )
            {
               db.remove( *old_feed );
               old_feed = old_feed_idx.lower_bound( itr->follower );
            };
         }

         ++itr;
      }
   }
   FC_CAPTURE_AND_RETHROW( (o) )
}

} } // steemit::follow<|MERGE_RESOLUTION|>--- conflicted
+++ resolved
@@ -20,77 +20,42 @@
          return follow_map;
       }();
 
-<<<<<<< HEAD
-   const auto& following = db().get_account( o.following );
-   const auto& follower = db().get_account( o.follower );
-   const auto& idx = db().get_index<follow_index>().indices().get< by_follower_following >();
-   auto itr = idx.find( boost::make_tuple( follower.id, following.id ) );
+      const auto& following = db().get_account( o.following );
+      const auto& follower = db().get_account( o.follower );
+      const auto& idx = db().get_index<follow_index>().indices().get< by_follower_following >();
+      auto itr = idx.find( boost::make_tuple( follower.id, following.id ) );
 
-   uint16_t what = 0;
-=======
-      const auto& idx = db().get_index_type<follow_index>().indices().get< by_follower_following >();
-      auto itr = idx.find( boost::make_tuple( o.follower, o.following ) );
-
-      set< follow_type > what;
->>>>>>> 61663843
+      uint16_t what = 0;
 
       for( auto target : o.what )
       {
-<<<<<<< HEAD
-         case blog:
-            what |= 1 << blog;
-            break;
-         case ignore:
-            what |= 1 << ignore;
-            break;
-         default:
-            //ilog( "Encountered unknown option ${o}", ("o", target) );
-            break;
-=======
          switch( follow_type_map[ target ] )
          {
             case blog:
-               what.insert( blog );
+               what |= 1 << blog;
                break;
             case ignore:
-               what.insert( ignore );
+               what |= 1 << ignore;
                break;
             default:
                //ilog( "Encountered unknown option ${o}", ("o", target) );
                break;
          }
->>>>>>> 61663843
       }
 
-<<<<<<< HEAD
-   if( what & ( 1 << ignore ) )
-      FC_ASSERT( !( what & ( 1 << blog ) ), "Cannot follow blog and ignore author at the same time" );
-=======
-      if( what.find( ignore ) != what.end() )
-         FC_ASSERT( what.find( blog ) == what.end(), "Cannot follow blog and ignore author at the same time" );
->>>>>>> 61663843
+      if( what & ( 1 << ignore ) )
+         FC_ASSERT( !( what & ( 1 << blog ) ), "Cannot follow blog and ignore author at the same time" );
 
       if( itr == idx.end() )
       {
-<<<<<<< HEAD
-         obj.follower = follower.id;
-         obj.following = following.id;
-         obj.what = what;
-      });
-   }
-   else
-   {
-      db().modify( *itr, [&]( follow_object& obj )
-=======
-         db().create<follow_object>( [&]( follow_object& obj )
+         db().create< follow_object >( [&]( follow_object& obj )
          {
-            obj.follower = o.follower;
-            obj.following = o.following;
+            obj.follower = follower.id;
+            obj.following = following.id;
             obj.what = what;
          });
       }
       else
->>>>>>> 61663843
       {
          db().modify( *itr, [&]( follow_object& obj )
          {
