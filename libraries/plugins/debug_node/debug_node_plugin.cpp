--- conflicted
+++ resolved
@@ -309,12 +309,6 @@
       }
       else
       {
-<<<<<<< HEAD
-         if( logging ) wlog( "Modified key for witness ${w}", ("w", scheduled_witness_name) );
-         fc::mutable_variant_object update;
-         update("_action", "update")("id", graphene::db2::generic_id( scheduled_witness.id ) )("signing_key", debug_public_key);
-         debug_update( update, skip );
-=======
          debug_private_key.reset();
          if( key_storage != nullptr )
             key_storage->maybe_get_private_key( debug_private_key, scheduled_key, scheduled_witness_name );
@@ -324,7 +318,6 @@
             new_slot = slot+1;
             FC_ASSERT( slot < miss_blocks+50 );
          }
->>>>>>> c86cfea6
       }
       db.generate_block( scheduled_time, scheduled_witness_name, *debug_private_key, skip );
       ++produced;
