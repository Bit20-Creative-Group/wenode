--- conflicted
+++ resolved
@@ -507,6 +507,13 @@
             _revision = revision;
          }
 
+         void remove_object( int64_t id )
+         {
+            const value_type* val = find( typename value_type::id_type(id) );
+            if( !val ) BOOST_THROW_EXCEPTION( std::out_of_range( boost::lexical_cast<std::string>(id) ) );
+            remove( *val );
+         }
+
       private:
          bool enabled()const { return _stack.size(); }
 
@@ -618,14 +625,11 @@
          virtual void    undo_all()const = 0;
          virtual uint32_t type_id()const  = 0;
 
-<<<<<<< HEAD
          virtual void remove_object( int64_t id ) = 0;
 
          virtual statistic_info get_statistics(bool onlyStaticInfo) const = 0;
          virtual size_t size() const = 0;
 
-=======
->>>>>>> da8f6210
          void add_index_extension( std::shared_ptr< index_extension > ext )  { _extensions.push_back( ext ); }
          const index_extensions& get_index_extensions()const  { return _extensions; }
          void* get()const { return _idx_ptr; }
@@ -653,8 +657,7 @@
          virtual void     undo_all() const override {_base.undo_all(); }
          virtual uint32_t type_id()const override { return BaseIndex::value_type::type_id; }
 
-<<<<<<< HEAD
-         virtual void     remove_object( int64_t id ) override { return _base.remove_object( id ); }
+         virtual void     remove_object( int64_t id ) override { _base.remove_object( id ); }
 
          virtual statistic_info get_statistics(bool onlyStaticInfo) const override final
          {
@@ -665,8 +668,6 @@
          virtual size_t size() const override final
             { return _base.indicies().size(); }
 
-=======
->>>>>>> da8f6210
       private:
          BaseIndex& _base;
    };
@@ -804,7 +805,6 @@
              CHAINBASE_REQUIRE_WRITE_LOCK( "set_revision", int64_t );
              for( const auto& i : _index_list ) i->set_revision( revision );
          }
-
 
          template<typename MultiIndexType>
          void add_index() {
@@ -1080,7 +1080,7 @@
          int32_t                                                     _read_lock_count = 0;
          int32_t                                                     _write_lock_count = 0;
          bool                                                        _enable_require_locking = false;
-   };
+};
 
    template<typename Object, typename... Args>
    using shared_multi_index_container = boost::multi_index_container<Object,Args..., allocator<Object> >;
