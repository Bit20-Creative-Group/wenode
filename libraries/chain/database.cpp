--- conflicted
+++ resolved
@@ -1636,7 +1636,7 @@
          std::set< const comment_vote_object*, cmp > proxy_set;
          while( itr != cvidx.end() && itr->comment == c.id )
          {
-            proxy_set.insert( &( *itr ) ); 
+            proxy_set.insert( &( *itr ) );
             ++itr;
          }
 
@@ -2770,13 +2770,10 @@
       }
    }
 
-<<<<<<< HEAD
-=======
 #ifndef ENABLE_STD_ALLOCATOR
    show_free_memory( false, next_block.block_num() );
 #endif
 
->>>>>>> 2340f2a8
 } FC_CAPTURE_AND_RETHROW( (next_block) ) }
 
 void database::check_free_memory( bool force_print, uint32_t current_block_num )
