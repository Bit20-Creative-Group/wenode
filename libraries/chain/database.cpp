--- conflicted
+++ resolved
@@ -1064,14 +1064,9 @@
   }
 }
 
-<<<<<<< HEAD
 void database::adjust_witness_vote( const witness_object& witness, share_type delta ) {
     const witness_schedule_object& wso = witness_schedule_id_type()(*this);
     modify( witness, [&]( witness_object& w ){
-=======
-          //if( wso.current_virtual_time < w.virtual_last_update )
-          //  edump((wso.current_virtual_time)(w.virtual_last_update));
->>>>>>> 908ffdde
 
       auto delta_pos = w.votes.value * (wso.current_virtual_time - w.virtual_last_update);
       w.virtual_position += delta_pos;
