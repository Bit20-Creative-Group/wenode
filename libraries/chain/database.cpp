--- conflicted
+++ resolved
@@ -2397,7 +2397,6 @@
    }
 }
 
-<<<<<<< HEAD
 void database::expire_escrow_ratification()
 {
    const auto& escrow_idx = get_index_type< escrow_index >().indices().get< by_ratification_deadline >();
@@ -2414,7 +2413,9 @@
       adjust_balance( from_account, old_escrow.pending_fee );
 
       remove( old_escrow );
-=======
+   }
+}
+
 void database::process_decline_voting_rights()
 {
    const auto& request_idx = get_index_type< decline_voting_rights_request_index >().indices().get< by_effective_date >();
@@ -2435,7 +2436,6 @@
 
       remove( *itr );
       itr = request_idx.begin();
->>>>>>> ac29ea2d
    }
 }
 
@@ -2510,13 +2510,10 @@
     _my->_evaluator_registry.register_evaluator<escrow_approve_evaluator>();
     _my->_evaluator_registry.register_evaluator<escrow_dispute_evaluator>();
     _my->_evaluator_registry.register_evaluator<escrow_release_evaluator>();
-<<<<<<< HEAD
     _my->_evaluator_registry.register_evaluator<transfer_to_savings_evaluator>();
     _my->_evaluator_registry.register_evaluator<transfer_from_savings_evaluator>();
     _my->_evaluator_registry.register_evaluator<cancel_transfer_from_savings_evaluator>();
-=======
     _my->_evaluator_registry.register_evaluator<decline_voting_rights_evaluator>();
->>>>>>> ac29ea2d
 }
 
 void database::set_custom_json_evaluator( const std::string& id, std::shared_ptr< generic_json_evaluator_registry > registry )
@@ -2564,11 +2561,8 @@
    add_index< primary_index< owner_authority_history_index                 > >();
    add_index< primary_index< account_recovery_request_index                > >();
    add_index< primary_index< change_recovery_account_request_index         > >();
-<<<<<<< HEAD
    add_index< primary_index< withdraw_index                                > >();
-=======
    add_index< primary_index< decline_voting_rights_request_index           > >();
->>>>>>> ac29ea2d
 }
 
 void database::init_genesis( uint64_t init_supply )
@@ -2802,11 +2796,8 @@
    update_virtual_supply();
 
    account_recovery_processing();
-<<<<<<< HEAD
    expire_escrow_ratification();
-=======
    process_decline_voting_rights();
->>>>>>> ac29ea2d
 
    process_hardforks();
 
