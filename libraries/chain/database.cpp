--- conflicted
+++ resolved
@@ -955,34 +955,6 @@
    // _pending_tx_session.
 
    pending_block.transaction_merkle_root = pending_block.calculate_merkle_root();
-<<<<<<< HEAD
-=======
-   pending_block.witness = witness_owner;
-
-   FC_TODO( "Remove HF5 check because no more pre HF5 blocks will ever be created" );
-   if( has_hardfork( STEEM_HARDFORK_0_5__54 ) )
-   {
-      const auto& witness = get_witness( witness_owner );
-
-      if( witness.running_version != STEEM_BLOCKCHAIN_VERSION )
-         pending_block.extensions.insert( block_header_extensions( STEEM_BLOCKCHAIN_VERSION ) );
-
-      const auto& hfp = get_hardfork_property_object();
-
-      if( hfp.current_hardfork_version < STEEM_BLOCKCHAIN_VERSION // Binary is newer hardfork than has been applied
-         && ( witness.hardfork_version_vote != _hardfork_versions[ hfp.last_hardfork + 1 ] || witness.hardfork_time_vote != _hardfork_times[ hfp.last_hardfork + 1 ] ) ) // Witness vote does not match binary configuration
-      {
-         // Make vote match binary configuration
-         pending_block.extensions.insert( block_header_extensions( hardfork_version_vote( _hardfork_versions[ hfp.last_hardfork + 1 ], _hardfork_times[ hfp.last_hardfork + 1 ] ) ) );
-      }
-      else if( hfp.current_hardfork_version == STEEM_BLOCKCHAIN_VERSION // Binary does not know of a new hardfork
-         && witness.hardfork_version_vote > STEEM_BLOCKCHAIN_VERSION ) // Voting for hardfork in the future, that we do not know of...
-      {
-         // Make vote match binary configuration. This is vote to not apply the new hardfork.
-         pending_block.extensions.insert( block_header_extensions( hardfork_version_vote( _hardfork_versions[ hfp.last_hardfork ], _hardfork_times[ hfp.last_hardfork ] ) ) );
-      }
-   }
->>>>>>> 6f3a1704
 
    if( !(skip & skip_witness_signature) )
       pending_block.sign( block_signing_private_key, has_hardfork( STEEM_HARDFORK_0_20__1944 ) ? fc::ecc::bip_0062 : fc::ecc::fc_canonical );
@@ -3383,12 +3355,9 @@
       try
       {
          trx.verify_authority( chain_id, get_active, get_owner, get_posting, STEEM_MAX_SIG_CHECK_DEPTH,
-<<<<<<< HEAD
             has_hardfork( STEEM_HARDFORK_0_20 ) || is_producing() ? STEEM_MAX_AUTHORITY_MEMBERSHIP : 0,
-            has_hardfork( STEEM_HARDFORK_0_20 ) || is_producing() ? STEEM_MAX_SIG_CHECK_ACCOUNTS : 0 );
-=======
+            has_hardfork( STEEM_HARDFORK_0_20 ) || is_producing() ? STEEM_MAX_SIG_CHECK_ACCOUNTS : 0,
             has_hardfork( STEEM_HARDFORK_0_20__1944 ) ? fc::ecc::bip_0062 : fc::ecc::fc_canonical );
->>>>>>> 6f3a1704
       }
       catch( protocol::tx_missing_active_auth& e )
       {
