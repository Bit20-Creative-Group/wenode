#include <steemit/protocol/steem_operations.hpp>

#include <steemit/chain/block_summary_object.hpp>
#include <steemit/chain/compound.hpp>
#include <steemit/chain/custom_operation_interpreter.hpp>
#include <steemit/chain/database.hpp>
#include <steemit/chain/database_exceptions.hpp>
#include <steemit/chain/db_with.hpp>
#include <steemit/chain/evaluator_registry.hpp>
#include <steemit/chain/global_property_object.hpp>
#include <steemit/chain/history_object.hpp>
#include <steemit/chain/steem_evaluator.hpp>
#include <steemit/chain/steem_objects.hpp>
#include <steemit/chain/transaction_object.hpp>
#include <steemit/chain/shared_db_merkle.hpp>
#include <steemit/chain/operation_notification.hpp>

#include <fc/smart_ref_impl.hpp>
#include <fc/uint128.hpp>

#include <fc/container/deque.hpp>

#include <fc/io/fstream.hpp>

#include <cstdint>
#include <deque>
#include <fstream>
#include <functional>

#define VIRTUAL_SCHEDULE_LAP_LENGTH  ( fc::uint128(uint64_t(-1)) )
#define VIRTUAL_SCHEDULE_LAP_LENGTH2 ( fc::uint128::max_value() )

namespace steemit { namespace chain {

//namespace db2 = graphene::db2;

struct object_schema_repr
{
   std::pair< uint16_t, uint16_t > space_type;
   std::string type;
};

struct operation_schema_repr
{
   std::string id;
   std::string type;
};

struct db_schema
{
   std::map< std::string, std::string > types;
   std::vector< object_schema_repr > object_types;
   std::string operation_type;
   std::vector< operation_schema_repr > custom_operation_types;
};

} }

FC_REFLECT( steemit::chain::object_schema_repr, (space_type)(type) )
FC_REFLECT( steemit::chain::operation_schema_repr, (id)(type) )
FC_REFLECT( steemit::chain::db_schema, (types)(object_types)(operation_type)(custom_operation_types) )

namespace steemit { namespace chain {

using boost::container::flat_set;

inline u256 to256( const fc::uint128& t ) {
   u256 v(t.hi);
   v <<= 64;
   v += t.lo;
   return v;
}

class database_impl
{
   public:
      database_impl( database& self );

      database&                              _self;
      evaluator_registry< operation >        _evaluator_registry;
};

database_impl::database_impl( database& self )
   : _self(self), _evaluator_registry(self) {}

database::database()
   : _my( new database_impl(*this) ) {}

database::~database()
{
   clear_pending();
}

void database::open( const fc::path& data_dir, uint64_t initial_supply, uint64_t shared_file_size )
{
   try
   {
      init_schema();
      chainbase::database::open( data_dir, chainbase::database::read_write, shared_file_size );

      with_write_lock( [&]()
      {
         initialize_indexes();
         initialize_evaluators();

         _block_log.open( data_dir / "block_log" );

         if( !find< dynamic_global_property_object >() )
            init_genesis( initial_supply );

         init_hardforks();

         // block_log.head must be in block stats
         // If it is not, print warning and exit
         auto log_head = _block_log.head();

         if( log_head && head_block_num() )
            FC_ASSERT( get< block_stats_object >( log_head->block_num() - 1 ).block_id == log_head->id(),
               "Head block of log file is not included in current chain state. log_head: ${log_head}", ("log_head", log_head) );

         // Rewind all undo state. This should return us to the state at the last irreversible block.
         undo_all();
      });
      if( head_block_num() )
         _fork_db.start_block( *fetch_block_by_number( head_block_num() ) );
   }
   FC_CAPTURE_LOG_AND_RETHROW( (data_dir) )
}

void database::reindex( fc::path data_dir, uint64_t shared_file_size )
{
   try
   {
      ilog( "Reindexing Blockchain" );
      wipe( data_dir, false );
      open( data_dir, 0, shared_file_size );
      _fork_db.reset();    // override effect of _fork_db.start_block() call in open()

      auto start = fc::time_point::now();
      STEEMIT_ASSERT( _block_log.head(), block_log_exception, "No blocks in block log. Cannot reindex an empty chain." );

      ilog( "Replaying blocks..." );


      uint64_t skip_flags =
         skip_witness_signature |
         skip_transaction_signatures |
         skip_transaction_dupe_check |
         skip_tapos_check |
         skip_merkle_check |
         skip_witness_schedule_check |
         skip_authority_check |
         skip_validate | /// no need to validate operations
         skip_validate_invariants;

      with_write_lock( [&]()
      {
         auto itr = _block_log.read_block( 0 );
         auto last_block_num = _block_log.head()->block_num();

         while( itr.first.block_num() != last_block_num )
         {
            auto cur_block_num = itr.first.block_num();
            if( cur_block_num % 100000 == 0 )
               std::cerr << "   " << double( cur_block_num * 100 ) / last_block_num << "%   " << cur_block_num << " of " << last_block_num << "   \n";
            apply_block( itr.first, skip_flags );
            itr = _block_log.read_block( itr.second );
         }

         apply_block( itr.first, skip_flags );
         set_revision( head_block_num() );
      });

      if( _block_log.head()->block_num() )
         _fork_db.start_block( *_block_log.head() );

      auto end = fc::time_point::now();
      ilog( "Done reindexing, elapsed time: ${t} sec", ("t",double((end-start).count())/1000000.0 ) );
   }
   FC_CAPTURE_AND_RETHROW( (data_dir) )

}

void database::wipe(const fc::path& data_dir, bool include_blocks)
{
   close();
   chainbase::database::wipe( data_dir );
   if( include_blocks )
      fc::remove_all( data_dir / "block_log" );
}

void database::close(bool rewind)
{
   try
   {
      // Since pop_block() will move tx's in the popped blocks into pending,
      // we have to clear_pending() after we're done popping to get a clean
      // DB state (issue #336).
      clear_pending();

      chainbase::database::flush();
      chainbase::database::close();

      _block_log.close();

      _fork_db.reset();
   }
   FC_CAPTURE_AND_RETHROW()
}

bool database::is_known_block( const block_id_type& id )const
{
   return _fork_db.is_known_block(id) || find< block_stats_object, by_block_id >( id );
}

/**
 * Only return true *if* the transaction has not expired or been invalidated. If this
 * method is called with a VERY old transaction we will return false, they should
 * query things by blocks if they are that old.
 */
bool database::is_known_transaction( const transaction_id_type& id )const
{
   const auto& trx_idx = get_index<transaction_index>().indices().get<by_trx_id>();
   return trx_idx.find( id ) != trx_idx.end();
}

block_id_type  database::get_block_id_for_num( uint32_t block_num )const
{
   return get< block_stats_object >( block_num - 1 ).block_id;
}

optional<signed_block> database::fetch_block_by_id( const block_id_type& id )const
{
   auto b = _fork_db.fetch_block( id );
   if( !b )
   {
      auto tmp = fetch_block_by_number( protocol::block_header::num_from_id( id ) );

      if( tmp && tmp->id() == id )
         return tmp;

      tmp.reset();
      return tmp;
   }

   return b->data;
}

optional<signed_block> database::fetch_block_by_number( uint32_t block_num )const
{
   optional< signed_block > b;

   const auto* stats = find< block_stats_object >( block_num - 1 );

   if( !stats )
      return b;

   signed_block block;
   fc::raw::unpack( stats->packed_block, block );
   b = block;
   return b;
}

const signed_transaction database::get_recent_transaction( const transaction_id_type& trx_id ) const
{
   auto& index = get_index<transaction_index>().indices().get<by_trx_id>();
   auto itr = index.find(trx_id);
   FC_ASSERT(itr != index.end());
   signed_transaction trx;
   fc::raw::unpack( itr->packed_trx, trx );
   return trx;;
}

std::vector< block_id_type > database::get_block_ids_on_fork( block_id_type head_of_fork ) const
{
   pair<fork_database::branch_type, fork_database::branch_type> branches = _fork_db.fetch_branch_from(head_block_id(), head_of_fork);
   if( !((branches.first.back()->previous_id() == branches.second.back()->previous_id())) )
   {
      edump( (head_of_fork)
             (head_block_id())
             (branches.first.size())
             (branches.second.size()) );
      assert(branches.first.back()->previous_id() == branches.second.back()->previous_id());
   }
   std::vector< block_id_type > result;
   for( const item_ptr& fork_block : branches.second )
      result.emplace_back(fork_block->id);
   result.emplace_back(branches.first.back()->previous_id());
   return result;
}

chain_id_type database::get_chain_id() const
{
   return STEEMIT_CHAIN_ID;
}

const witness_object& database::get_witness( const account_name_type& name ) const
{ try {
   return get< witness_object, by_name >( name );
} FC_CAPTURE_AND_RETHROW( (name) ) }

const witness_object* database::find_witness( const account_name_type& name ) const
{
   return find< witness_object, by_name >( name );
}

const account_object& database::get_account( const account_name_type& name )const
{ try {
   return get< account_object, by_name >( name );
} FC_CAPTURE_AND_RETHROW( (name) ) }

const account_object* database::find_account( const account_name_type& name )const
{
   return find< account_object, by_name >( name );
}

const comment_object& database::get_comment( const account_name_type& author, const shared_string& permlink )const
{ try {
   return get< comment_object, by_permlink >( boost::make_tuple( author, permlink ) );
} FC_CAPTURE_AND_RETHROW( (author)(permlink) ) }

const comment_object* database::find_comment( const account_name_type& author, const shared_string& permlink )const
{
   return find< comment_object, by_permlink >( boost::make_tuple( author, permlink ) );
}

const comment_object& database::get_comment( const account_name_type& author, const string& permlink )const
{ try {
   return get< comment_object, by_permlink >( boost::make_tuple( author, permlink) );
} FC_CAPTURE_AND_RETHROW( (author)(permlink) ) }

const comment_object* database::find_comment( const account_name_type& author, const string& permlink )const
{
   return find< comment_object, by_permlink >( boost::make_tuple( author, permlink ) );
}

const category_object& database::get_category( const shared_string& name )const
{ try {
   return get< category_object, by_name >( name );
} FC_CAPTURE_AND_RETHROW( (name) ) }

const category_object* database::find_category( const shared_string& name )const
{
   return find< category_object, by_name >( name );
}

const escrow_object& database::get_escrow( const account_name_type& name, uint32_t escrow_id )const
{ try {
   return get< escrow_object, by_from_id >( boost::make_tuple( name, escrow_id ) );
} FC_CAPTURE_AND_RETHROW( (name)(escrow_id) ) }

const escrow_object* database::find_escrow( const account_name_type& name, uint32_t escrow_id )const
{
   return find< escrow_object, by_from_id >( boost::make_tuple( name, escrow_id ) );
}

const limit_order_object& database::get_limit_order( const account_name_type& name, uint32_t orderid )const
{ try {
   if( !has_hardfork( STEEMIT_HARDFORK_0_6__127 ) )
      orderid = orderid & 0x0000FFFF;

   return get< limit_order_object, by_account >( boost::make_tuple( name, orderid ) );
} FC_CAPTURE_AND_RETHROW( (name)(orderid) ) }

const limit_order_object* database::find_limit_order( const account_name_type& name, uint32_t orderid )const
{
   if( !has_hardfork( STEEMIT_HARDFORK_0_6__127 ) )
      orderid = orderid & 0x0000FFFF;

   return find< limit_order_object, by_account >( boost::make_tuple( name, orderid ) );
}

const savings_withdraw_object& database::get_savings_withdraw( const account_name_type& owner, uint32_t request_id )const
{ try {
   return get< savings_withdraw_object, by_from_rid >( boost::make_tuple( owner, request_id ) );
} FC_CAPTURE_AND_RETHROW( (owner)(request_id) ) }

const savings_withdraw_object* database::find_savings_withdraw( const account_name_type& owner, uint32_t request_id )const
{
   return find< savings_withdraw_object, by_from_rid >( boost::make_tuple( owner, request_id ) );
}

const dynamic_global_property_object&database::get_dynamic_global_properties() const
{ try {
   return get< dynamic_global_property_object >();
} FC_CAPTURE_AND_RETHROW() }

const node_property_object& database::get_node_properties() const
{
   return _node_property_object;
}

const feed_history_object& database::get_feed_history()const
{ try {
   return get< feed_history_object >();
} FC_CAPTURE_AND_RETHROW() }

const witness_schedule_object& database::get_witness_schedule_object()const
{ try {
   return get< witness_schedule_object >();
} FC_CAPTURE_AND_RETHROW() }

const hardfork_property_object& database::get_hardfork_property_object()const
{ try {
   return get< hardfork_property_object >();
} FC_CAPTURE_AND_RETHROW() }

const time_point_sec database::calculate_discussion_payout_time( const comment_object& comment )const
{
   if( comment.parent_author == STEEMIT_ROOT_POST_PARENT )
      return comment.cashout_time;
   else
      return get< comment_object >( comment.root_comment ).cashout_time;
}

void database::pay_fee( const account_object& account, asset fee )
{
   FC_ASSERT( fee.amount >= 0 ); /// NOTE if this fails then validate() on some operation is probably wrong
   if( fee.amount == 0 )
      return;

   FC_ASSERT( account.balance >= fee );
   adjust_balance( account, -fee );
   adjust_supply( -fee );
}

void database::update_account_bandwidth( const account_object& a, uint32_t trx_size )
{
   const auto& props = get_dynamic_global_properties();
   if( props.total_vesting_shares.amount > 0 )
   {
      modify( a, [&]( account_object& acnt )
      {
         acnt.lifetime_bandwidth += trx_size * STEEMIT_BANDWIDTH_PRECISION;

         auto now = head_block_time();
         auto delta_time = (now - a.last_bandwidth_update).to_seconds();
         uint64_t N = trx_size * STEEMIT_BANDWIDTH_PRECISION;
         if( delta_time >= STEEMIT_BANDWIDTH_AVERAGE_WINDOW_SECONDS )
            acnt.average_bandwidth = N;
         else
         {
            auto old_weight = acnt.average_bandwidth * (STEEMIT_BANDWIDTH_AVERAGE_WINDOW_SECONDS - delta_time);
            auto new_weight = delta_time * N;
            acnt.average_bandwidth =  (old_weight + new_weight) / (STEEMIT_BANDWIDTH_AVERAGE_WINDOW_SECONDS);
         }

         if( props.total_vesting_shares.amount > 0 )
         {
            FC_ASSERT( a.vesting_shares.amount > 0, "only accounts with a positive vesting balance may transact" );

            fc::uint128 account_vshares(a.vesting_shares.amount.value);
            fc::uint128 total_vshares( props.total_vesting_shares.amount.value );

            fc::uint128 account_average_bandwidth( acnt.average_bandwidth );
            fc::uint128 max_virtual_bandwidth( props.max_virtual_bandwidth );

            // account_vshares / total_vshares  > account_average_bandwidth / max_virtual_bandwidth
            FC_ASSERT( (account_vshares * max_virtual_bandwidth) > (account_average_bandwidth * total_vshares),
                       "account exceeded maximum allowed bandwidth per vesting share account_vshares: ${account_vshares} account_average_bandwidth: ${account_average_bandwidth} max_virtual_bandwidth: ${max_virtual_bandwidth} total_vesting_shares: ${total_vesting_shares}",
                       ("account_vshares",account_vshares)
                       ("account_average_bandwidth",account_average_bandwidth)
                       ("max_virtual_bandwidth",max_virtual_bandwidth)
                       ("total_vesting_shares",total_vshares) );
         }
         acnt.last_bandwidth_update = now;
      } );
   }
}


void database::update_account_market_bandwidth( const account_object& a, uint32_t trx_size )
{
   const auto& props = get_dynamic_global_properties();
   if( props.total_vesting_shares.amount > 0 )
   {
      modify( a, [&]( account_object& acnt )
      {
         auto now = head_block_time();
         auto delta_time = (now - a.last_market_bandwidth_update).to_seconds();
         uint64_t N = trx_size * STEEMIT_BANDWIDTH_PRECISION;
         if( delta_time >= STEEMIT_BANDWIDTH_AVERAGE_WINDOW_SECONDS )
            acnt.average_market_bandwidth = N;
         else
         {
            auto old_weight = acnt.average_market_bandwidth * (STEEMIT_BANDWIDTH_AVERAGE_WINDOW_SECONDS - delta_time);
            auto new_weight = delta_time * N;
            acnt.average_market_bandwidth =  (old_weight + new_weight) / (STEEMIT_BANDWIDTH_AVERAGE_WINDOW_SECONDS);
         }

         if( props.total_vesting_shares.amount > 0 )
         {
            FC_ASSERT( a.vesting_shares.amount > 0, "only accounts with a positive vesting balance may transact" );

            fc::uint128 account_vshares(a.vesting_shares.amount.value);
            fc::uint128 total_vshares( props.total_vesting_shares.amount.value );

            fc::uint128 account_average_bandwidth( acnt.average_market_bandwidth );
            fc::uint128 max_virtual_bandwidth( props.max_virtual_bandwidth / 10 ); /// only 10% of bandwidth can be market

            // account_vshares / total_vshares  > account_average_bandwidth / max_virtual_bandwidth
            FC_ASSERT( (account_vshares * max_virtual_bandwidth) > (account_average_bandwidth * total_vshares),
                       "account exceeded maximum allowed bandwidth per vesting share account_vshares: ${account_vshares} account_average_bandwidth: ${account_average_bandwidth} max_virtual_bandwidth: ${max_virtual_bandwidth} total_vesting_shares: ${total_vesting_shares}",
                       ("account_vshares",account_vshares)
                       ("account_average_bandwidth",account_average_bandwidth)
                       ("max_virtual_bandwidth",max_virtual_bandwidth)
                       ("total_vshares",total_vshares) );
         }
         acnt.last_market_bandwidth_update = now;
      } );
   }
}

uint32_t database::witness_participation_rate()const
{
   const dynamic_global_property_object& dpo = get_dynamic_global_properties();
   return uint64_t(STEEMIT_100_PERCENT) * dpo.recent_slots_filled.popcount() / 128;
}

void database::add_checkpoints( const flat_map< uint32_t, block_id_type >& checkpts )
{
   for( const auto& i : checkpts )
      _checkpoints[i.first] = i.second;
}

bool database::before_last_checkpoint()const
{
   return (_checkpoints.size() > 0) && (_checkpoints.rbegin()->first >= head_block_num());
}

/**
 * Push block "may fail" in which case every partial change is unwound.  After
 * push block is successful the block is appended to the chain database on disk.
 *
 * @return true if we switched forks as a result of this push.
 */
bool database::push_block(const signed_block& new_block, uint32_t skip)
{
   bool result;
   detail::with_skip_flags( *this, skip, [&]()
   {
      detail::without_pending_transactions( *this, std::move(_pending_tx),
      [&]()
      {
         try
         {
            with_write_lock( [&]()
            {
               result = _push_block(new_block);
            });
         }
         FC_CAPTURE_AND_RETHROW( (new_block) )
      });
   });
   return result;
}

bool database::_push_block(const signed_block& new_block)
{
   uint32_t skip = get_node_properties().skip_flags;
   //uint32_t skip_undo_db = skip & skip_undo_block;

   if( !(skip&skip_fork_db) )
   {
      shared_ptr<fork_item> new_head = _fork_db.push_block(new_block);
      //If the head block from the longest chain does not build off of the current head, we need to switch forks.
      if( new_head->data.previous != head_block_id() )
      {
         //If the newly pushed block is the same height as head, we get head back in new_head
         //Only switch forks if new_head is actually higher than head
         if( new_head->data.block_num() > head_block_num() )
         {
            // wlog( "Switching to fork: ${id}", ("id",new_head->data.id()) );
            auto branches = _fork_db.fetch_branch_from(new_head->data.id(), head_block_id());

            // pop blocks until we hit the forked block
            while( head_block_id() != branches.second.back()->data.previous )
               pop_block();

            // push all blocks on the new fork
            for( auto ritr = branches.first.rbegin(); ritr != branches.first.rend(); ++ritr )
            {
                // ilog( "pushing blocks from fork ${n} ${id}", ("n",(*ritr)->data.block_num())("id",(*ritr)->data.id()) );
                optional<fc::exception> except;
                try
                {
                   auto session = start_undo_session( true );
                   apply_block( (*ritr)->data, skip );
                   session.push();
                }
                catch ( const fc::exception& e ) { except = e; }
                if( except )
                {
                   // wlog( "exception thrown while switching forks ${e}", ("e",except->to_detail_string() ) );
                   // remove the rest of branches.first from the fork_db, those blocks are invalid
                   while( ritr != branches.first.rend() )
                   {
                      _fork_db.remove( (*ritr)->data.id() );
                      ++ritr;
                   }
                   _fork_db.set_head( branches.second.front() );

                   // pop all blocks from the bad fork
                   while( head_block_id() != branches.second.back()->data.previous )
                      pop_block();

                   // restore all blocks from the good fork
                   for( auto ritr = branches.second.rbegin(); ritr != branches.second.rend(); ++ritr )
                   {
                      auto session = start_undo_session( true );
                      apply_block( (*ritr)->data, skip );
                      session.push();
                   }
                   throw *except;
                }
            }
            return true;
         }
         else
            return false;
      }
   }

   try
   {
      auto session = start_undo_session( true );
      apply_block(new_block, skip);
      session.push();
   }
   catch( const fc::exception& e )
   {
      elog("Failed to push new block:\n${e}", ("e", e.to_detail_string()));
      _fork_db.remove(new_block.id());
      throw;
   }

   return false;
}

/**
 * Attempts to push the transaction into the pending queue
 *
 * When called to push a locally generated transaction, set the skip_block_size_check bit on the skip argument. This
 * will allow the transaction to be pushed even if it causes the pending block size to exceed the maximum block size.
 * Although the transaction will probably not propagate further now, as the peers are likely to have their pending
 * queues full as well, it will be kept in the queue to be propagated later when a new block flushes out the pending
 * queues.
 */
void database::push_transaction( const signed_transaction& trx, uint32_t skip )
{
   try
   {
      try
      {
         FC_ASSERT( fc::raw::pack_size(trx) <= (get_dynamic_global_properties().maximum_block_size - 256) );
         set_producing( true );
         detail::with_skip_flags( *this, skip,
            [&]()
            {
               with_write_lock( [&]()
               {
                  _push_transaction( trx );
               });
            });
         set_producing( false );
      }
      catch( ... )
      {
         set_producing( false );
         throw;
      }
   }
   FC_CAPTURE_AND_RETHROW( (trx) )
}

void database::_push_transaction( const signed_transaction& trx )
{
   // If this is the first transaction pushed after applying a block, start a new undo session.
   // This allows us to quickly rewind to the clean state of the head block, in case a new block arrives.
   if( !_pending_tx_session.valid() )
      _pending_tx_session = start_undo_session( true );

   // Create a temporary undo session as a child of _pending_tx_session.
   // The temporary session will be discarded by the destructor if
   // _apply_transaction fails.  If we make it to merge(), we
   // apply the changes.

   auto temp_session = start_undo_session( true );
   _apply_transaction( trx );
   _pending_tx.push_back( trx );

   notify_changed_objects();
   // The transaction applied successfully. Merge its changes into the pending block session.
   temp_session.squash();

   // notify anyone listening to pending transactions
   notify_on_pending_transaction( trx );
}

signed_block database::generate_block(
   fc::time_point_sec when,
   const account_name_type& witness_owner,
   const fc::ecc::private_key& block_signing_private_key,
   uint32_t skip /* = 0 */
   )
{
   signed_block result;
   detail::with_skip_flags( *this, skip, [&]()
   {
      try
      {
         result = _generate_block( when, witness_owner, block_signing_private_key );
      }
      FC_CAPTURE_AND_RETHROW( (witness_owner) )
   } );
   return result;
}


signed_block database::_generate_block(
   fc::time_point_sec when,
   const account_name_type& witness_owner,
   const fc::ecc::private_key& block_signing_private_key
   )
{
   uint32_t skip = get_node_properties().skip_flags;
   uint32_t slot_num = get_slot_at_time( when );
   FC_ASSERT( slot_num > 0 );
   string scheduled_witness = get_scheduled_witness( slot_num );
   FC_ASSERT( scheduled_witness == witness_owner );

   const auto& witness_obj = get_witness( witness_owner );

   if( !(skip & skip_witness_signature) )
      FC_ASSERT( witness_obj.signing_key == block_signing_private_key.get_public_key() );

   static const size_t max_block_header_size = fc::raw::pack_size( signed_block_header() ) + 4;
   auto maximum_block_size = get_dynamic_global_properties().maximum_block_size; //STEEMIT_MAX_BLOCK_SIZE;
   size_t total_block_size = max_block_header_size;

   signed_block pending_block;

   with_write_lock( [&]()
   {
      //
      // The following code throws away existing pending_tx_session and
      // rebuilds it by re-applying pending transactions.
      //
      // This rebuild is necessary because pending transactions' validity
      // and semantics may have changed since they were received, because
      // time-based semantics are evaluated based on the current block
      // time.  These changes can only be reflected in the database when
      // the value of the "when" variable is known, which means we need to
      // re-apply pending transactions in this method.
      //
      _pending_tx_session.reset();
      _pending_tx_session = start_undo_session( true );

      uint64_t postponed_tx_count = 0;
      // pop pending state (reset to head block state)
      for( const signed_transaction& tx : _pending_tx )
      {
         // Only include transactions that have not expired yet for currently generating block,
         // this should clear problem transactions and allow block production to continue

         if( tx.expiration < when )
            continue;

         uint64_t new_total_size = total_block_size + fc::raw::pack_size( tx );

         // postpone transaction if it would make block too big
         if( new_total_size >= maximum_block_size )
         {
            postponed_tx_count++;
            continue;
         }

         try
         {
            auto temp_session = start_undo_session( true );
            _apply_transaction( tx );
            temp_session.squash();

            total_block_size += fc::raw::pack_size( tx );
            pending_block.transactions.push_back( tx );
         }
         catch ( const fc::exception& e )
         {
            // Do nothing, transaction will not be re-applied
            //wlog( "Transaction was not processed while generating block due to ${e}", ("e", e) );
            //wlog( "The transaction was ${t}", ("t", tx) );
         }
      }
      if( postponed_tx_count > 0 )
      {
         wlog( "Postponed ${n} transactions due to block size limit", ("n", postponed_tx_count) );
      }

      _pending_tx_session.reset();
   });

   // We have temporarily broken the invariant that
   // _pending_tx_session is the result of applying _pending_tx, as
   // _pending_tx now consists of the set of postponed transactions.
   // However, the push_block() call below will re-create the
   // _pending_tx_session.

   pending_block.previous = head_block_id();
   pending_block.timestamp = when;
   pending_block.transaction_merkle_root = pending_block.calculate_merkle_root();
   pending_block.witness = witness_owner;
   if( has_hardfork( STEEMIT_HARDFORK_0_5__54 ) )
   {
      const auto& witness = get_witness( witness_owner );

      if( witness.running_version != STEEMIT_BLOCKCHAIN_VERSION )
         pending_block.extensions.insert( block_header_extensions( STEEMIT_BLOCKCHAIN_VERSION ) );

      const auto& hfp = get_hardfork_property_object();

      if( hfp.current_hardfork_version < STEEMIT_BLOCKCHAIN_HARDFORK_VERSION // Binary is newer hardfork than has been applied
         && ( witness.hardfork_version_vote != _hardfork_versions[ hfp.last_hardfork + 1 ] || witness.hardfork_time_vote != _hardfork_times[ hfp.last_hardfork + 1 ] ) ) // Witness vote does not match binary configuration
      {
         // Make vote match binary configuration
         pending_block.extensions.insert( block_header_extensions( hardfork_version_vote( _hardfork_versions[ hfp.last_hardfork + 1 ], _hardfork_times[ hfp.last_hardfork + 1 ] ) ) );
      }
      else if( hfp.current_hardfork_version == STEEMIT_BLOCKCHAIN_HARDFORK_VERSION // Binary does not know of a new hardfork
         && witness.hardfork_version_vote > STEEMIT_BLOCKCHAIN_HARDFORK_VERSION ) // Voting for hardfork in the future, that we do not know of...
      {
         // Make vote match binary configuration. This is vote to not apply the new hardfork.
         pending_block.extensions.insert( block_header_extensions( hardfork_version_vote( _hardfork_versions[ hfp.last_hardfork ], _hardfork_times[ hfp.last_hardfork ] ) ) );
      }
   }

   if( !(skip & skip_witness_signature) )
      pending_block.sign( block_signing_private_key );

   // TODO:  Move this to _push_block() so session is restored.
   if( !(skip & skip_block_size_check) )
   {
      FC_ASSERT( fc::raw::pack_size(pending_block) <= STEEMIT_MAX_BLOCK_SIZE );
   }

   push_block( pending_block, skip );

   return pending_block;
}

/**
 * Removes the most recent block from the database and
 * undoes any changes it made.
 */
void database::pop_block()
{
   try
   {
      _pending_tx_session.reset();
      auto head_id = head_block_id();

      /// save the head block so we can recover its transactions
      optional<signed_block> head_block = fetch_block_by_id( head_id );
      STEEMIT_ASSERT( head_block.valid(), pop_empty_chain, "there are no blocks to pop" );

      _fork_db.pop_block();
      undo();

      _popped_tx.insert( _popped_tx.begin(), head_block->transactions.begin(), head_block->transactions.end() );

   }
   FC_CAPTURE_AND_RETHROW()
}

void database::clear_pending()
{
   try
   {
      assert( (_pending_tx.size() == 0) || _pending_tx_session.valid() );
      _pending_tx.clear();
      _pending_tx_session.reset();
   }
   FC_CAPTURE_AND_RETHROW()
}

void database::notify_pre_apply_operation( operation_notification& note )
{
   note.trx_id       = _current_trx_id;
   note.block        = _current_block_num;
   note.trx_in_block = _current_trx_in_block;
   note.op_in_trx    = _current_op_in_trx;

   STEEMIT_TRY_NOTIFY( pre_apply_operation, note )
}

void database::notify_post_apply_operation( const operation_notification& note )
{
   STEEMIT_TRY_NOTIFY( post_apply_operation, note )
}

inline const void database::push_virtual_operation( const operation& op, bool force )
{
   if( !force )
   {
      #if defined( IS_LOW_MEM ) && ! defined( IS_TEST_NET )
      return;
      #endif
   }

   FC_ASSERT( is_virtual_operation( op ) );
   operation_notification note(op);
   notify_pre_apply_operation( note );
   notify_post_apply_operation( note );
}

void database::notify_applied_block( const signed_block& block )
{
   STEEMIT_TRY_NOTIFY( applied_block, block )
}

void database::notify_on_pending_transaction( const signed_transaction& tx )
{
   STEEMIT_TRY_NOTIFY( on_pending_transaction, tx )
}

void database::notify_on_applied_transaction( const signed_transaction& tx )
{
   STEEMIT_TRY_NOTIFY( on_applied_transaction, tx )
}

account_name_type database::get_scheduled_witness( uint32_t slot_num )const
{
   const dynamic_global_property_object& dpo = get_dynamic_global_properties();
   const witness_schedule_object& wso = get_witness_schedule_object();
   uint64_t current_aslot = dpo.current_aslot + slot_num;
   return wso.current_shuffled_witnesses[ current_aslot % wso.num_scheduled_witnesses ];
}

fc::time_point_sec database::get_slot_time(uint32_t slot_num)const
{
   if( slot_num == 0 )
      return fc::time_point_sec();

   auto interval = STEEMIT_BLOCK_INTERVAL;
   const dynamic_global_property_object& dpo = get_dynamic_global_properties();

   if( head_block_num() == 0 )
   {
      // n.b. first block is at genesis_time plus one block interval
      fc::time_point_sec genesis_time = dpo.time;
      return genesis_time + slot_num * interval;
   }

   int64_t head_block_abs_slot = head_block_time().sec_since_epoch() / interval;
   fc::time_point_sec head_slot_time( head_block_abs_slot * interval );

   // "slot 0" is head_slot_time
   // "slot 1" is head_slot_time,
   //   plus maint interval if head block is a maint block
   //   plus block interval if head block is not a maint block
   return head_slot_time + (slot_num * interval);
}

uint32_t database::get_slot_at_time(fc::time_point_sec when)const
{
   fc::time_point_sec first_slot_time = get_slot_time( 1 );
   if( when < first_slot_time )
      return 0;
   return (when - first_slot_time).to_seconds() / STEEMIT_BLOCK_INTERVAL + 1;
}

/**
 *  Converts STEEM into sbd and adds it to to_account while reducing the STEEM supply
 *  by STEEM and increasing the sbd supply by the specified amount.
 */
std::pair< asset, asset > database::create_sbd( const account_object& to_account, asset steem )
{
   std::pair< asset, asset > assets( asset( 0, SBD_SYMBOL ), asset( 0, STEEM_SYMBOL ) );

   try
   {
      if( steem.amount == 0 )
         return assets;

      const auto& median_price = get_feed_history().current_median_history;
      const auto& gpo = get_dynamic_global_properties();

      if( !median_price.is_null() )
      {
         auto to_sbd = ( gpo.sbd_print_rate * steem.amount ) / STEEMIT_100_PERCENT;
         auto to_steem = steem.amount - to_sbd;

         auto sbd = asset( to_sbd, STEEM_SYMBOL ) * median_price;

         adjust_balance( to_account, sbd );
         adjust_balance( to_account, asset( to_steem, STEEM_SYMBOL ) );
         adjust_supply( asset( -to_sbd, STEEM_SYMBOL ) );
         adjust_supply( sbd );
         assets.first = sbd;
         assets.second = to_steem;
      }
      else
      {
         adjust_balance( to_account, steem );
         assets.second = steem;
      }
   }
   FC_CAPTURE_LOG_AND_RETHROW( (to_account.name)(steem) )

   return assets;
}

/**
 * @param to_account - the account to receive the new vesting shares
 * @param STEEM - STEEM to be converted to vesting shares
 */
asset database::create_vesting( const account_object& to_account, asset steem )
{
   try
   {
      const auto& cprops = get_dynamic_global_properties();

      /**
       *  The ratio of total_vesting_shares / total_vesting_fund_steem should not
       *  change as the result of the user adding funds
       *
       *  V / C  = (V+Vn) / (C+Cn)
       *
       *  Simplifies to Vn = (V * Cn ) / C
       *
       *  If Cn equals o.amount, then we must solve for Vn to know how many new vesting shares
       *  the user should receive.
       *
       *  128 bit math is requred due to multiplying of 64 bit numbers. This is done in asset and price.
       */
      asset new_vesting = steem * cprops.get_vesting_share_price();

      modify( to_account, [&]( account_object& to )
      {
         to.vesting_shares += new_vesting;
      } );

      modify( cprops, [&]( dynamic_global_property_object& props )
      {
         props.total_vesting_fund_steem += steem;
         props.total_vesting_shares += new_vesting;
      } );

      adjust_proxied_witness_votes( to_account, new_vesting.amount );

      return new_vesting;
   }
   FC_CAPTURE_AND_RETHROW( (to_account.name)(steem) )
}

fc::sha256 database::get_pow_target()const
{
   const auto& dgp = get_dynamic_global_properties();
   fc::sha256 target;
   target._hash[0] = -1;
   target._hash[1] = -1;
   target._hash[2] = -1;
   target._hash[3] = -1;
   target = target >> ((dgp.num_pow_witnesses/4)+4);
   return target;
}

uint32_t database::get_pow_summary_target()const
{
   const dynamic_global_property_object& dgp = get_dynamic_global_properties();
   if( dgp.num_pow_witnesses >= 1004 )
      return 0;

   if( has_hardfork( STEEMIT_HARDFORK_0_16__551 ) )
      return (0xFE00 - 0x0040 * dgp.num_pow_witnesses ) << 0x10;
   else
      return (0xFC00 - 0x0040 * dgp.num_pow_witnesses) << 0x10;
}

void database::update_witness_schedule4()
{
   vector< account_name_type > active_witnesses;
   active_witnesses.reserve( STEEMIT_MAX_WITNESSES );

   /// Add the highest voted witnesses
   flat_set< witness_id_type > selected_voted;
   selected_voted.reserve( STEEMIT_MAX_VOTED_WITNESSES );

   const auto& widx         = get_index<witness_index>().indices().get<by_vote_name>();
   for( auto itr = widx.begin();
        itr != widx.end() && selected_voted.size() <  STEEMIT_MAX_VOTED_WITNESSES;
        ++itr )
   {
      if( has_hardfork( STEEMIT_HARDFORK_0_14__278 ) && (itr->signing_key == public_key_type()) )
         continue;
      selected_voted.insert( itr->id );
      active_witnesses.push_back( itr->owner) ;
      modify( *itr, [&]( witness_object& wo ) { wo.schedule = witness_object::top19; } );
   }

   auto num_elected = active_witnesses.size();

   /// Add miners from the top of the mining queue
   flat_set< witness_id_type > selected_miners;
   selected_miners.reserve( STEEMIT_MAX_MINER_WITNESSES );
   const auto& gprops = get_dynamic_global_properties();
   const auto& pow_idx      = get_index<witness_index>().indices().get<by_pow>();
   auto mitr = pow_idx.upper_bound(0);
   while( mitr != pow_idx.end() && selected_miners.size() < STEEMIT_MAX_MINER_WITNESSES )
   {
      // Only consider a miner who is not a top voted witness
      if( selected_voted.find(mitr->id) == selected_voted.end() )
      {
         // Only consider a miner who has a valid block signing key
         if( !( has_hardfork( STEEMIT_HARDFORK_0_14__278 ) && get_witness( mitr->owner ).signing_key == public_key_type() ) )
         {
            selected_miners.insert(mitr->id);
            active_witnesses.push_back(mitr->owner);
            modify( *mitr, [&]( witness_object& wo ) { wo.schedule = witness_object::miner; } );
         }
      }
      // Remove processed miner from the queue
      auto itr = mitr;
      ++mitr;
      modify( *itr, [&](witness_object& wit )
      {
         wit.pow_worker = 0;
      } );
      modify( gprops, [&]( dynamic_global_property_object& obj )
      {
         obj.num_pow_witnesses--;
      } );
   }

   auto num_miners = selected_miners.size();

   /// Add the running witnesses in the lead
   const witness_schedule_object& wso = get_witness_schedule_object();
   fc::uint128 new_virtual_time = wso.current_virtual_time;
   const auto& schedule_idx = get_index<witness_index>().indices().get<by_schedule_time>();
   auto sitr = schedule_idx.begin();
   vector<decltype(sitr)> processed_witnesses;
   for( auto witness_count = selected_voted.size() + selected_miners.size();
        sitr != schedule_idx.end() && witness_count < STEEMIT_MAX_WITNESSES;
        ++sitr )
   {
      new_virtual_time = sitr->virtual_scheduled_time; /// everyone advances to at least this time
      processed_witnesses.push_back(sitr);

      if( has_hardfork( STEEMIT_HARDFORK_0_14__278 ) && sitr->signing_key == public_key_type() )
         continue; /// skip witnesses without a valid block signing key

      if( selected_miners.find(sitr->id) == selected_miners.end()
          && selected_voted.find(sitr->id) == selected_voted.end() )
      {
         active_witnesses.push_back(sitr->owner);
         modify( *sitr, [&]( witness_object& wo ) { wo.schedule = witness_object::timeshare; } );
         ++witness_count;
      }
   }

   auto num_timeshare = active_witnesses.size() - num_miners - num_elected;

   /// Update virtual schedule of processed witnesses
   bool reset_virtual_time = false;
   for( auto itr = processed_witnesses.begin(); itr != processed_witnesses.end(); ++itr )
   {
      auto new_virtual_scheduled_time = new_virtual_time + VIRTUAL_SCHEDULE_LAP_LENGTH2 / ((*itr)->votes.value+1);
      if( new_virtual_scheduled_time < new_virtual_time )
      {
         reset_virtual_time = true; /// overflow
         break;
      }
      modify( *(*itr), [&]( witness_object& wo )
      {
         wo.virtual_position        = fc::uint128();
         wo.virtual_last_update     = new_virtual_time;
         wo.virtual_scheduled_time  = new_virtual_scheduled_time;
      } );
   }
   if( reset_virtual_time )
   {
      new_virtual_time = fc::uint128();
      reset_virtual_schedule_time();
   }

   size_t expected_active_witnesses = std::min( size_t(STEEMIT_MAX_WITNESSES), widx.size() );
   FC_ASSERT( active_witnesses.size() == expected_active_witnesses, "number of active witnesses does not equal expected_active_witnesses=${expected_active_witnesses}",
                                       ("active_witnesses.size()",active_witnesses.size()) ("STEEMIT_MAX_WITNESSES",STEEMIT_MAX_WITNESSES) ("expected_active_witnesses", expected_active_witnesses) );

   auto majority_version = wso.majority_version;

   if( has_hardfork( STEEMIT_HARDFORK_0_5__54 ) )
   {
      flat_map< version, uint32_t, std::greater< version > > witness_versions;
      flat_map< std::tuple< hardfork_version, time_point_sec >, uint32_t > hardfork_version_votes;

      for( uint32_t i = 0; i < wso.num_scheduled_witnesses; i++ )
      {
         auto witness = get_witness( wso.current_shuffled_witnesses[ i ] );
         if( witness_versions.find( witness.running_version ) == witness_versions.end() )
            witness_versions[ witness.running_version ] = 1;
         else
            witness_versions[ witness.running_version ] += 1;

         auto version_vote = std::make_tuple( witness.hardfork_version_vote, witness.hardfork_time_vote );
         if( hardfork_version_votes.find( version_vote ) == hardfork_version_votes.end() )
            hardfork_version_votes[ version_vote ] = 1;
         else
            hardfork_version_votes[ version_vote ] += 1;
      }

      int witnesses_on_version = 0;
      auto ver_itr = witness_versions.begin();

      // The map should be sorted highest version to smallest, so we iterate until we hit the majority of witnesses on at least this version
      while( ver_itr != witness_versions.end() )
      {
         witnesses_on_version += ver_itr->second;

         if( witnesses_on_version >= STEEMIT_HARDFORK_REQUIRED_WITNESSES )
         {
            majority_version = ver_itr->first;
            break;
         }

         ++ver_itr;
      }

      auto hf_itr = hardfork_version_votes.begin();

      while( hf_itr != hardfork_version_votes.end() )
      {
         if( hf_itr->second >= STEEMIT_HARDFORK_REQUIRED_WITNESSES )
         {
            const auto& hfp = get_hardfork_property_object();
            if( hfp.next_hardfork != std::get<0>( hf_itr->first ) ||
                hfp.next_hardfork_time != std::get<1>( hf_itr->first ) ) {

               modify( hfp, [&]( hardfork_property_object& hpo )
               {
                  hpo.next_hardfork = std::get<0>( hf_itr->first );
                  hpo.next_hardfork_time = std::get<1>( hf_itr->first );
               } );
            }
            break;
         }

         ++hf_itr;
      }

      // We no longer have a majority
      if( hf_itr == hardfork_version_votes.end() )
      {
         modify( get_hardfork_property_object(), [&]( hardfork_property_object& hpo )
         {
            hpo.next_hardfork = hpo.current_hardfork_version;
         });
      }
   }

   assert( num_elected + num_miners + num_timeshare == active_witnesses.size() );

   modify( wso, [&]( witness_schedule_object& _wso )
   {
      // active witnesses has exactly STEEMIT_MAX_WITNESSES elements, asserted above
      for( int i = 0; i < active_witnesses.size(); i++ )
      {
         _wso.current_shuffled_witnesses[i] = active_witnesses[i];
      }

      for( int i = active_witnesses.size(); i < STEEMIT_MAX_WITNESSES; i++ )
      {
         _wso.current_shuffled_witnesses[i] = account_name_type();
      }

      _wso.num_scheduled_witnesses = std::max< uint8_t >( active_witnesses.size(), 1 );
      _wso.witness_pay_normalization_factor =
           _wso.top19_weight * num_elected
         + _wso.miner_weight * num_miners
         + _wso.timeshare_weight * num_timeshare;

      /// shuffle current shuffled witnesses
      auto now_hi = uint64_t(head_block_time().sec_since_epoch()) << 32;
      for( uint32_t i = 0; i < _wso.num_scheduled_witnesses; ++i )
      {
         /// High performance random generator
         /// http://xorshift.di.unimi.it/
         uint64_t k = now_hi + uint64_t(i)*2685821657736338717ULL;
         k ^= (k >> 12);
         k ^= (k << 25);
         k ^= (k >> 27);
         k *= 2685821657736338717ULL;

         uint32_t jmax = _wso.num_scheduled_witnesses - i;
         uint32_t j = i + k%jmax;
         std::swap( _wso.current_shuffled_witnesses[i],
                    _wso.current_shuffled_witnesses[j] );
      }

      _wso.current_virtual_time = new_virtual_time;
      _wso.next_shuffle_block_num = head_block_num() + _wso.num_scheduled_witnesses;
      _wso.majority_version = majority_version;
   } );

   update_median_witness_props();
}


/**
 *
 *  See @ref witness_object::virtual_last_update
 */
void database::update_witness_schedule()
{
   if( (head_block_num() % STEEMIT_MAX_WITNESSES) == 0 ) //wso.next_shuffle_block_num )
   {
      if( has_hardfork(STEEMIT_HARDFORK_0_4) )
      {
         update_witness_schedule4();
         return;
      }

      const auto& props = get_dynamic_global_properties();
      const witness_schedule_object& wso = get_witness_schedule_object();


      vector<account_name_type> active_witnesses;
      active_witnesses.reserve( STEEMIT_MAX_WITNESSES );

      fc::uint128 new_virtual_time;

      /// only use vote based scheduling after the first 1M STEEM is created or if there is no POW queued
      if( props.num_pow_witnesses == 0 || head_block_num() > STEEMIT_START_MINER_VOTING_BLOCK )
      {
         const auto& widx         = get_index<witness_index>().indices().get<by_vote_name>();

         for( auto itr = widx.begin(); itr != widx.end() && (active_witnesses.size() < (STEEMIT_MAX_WITNESSES-2)); ++itr )
         {
            if( itr->pow_worker )
               continue;

            active_witnesses.push_back(itr->owner);

            /// don't consider the top 19 for the purpose of virtual time scheduling
            modify( *itr, [&]( witness_object& wo )
            {
               wo.virtual_scheduled_time = fc::uint128::max_value();
            } );
         }

         /// add the virtual scheduled witness, reseeting their position to 0 and their time to completion

         const auto& schedule_idx = get_index<witness_index>().indices().get<by_schedule_time>();
         auto sitr = schedule_idx.begin();
         while( sitr != schedule_idx.end() && sitr->pow_worker )
            ++sitr;

         if( sitr != schedule_idx.end() )
         {
            active_witnesses.push_back(sitr->owner);
            modify( *sitr, [&]( witness_object& wo )
            {
               wo.virtual_position = fc::uint128();
               new_virtual_time = wo.virtual_scheduled_time; /// everyone advances to this time

               /// extra cautious sanity check... we should never end up here if witnesses are
               /// properly voted on. TODO: remove this line if it is not triggered and therefore
               /// the code path is unreachable.
               if( new_virtual_time == fc::uint128::max_value() )
                   new_virtual_time = fc::uint128();

               /// this witness will produce again here
               if( has_hardfork( STEEMIT_HARDFORK_0_2 ) )
                  wo.virtual_scheduled_time += VIRTUAL_SCHEDULE_LAP_LENGTH2 / (wo.votes.value+1);
               else
                  wo.virtual_scheduled_time += VIRTUAL_SCHEDULE_LAP_LENGTH / (wo.votes.value+1);
            } );
         }
      }

      /// Add the next POW witness to the active set if there is one...
      const auto& pow_idx = get_index<witness_index>().indices().get<by_pow>();

      auto itr = pow_idx.upper_bound(0);
      /// if there is more than 1 POW witness, then pop the first one from the queue...
      if( props.num_pow_witnesses > STEEMIT_MAX_WITNESSES )
      {
         if( itr != pow_idx.end() )
         {
            modify( *itr, [&](witness_object& wit )
            {
               wit.pow_worker = 0;
            } );
            modify( get_dynamic_global_properties(), [&]( dynamic_global_property_object& obj )
            {
                obj.num_pow_witnesses--;
            } );
         }
      }

      /// add all of the pow witnesses to the round until voting takes over, then only add one per round
      itr = pow_idx.upper_bound(0);
      while( itr != pow_idx.end() )
      {
         active_witnesses.push_back( itr->owner );

         if( head_block_num() > STEEMIT_START_MINER_VOTING_BLOCK || active_witnesses.size() >= STEEMIT_MAX_WITNESSES )
            break;
         ++itr;
      }

      modify( wso, [&]( witness_schedule_object& _wso )
      {
      /*
         _wso.current_shuffled_witnesses.clear();
         _wso.current_shuffled_witnesses.reserve( active_witnesses.size() );

         for( const string& w : active_witnesses )
            _wso.current_shuffled_witnesses.push_back( w );
            */
         // active witnesses has exactly STEEMIT_MAX_WITNESSES elements, asserted above
         for( int i = 0; i < active_witnesses.size(); i++ )
         {
            _wso.current_shuffled_witnesses[i] = active_witnesses[i];
         }

         for( int i = active_witnesses.size(); i < STEEMIT_MAX_WITNESSES; i++ )
         {
            _wso.current_shuffled_witnesses[i] = account_name_type();
         }

         _wso.num_scheduled_witnesses = std::max< uint8_t >( active_witnesses.size(), 1 );

         //idump( (_wso.current_shuffled_witnesses)(active_witnesses.size()) );

         auto now_hi = uint64_t(head_block_time().sec_since_epoch()) << 32;
         for( uint32_t i = 0; i < _wso.num_scheduled_witnesses; ++i )
         {
            /// High performance random generator
            /// http://xorshift.di.unimi.it/
            uint64_t k = now_hi + uint64_t(i)*2685821657736338717ULL;
            k ^= (k >> 12);
            k ^= (k << 25);
            k ^= (k >> 27);
            k *= 2685821657736338717ULL;

            uint32_t jmax = _wso.num_scheduled_witnesses - i;
            uint32_t j = i + k%jmax;
            std::swap( _wso.current_shuffled_witnesses[i],
                       _wso.current_shuffled_witnesses[j] );
         }

         if( props.num_pow_witnesses == 0 || head_block_num() > STEEMIT_START_MINER_VOTING_BLOCK )
            _wso.current_virtual_time = new_virtual_time;

         _wso.next_shuffle_block_num = head_block_num() + _wso.num_scheduled_witnesses;
      } );
      update_median_witness_props();
   }
}

void database::update_median_witness_props()
{
   const witness_schedule_object& wso = get_witness_schedule_object();

   /// fetch all witness objects
   vector<const witness_object*> active; active.reserve( wso.num_scheduled_witnesses );
   for( int i = 0; i < wso.num_scheduled_witnesses; i++ )
   {
      active.push_back( &get_witness( wso.current_shuffled_witnesses[i] ) );
   }

   /// sort them by account_creation_fee
   std::sort( active.begin(), active.end(), [&]( const witness_object* a, const witness_object* b )
   {
      return a->props.account_creation_fee.amount < b->props.account_creation_fee.amount;
   } );

   modify( wso, [&]( witness_schedule_object& _wso )
   {
     _wso.median_props.account_creation_fee = active[active.size()/2]->props.account_creation_fee;
   } );

   /// sort them by maximum_block_size
   std::sort( active.begin(), active.end(), [&]( const witness_object* a, const witness_object* b )
   {
      return a->props.maximum_block_size < b->props.maximum_block_size;
   } );

   modify( get_dynamic_global_properties(), [&]( dynamic_global_property_object& p )
   {
         p.maximum_block_size = active[active.size()/2]->props.maximum_block_size;
   } );

   /// sort them by sbd_interest_rate
   std::sort( active.begin(), active.end(), [&]( const witness_object* a, const witness_object* b )
   {
      return a->props.sbd_interest_rate < b->props.sbd_interest_rate;
   } );

   modify( get_dynamic_global_properties(), [&]( dynamic_global_property_object& p )
   {
         p.sbd_interest_rate = active[active.size()/2]->props.sbd_interest_rate;
   } );
}

void database::adjust_proxied_witness_votes( const account_object& a,
                                   const std::array< share_type, STEEMIT_MAX_PROXY_RECURSION_DEPTH+1 >& delta,
                                   int depth )
{
   if( a.proxy != STEEMIT_PROXY_TO_SELF_ACCOUNT )
   {
      /// nested proxies are not supported, vote will not propagate
      if( depth >= STEEMIT_MAX_PROXY_RECURSION_DEPTH )
         return;

      const auto& proxy = get_account( a.proxy );

      modify( proxy, [&]( account_object& a )
      {
         for( int i = STEEMIT_MAX_PROXY_RECURSION_DEPTH - depth - 1; i >= 0; --i )
         {
            a.proxied_vsf_votes[i+depth] += delta[i];
         }
      } );

      adjust_proxied_witness_votes( proxy, delta, depth + 1 );
   }
   else
   {
      share_type total_delta = 0;
      for( int i = STEEMIT_MAX_PROXY_RECURSION_DEPTH - depth; i >= 0; --i )
         total_delta += delta[i];
      adjust_witness_votes( a, total_delta );
   }
}

void database::adjust_proxied_witness_votes( const account_object& a, share_type delta, int depth )
{
   if( a.proxy != STEEMIT_PROXY_TO_SELF_ACCOUNT )
   {
      /// nested proxies are not supported, vote will not propagate
      if( depth >= STEEMIT_MAX_PROXY_RECURSION_DEPTH )
         return;

      const auto& proxy = get_account( a.proxy );

      modify( proxy, [&]( account_object& a )
      {
         a.proxied_vsf_votes[depth] += delta;
      } );

      adjust_proxied_witness_votes( proxy, delta, depth + 1 );
   }
   else
   {
     adjust_witness_votes( a, delta );
   }
}

void database::adjust_witness_votes( const account_object& a, share_type delta )
{
   const auto& vidx = get_index< witness_vote_index >().indices().get< by_account_witness >();
   auto itr = vidx.lower_bound( boost::make_tuple( a.id, witness_id_type() ) );
   while( itr != vidx.end() && itr->account == a.id )
   {
      adjust_witness_vote( itr->witness(*this), delta );
      ++itr;
   }
}

void database::adjust_witness_vote( const witness_object& witness, share_type delta )
{
   const witness_schedule_object& wso = get_witness_schedule_object();
   modify( witness, [&]( witness_object& w )
   {
      auto delta_pos = w.votes.value * (wso.current_virtual_time - w.virtual_last_update);
      w.virtual_position += delta_pos;

      w.virtual_last_update = wso.current_virtual_time;
      w.votes += delta;
      FC_ASSERT( w.votes <= get_dynamic_global_properties().total_vesting_shares.amount, "", ("w.votes", w.votes)("props",get_dynamic_global_properties().total_vesting_shares) );

      if( has_hardfork( STEEMIT_HARDFORK_0_2 ) )
         w.virtual_scheduled_time = w.virtual_last_update + (VIRTUAL_SCHEDULE_LAP_LENGTH2 - w.virtual_position)/(w.votes.value+1);
      else
         w.virtual_scheduled_time = w.virtual_last_update + (VIRTUAL_SCHEDULE_LAP_LENGTH - w.virtual_position)/(w.votes.value+1);

      /** witnesses with a low number of votes could overflow the time field and end up with a scheduled time in the past */
      if( has_hardfork( STEEMIT_HARDFORK_0_4 ) )
      {
         if( w.virtual_scheduled_time < wso.current_virtual_time )
            w.virtual_scheduled_time = fc::uint128::max_value();
      }
   } );
}

void database::clear_witness_votes( const account_object& a )
{
   const auto& vidx = get_index< witness_vote_index >().indices().get<by_account_witness>();
   auto itr = vidx.lower_bound( boost::make_tuple( a.id, witness_id_type() ) );
   while( itr != vidx.end() && itr->account == a.id )
   {
      const auto& current = *itr;
      ++itr;
      remove(current);
   }

   if( has_hardfork( STEEMIT_HARDFORK_0_6__104 ) ) // TODO: this check can be removed after hard fork
      modify( a, [&](account_object& acc )
      {
         acc.witnesses_voted_for = 0;
      });
}

void database::clear_null_account_balance()
{
   if( !has_hardfork( STEEMIT_HARDFORK_0_14__327 ) ) return;

   const auto& null_account = get_account( STEEMIT_NULL_ACCOUNT );
   asset total_steem( 0, STEEM_SYMBOL );
   asset total_sbd( 0, SBD_SYMBOL );

   if( null_account.balance.amount > 0 )
   {
      total_steem += null_account.balance;
      adjust_balance( null_account, -null_account.balance );
   }

   if( null_account.savings_balance.amount > 0 )
   {
      total_steem += null_account.savings_balance;
      adjust_savings_balance( null_account, -null_account.savings_balance );
   }

   if( null_account.sbd_balance.amount > 0 )
   {
      total_sbd += null_account.sbd_balance;
      adjust_balance( null_account, -null_account.sbd_balance );
   }

   if( null_account.savings_sbd_balance.amount > 0 )
   {
      total_sbd += null_account.savings_sbd_balance;
      adjust_savings_balance( null_account, -null_account.savings_sbd_balance );
   }

   if( null_account.vesting_shares.amount > 0 )
   {
      const auto& gpo = get_dynamic_global_properties();
      auto converted_steem = null_account.vesting_shares * gpo.get_vesting_share_price();

      modify( gpo, [&]( dynamic_global_property_object& g )
      {
         g.total_vesting_shares -= null_account.vesting_shares;
         g.total_vesting_fund_steem -= converted_steem;
      });

      modify( null_account, [&]( account_object& a )
      {
         a.vesting_shares.amount = 0;
      });

      total_steem += converted_steem;
   }

   if( total_steem.amount > 0 )
      adjust_supply( -total_steem );

   if( total_sbd.amount > 0 )
      adjust_supply( -total_sbd );
}

/**
 * This method recursively tallies children_rshares2 for this post plus all of its parents,
 * TODO: this method can be skipped for validation-only nodes
 */
void database::adjust_rshares2( const comment_object& c, fc::uint128_t old_rshares2, fc::uint128_t new_rshares2 )
{
   modify( c, [&](comment_object& comment )
   {
      comment.children_rshares2 -= old_rshares2;
      comment.children_rshares2 += new_rshares2;
   } );
   if( c.depth )
   {
      adjust_rshares2( get_comment( c.parent_author, c.parent_permlink ), old_rshares2, new_rshares2 );
   }
   else
   {
      const auto& cprops = get_dynamic_global_properties();
      modify( cprops, [&]( dynamic_global_property_object& p )
      {
         p.total_reward_shares2 -= old_rshares2;
         p.total_reward_shares2 += new_rshares2;
      } );
   }
}

void database::update_owner_authority( const account_object& account, const authority& owner_authority )
{
   if( head_block_num() >= STEEMIT_OWNER_AUTH_HISTORY_TRACKING_START_BLOCK_NUM )
   {
      create< owner_authority_history_object >( [&]( owner_authority_history_object& hist )
      {
         hist.account = account.name;
         hist.previous_owner_authority = get< account_authority_object, by_account >( account.name ).owner;
         hist.last_valid_time = head_block_time();
      });
   }

   modify( get< account_authority_object, by_account >( account.name ), [&]( account_authority_object& auth )
   {
      auth.owner = owner_authority;
      auth.last_owner_update = head_block_time();
   });
}

void database::process_vesting_withdrawals()
{
   const auto& widx = get_index< account_index >().indices().get< by_next_vesting_withdrawal >();
   const auto& didx = get_index< withdraw_vesting_route_index >().indices().get< by_withdraw_route >();
   auto current = widx.begin();

   const auto& cprops = get_dynamic_global_properties();

   while( current != widx.end() && current->next_vesting_withdrawal <= head_block_time() )
   {
      const auto& from_account = *current; ++current;

      /**
      *  Let T = total tokens in vesting fund
      *  Let V = total vesting shares
      *  Let v = total vesting shares being cashed out
      *
      *  The user may withdraw  vT / V tokens
      */
      share_type to_withdraw;
      if ( from_account.to_withdraw - from_account.withdrawn < from_account.vesting_withdraw_rate.amount )
         to_withdraw = std::min( from_account.vesting_shares.amount, from_account.to_withdraw % from_account.vesting_withdraw_rate.amount ).value;
      else
         to_withdraw = std::min( from_account.vesting_shares.amount, from_account.vesting_withdraw_rate.amount ).value;

      share_type vests_deposited_as_steem = 0;
      share_type vests_deposited_as_vests = 0;
      asset total_steem_converted = asset( 0, STEEM_SYMBOL );

      // Do two passes, the first for vests, the second for steem. Try to maintain as much accuracy for vests as possible.
      for( auto itr = didx.upper_bound( boost::make_tuple( from_account.id, account_id_type() ) );
           itr != didx.end() && itr->from_account == from_account.id;
           ++itr )
      {
         if( itr->auto_vest )
         {
            share_type to_deposit = ( ( fc::uint128_t ( to_withdraw.value ) * itr->percent ) / STEEMIT_100_PERCENT ).to_uint64();
            vests_deposited_as_vests += to_deposit;

            if( to_deposit > 0 )
            {
               const auto& to_account = itr->to_account( *this );

               modify( to_account, [&]( account_object& a )
               {
                  a.vesting_shares.amount += to_deposit;
               });

               adjust_proxied_witness_votes( to_account, to_deposit );

               push_virtual_operation( fill_vesting_withdraw_operation( from_account.name, to_account.name, asset( to_deposit, VESTS_SYMBOL ), asset( to_deposit, VESTS_SYMBOL ) ) );
            }
         }
      }

      for( auto itr = didx.upper_bound( boost::make_tuple( from_account.id, account_id_type() ) );
           itr != didx.end() && itr->from_account == from_account.id;
           ++itr )
      {
         if( !itr->auto_vest )
         {
            const auto& to_account = itr->to_account( *this );

            share_type to_deposit = ( ( fc::uint128_t ( to_withdraw.value ) * itr->percent ) / STEEMIT_100_PERCENT ).to_uint64();
            vests_deposited_as_steem += to_deposit;
            auto converted_steem = asset( to_deposit, VESTS_SYMBOL ) * cprops.get_vesting_share_price();
            total_steem_converted += converted_steem;

            if( to_deposit > 0 )
            {
               modify( to_account, [&]( account_object& a )
               {
                  a.balance += converted_steem;
               });

               modify( cprops, [&]( dynamic_global_property_object& o )
               {
                  o.total_vesting_fund_steem -= converted_steem;
                  o.total_vesting_shares.amount -= to_deposit;
               });

               push_virtual_operation( fill_vesting_withdraw_operation( from_account.name, to_account.name, asset( to_deposit, VESTS_SYMBOL), converted_steem ) );
            }
         }
      }

      share_type to_convert = to_withdraw - vests_deposited_as_steem - vests_deposited_as_vests;
      FC_ASSERT( to_convert >= 0, "Deposited more vests than were supposed to be withdrawn" );

      auto converted_steem = asset( to_convert, VESTS_SYMBOL ) * cprops.get_vesting_share_price();

      modify( from_account, [&]( account_object& a )
      {
         a.vesting_shares.amount -= to_withdraw;
         a.balance += converted_steem;
         a.withdrawn += to_withdraw;

         if( a.withdrawn >= a.to_withdraw || a.vesting_shares.amount == 0 )
         {
            a.vesting_withdraw_rate.amount = 0;
            a.next_vesting_withdrawal = fc::time_point_sec::maximum();
         }
         else
         {
            a.next_vesting_withdrawal += fc::seconds( STEEMIT_VESTING_WITHDRAW_INTERVAL_SECONDS );
         }
      });

      modify( cprops, [&]( dynamic_global_property_object& o )
      {
         o.total_vesting_fund_steem -= converted_steem;
         o.total_vesting_shares.amount -= to_convert;
      });

      if( to_withdraw > 0 )
         adjust_proxied_witness_votes( from_account, -to_withdraw );

      push_virtual_operation( fill_vesting_withdraw_operation( from_account.name, from_account.name, asset( to_withdraw, VESTS_SYMBOL ), converted_steem ) );
   }
}

void database::adjust_total_payout( const comment_object& cur, const asset& sbd_created, const asset& curator_sbd_value )
{
   modify( cur, [&]( comment_object& c )
   {
      if( c.total_payout_value.symbol == sbd_created.symbol )
         c.total_payout_value += sbd_created;
         c.curator_payout_value += curator_sbd_value;
   } );
   /// TODO: potentially modify author's total payout numbers as well
}

/**
 *  This method will iterate through all comment_vote_objects and give them
 *  (max_rewards * weight) / c.total_vote_weight.
 *
 *  @returns unclaimed rewards.
 */
share_type database::pay_discussions( const comment_object& c, share_type max_rewards )
{
   share_type unclaimed_rewards = max_rewards;
   std::deque< comment_id_type > child_queue;

   // TODO: Optimize in future hardfork

   if( c.children_rshares2 > 0 )
   {
      const auto& comment_by_parent = get_index< comment_index >().indices().get< by_parent >();
      fc::uint128_t total_rshares2( c.children_rshares2 - calculate_vshares( c.net_rshares.value ) );
      child_queue.push_back( c.id );

      // Pre-order traversal of the tree of child comments
      while( child_queue.size() )
      {
         const auto& cur = child_queue.front()( *this );
         child_queue.pop_front();

         if( cur.net_rshares > 0 )
         {
            auto claim = static_cast< uint64_t >( ( to256( calculate_vshares( cur.net_rshares.value ) ) * max_rewards.value ) / to256( total_rshares2 ) );
            unclaimed_rewards -= claim;

            if( claim > 0 )
            {
               create_vesting( get_account( cur.author ), asset( claim, STEEM_SYMBOL ) );
               // create discussion reward vop
            }
         }

         auto itr = comment_by_parent.lower_bound( boost::make_tuple( cur.author, cur.permlink, comment_id_type() ) );

         while( itr != comment_by_parent.end() && itr->parent_author == cur.author && itr->parent_permlink == cur.permlink )
         {
            child_queue.push_back( itr->id );
            ++itr;
         }
      }
   }

   return unclaimed_rewards;
}

/**
 *  This method will iterate through all comment_vote_objects and give them
 *  (max_rewards * weight) / c.total_vote_weight.
 *
 *  @returns unclaimed rewards.
 */
share_type database::pay_curators( const comment_object& c, share_type max_rewards )
{
   try
   {
      uint128_t total_weight( c.total_vote_weight );
      //edump( (total_weight)(max_rewards) );
      share_type unclaimed_rewards = max_rewards;

      if( c.total_vote_weight > 0 && c.allow_curation_rewards )
      {
         const auto& cvidx = get_index<comment_vote_index>().indices().get<by_comment_weight_voter>();
         auto itr = cvidx.lower_bound( c.id );
         while( itr != cvidx.end() && itr->comment == c.id )
         {
            uint128_t weight( itr->weight );
            auto claim = ( ( max_rewards.value * weight ) / total_weight ).to_uint64();
            if( claim > 0 ) // min_amt is non-zero satoshis
            {
               unclaimed_rewards -= claim;
               const auto& voter = itr->voter(*this);
               auto reward = create_vesting( voter, asset( claim, STEEM_SYMBOL ) );

               push_virtual_operation( curation_reward_operation( voter.name, reward, c.author, to_string( c.permlink ) ) );

               #ifndef IS_LOW_MEM
                  modify( voter, [&]( account_object& a )
                  {
                     a.curation_rewards += claim;
                  });
               #endif
            }
            ++itr;
         }
      }

      if( !c.allow_curation_rewards )
      {
         modify( get_dynamic_global_properties(), [&]( dynamic_global_property_object& props )
         {
            props.total_reward_fund_steem += unclaimed_rewards;
         });

         unclaimed_rewards = 0;
      }

      return unclaimed_rewards;
   } FC_CAPTURE_AND_RETHROW()
}

void database::cashout_comment_helper( const comment_object& comment )
{
   try
   {
      const auto& cat = get_category( comment.category );

      if( comment.net_rshares > 0 )
      {
         uint128_t reward_tokens = uint128_t( claim_rshare_reward( comment.net_rshares, comment.reward_weight, to_steem( comment.max_accepted_payout ) ).value );

         asset total_payout;
         if( reward_tokens > 0 )
         {
            share_type discussion_tokens = 0;
            share_type curation_tokens = ( ( reward_tokens * get_curation_rewards_percent() ) / STEEMIT_100_PERCENT ).to_uint64();
            if( comment.parent_author == STEEMIT_ROOT_POST_PARENT )
               discussion_tokens = ( ( reward_tokens * get_discussion_rewards_percent() ) / STEEMIT_100_PERCENT ).to_uint64();

            share_type author_tokens = reward_tokens.to_uint64() - discussion_tokens - curation_tokens;

            author_tokens += pay_curators( comment, curation_tokens );

            if( discussion_tokens > 0 )
               author_tokens += pay_discussions( comment, discussion_tokens );

            auto sbd_steem     = ( author_tokens * comment.percent_steem_dollars ) / ( 2 * STEEMIT_100_PERCENT ) ;
            auto vesting_steem = author_tokens - sbd_steem;

            const auto& author = get_account( comment.author );
            auto vest_created = create_vesting( author, vesting_steem );
            auto sbd_payout = create_sbd( author, sbd_steem );

            adjust_total_payout( comment, sbd_payout.first + to_sbd( sbd_payout.second + asset( vesting_steem, STEEM_SYMBOL ) ), to_sbd( asset( reward_tokens.to_uint64() - author_tokens, STEEM_SYMBOL ) ) );

            /*if( sbd_created.symbol == SBD_SYMBOL )
               adjust_total_payout( comment, sbd_created + to_sbd( asset( vesting_steem, STEEM_SYMBOL ) ), to_sbd( asset( reward_tokens.to_uint64() - author_tokens, STEEM_SYMBOL ) ) );
            else
               adjust_total_payout( comment, to_sbd( asset( vesting_steem + sbd_steem, STEEM_SYMBOL ) ), to_sbd( asset( reward_tokens.to_uint64() - author_tokens, STEEM_SYMBOL ) ) );
               */

            // stats only.. TODO: Move to plugin...
            total_payout = to_sbd( asset( reward_tokens.to_uint64(), STEEM_SYMBOL ) );

            push_virtual_operation( author_reward_operation( comment.author, to_string( comment.permlink ), sbd_payout.first, sbd_payout.second, vest_created ) );
            push_virtual_operation( comment_reward_operation( comment.author, to_string( comment.permlink ), total_payout ) );

            #ifndef IS_LOW_MEM
               modify( comment, [&]( comment_object& c )
               {
                  c.author_rewards += author_tokens;
               });

               modify( get_account( comment.author ), [&]( account_object& a )
               {
                  a.posting_rewards += author_tokens;
               });
            #endif

            modify( cat, [&]( category_object& c )
            {
               c.total_payouts += total_payout;
            });

         }

         fc::uint128_t old_rshares2 = calculate_vshares( comment.net_rshares.value );
         adjust_rshares2( comment, old_rshares2, 0 );
      }

      modify( cat, [&]( category_object& c )
      {
         c.abs_rshares -= comment.abs_rshares;
         c.last_update  = head_block_time();
      } );

      modify( comment, [&]( comment_object& c )
      {
         /**
         * A payout is only made for positive rshares, negative rshares hang around
         * for the next time this post might get an upvote.
         */
         if( c.net_rshares > 0 )
            c.net_rshares = 0;
         c.children_abs_rshares = 0;
         c.abs_rshares  = 0;
         c.vote_rshares = 0;
         c.total_vote_weight = 0;
         c.max_cashout_time = fc::time_point_sec::maximum();

         if( c.parent_author == STEEMIT_ROOT_POST_PARENT )
         {
            if( has_hardfork( STEEMIT_HARDFORK_0_12__177 ) && c.last_payout == fc::time_point_sec::min() )
               c.cashout_time = head_block_time() + STEEMIT_SECOND_CASHOUT_WINDOW;
            else
               c.cashout_time = fc::time_point_sec::maximum();
         }

         if( calculate_discussion_payout_time( c ) == fc::time_point_sec::maximum() )
            c.mode = archived;
         else
            c.mode = second_payout;

         c.last_payout = head_block_time();
      } );

      push_virtual_operation( comment_payout_update_operation( comment.author, to_string( comment.permlink ) ) );

      const auto& vote_idx = get_index< comment_vote_index >().indices().get< by_comment_voter >();
      auto vote_itr = vote_idx.lower_bound( comment.id );
      while( vote_itr != vote_idx.end() && vote_itr->comment == comment.id )
      {
         const auto& cur_vote = *vote_itr;
         ++vote_itr;
         if( !has_hardfork( STEEMIT_HARDFORK_0_12__177 ) || calculate_discussion_payout_time( comment ) != fc::time_point_sec::maximum() )
         {
            modify( cur_vote, [&]( comment_vote_object& cvo )
            {
               cvo.num_changes = -1;
            });
         }
         else
         {
#ifdef CLEAR_VOTES
            remove( cur_vote );
#endif
         }
      }
   } FC_CAPTURE_AND_RETHROW( (comment) )
}

void database::process_comment_cashout()
{
   /// don't allow any content to get paid out until the website is ready to launch
   /// and people have had a week to start posting.  The first cashout will be the biggest because it
   /// will represent 2+ months of rewards.
   if( !has_hardfork( STEEMIT_FIRST_CASHOUT_TIME ) )
      return;

   int count = 0;
   const auto& cidx        = get_index<comment_index>().indices().get<by_cashout_time>();
   const auto& com_by_root = get_index< comment_index >().indices().get< by_root >();

   auto current = cidx.begin();
   while( current != cidx.end() && current->cashout_time <= head_block_time() )
   {
      auto itr = com_by_root.lower_bound( current->root_comment );
      while( itr != com_by_root.end() && itr->root_comment == current->root_comment )
      {
         const auto& comment = *itr; ++itr;
         cashout_comment_helper( comment );
         ++count;
      }
      current = cidx.begin();
   }
}

/**
 *  Overall the network has an inflation rate of 102% of virtual steem per year
 *  90% of inflation is directed to vesting shares
 *  10% of inflation is directed to subjective proof of work voting
 *  1% of inflation is directed to liquidity providers
 *  1% of inflation is directed to block producers
 *
 *  This method pays out vesting and reward shares every block, and liquidity shares once per day.
 *  This method does not pay out witnesses.
 */
void database::process_funds()
{
   const auto& props = get_dynamic_global_properties();
   const auto& wso = get_witness_schedule_object();

   if( has_hardfork( STEEMIT_HARDFORK_0_16__551) )
   {
      /**
       * At block 7,000,000 have a 9.5% instantaneous inflation rate, decreasing to 0.95% at a rate of 0.01%
       * every 250k blocks. This narrowing will take approximately 20.5 years and will complete on block 220,750,000
       */
      int64_t start_inflation_rate = int64_t( STEEMIT_INFLATION_RATE_START_PERCENT );
      int64_t inflation_rate_adjustment = int64_t( head_block_num() / STEEMIT_INFLATION_NARROWING_PERIOD );
      int64_t inflation_rate_floor = int64_t( STEEMIT_INFLATION_RATE_STOP_PERCENT );
<<<<<<< HEAD

      int64_t current_inflation_rate;
      if( inflation_rate_adjustment <= start_inflation_rate )
         current_inflation_rate = std::max( start_inflation_rate - inflation_rate_adjustment, inflation_rate_floor );
      else
         current_inflation_rate = inflation_rate_floor;
=======
      // below subtraction cannot underflow int64_t because inflation_rate_adjustment is <2^32
      int64_t current_inflation_rate = std::max( start_inflation_rate - inflation_rate_adjustment, inflation_rate_floor );
>>>>>>> 15ab11e6

      auto new_steem = ( props.virtual_supply.amount * current_inflation_rate ) / ( int64_t( STEEMIT_100_PERCENT ) * int64_t( STEEMIT_BLOCKS_PER_YEAR ) );
      auto content_reward = ( new_steem * STEEMIT_CONTENT_REWARD_PERCENT ) / STEEMIT_100_PERCENT; /// 75% to content creator
      auto vesting_reward = ( new_steem * STEEMIT_VESTING_FUND_PERCENT ) / STEEMIT_100_PERCENT; /// 15% to vesting fund
      auto witness_reward = new_steem - content_reward - vesting_reward; /// Remaining 10% to witness pay

      const auto& cwit = get_witness( props.current_witness );
      witness_reward *= STEEMIT_MAX_WITNESSES;

      if( cwit.schedule == witness_object::timeshare )
         witness_reward *= wso.timeshare_weight;
      else if( cwit.schedule == witness_object::miner )
         witness_reward *= wso.miner_weight;
      else if( cwit.schedule == witness_object::top19 )
         witness_reward *= wso.top19_weight;
      else
         wlog( "Encountered unknown witness type for witness: ${w}", ("w", cwit.owner) );

      witness_reward /= wso.witness_pay_normalization_factor;

      new_steem = content_reward + vesting_reward + witness_reward;

      modify( props, [&]( dynamic_global_property_object& p )
      {
          p.total_vesting_fund_steem += asset( vesting_reward, STEEM_SYMBOL );
          p.total_reward_fund_steem  += asset( content_reward, STEEM_SYMBOL );
          p.current_supply           += asset( new_steem, STEEM_SYMBOL );
          p.virtual_supply           += asset( new_steem, STEEM_SYMBOL );
      });

      create_vesting( get_account( cwit.owner ), asset( witness_reward, STEEM_SYMBOL ) );
   }
   else
   {
      auto content_reward = get_content_reward();
      auto curate_reward = get_curation_reward();
      auto witness_pay = get_producer_reward();
      auto vesting_reward = content_reward + curate_reward + witness_pay;

      content_reward = content_reward + curate_reward;

      if( props.head_block_number < STEEMIT_START_VESTING_BLOCK )
         vesting_reward.amount = 0;
      else
         vesting_reward.amount.value *= 9;

      modify( props, [&]( dynamic_global_property_object& p )
      {
          p.total_vesting_fund_steem += vesting_reward;
          p.total_reward_fund_steem  += content_reward;
          p.current_supply += content_reward + witness_pay + vesting_reward;
          p.virtual_supply += content_reward + witness_pay + vesting_reward;
      } );
   }
}

void database::process_savings_withdraws()
{
  const auto& idx = get_index< savings_withdraw_index >().indices().get< by_complete_from_rid >();
  auto itr = idx.begin();
  while( itr != idx.end() ) {
     if( itr->complete > head_block_time() )
        break;
     adjust_balance( get_account( itr->to ), itr->amount );

     modify( get_account( itr->from ), [&]( account_object& a )
     {
        a.savings_withdraw_requests--;
     });

     push_virtual_operation( fill_transfer_from_savings_operation( itr->from, itr->to, itr->amount, itr->request_id, to_string( itr->memo) ) );

     remove( *itr );
     itr = idx.begin();
  }
}

asset database::get_liquidity_reward()const
{
   if( has_hardfork( STEEMIT_HARDFORK_0_12__178 ) )
      return asset( 0, STEEM_SYMBOL );

   const auto& props = get_dynamic_global_properties();
   static_assert( STEEMIT_LIQUIDITY_REWARD_PERIOD_SEC == 60*60, "this code assumes a 1 hour time interval" );
   asset percent( protocol::calc_percent_reward_per_hour< STEEMIT_LIQUIDITY_APR_PERCENT >( props.virtual_supply.amount ), STEEM_SYMBOL );
   return std::max( percent, STEEMIT_MIN_LIQUIDITY_REWARD );
}

asset database::get_content_reward()const
{
   const auto& props = get_dynamic_global_properties();
   static_assert( STEEMIT_BLOCK_INTERVAL == 3, "this code assumes a 3-second time interval" );
   asset percent( protocol::calc_percent_reward_per_block< STEEMIT_CONTENT_APR_PERCENT >( props.virtual_supply.amount ), STEEM_SYMBOL );
   return std::max( percent, STEEMIT_MIN_CONTENT_REWARD );
}

asset database::get_curation_reward()const
{
   const auto& props = get_dynamic_global_properties();
   static_assert( STEEMIT_BLOCK_INTERVAL == 3, "this code assumes a 3-second time interval" );
   asset percent( protocol::calc_percent_reward_per_block< STEEMIT_CURATE_APR_PERCENT >( props.virtual_supply.amount ), STEEM_SYMBOL);
   return std::max( percent, STEEMIT_MIN_CURATE_REWARD );
}

asset database::get_producer_reward()
{
   const auto& props = get_dynamic_global_properties();
   static_assert( STEEMIT_BLOCK_INTERVAL == 3, "this code assumes a 3-second time interval" );
   asset percent( protocol::calc_percent_reward_per_block< STEEMIT_PRODUCER_APR_PERCENT >( props.virtual_supply.amount ), STEEM_SYMBOL);
   auto pay = std::max( percent, STEEMIT_MIN_PRODUCER_REWARD );
   const auto& witness_account = get_account( props.current_witness );

   /// pay witness in vesting shares
   if( props.head_block_number >= STEEMIT_START_MINER_VOTING_BLOCK || (witness_account.vesting_shares.amount.value == 0) ) {
      // const auto& witness_obj = get_witness( props.current_witness );
      create_vesting( witness_account, pay );
   }
   else
   {
      modify( get_account( witness_account.name), [&]( account_object& a )
      {
         a.balance += pay;
      } );
   }

   return pay;
}

asset database::get_pow_reward()const
{
   const auto& props = get_dynamic_global_properties();

#ifndef IS_TEST_NET
   /// 0 block rewards until at least STEEMIT_MAX_WITNESSES have produced a POW
   if( props.num_pow_witnesses < STEEMIT_MAX_WITNESSES && props.head_block_number < STEEMIT_START_VESTING_BLOCK )
      return asset( 0, STEEM_SYMBOL );
#endif

   static_assert( STEEMIT_BLOCK_INTERVAL == 3, "this code assumes a 3-second time interval" );
   static_assert( STEEMIT_MAX_WITNESSES == 21, "this code assumes 21 per round" );
   asset percent( calc_percent_reward_per_round< STEEMIT_POW_APR_PERCENT >( props.virtual_supply.amount ), STEEM_SYMBOL);
   return std::max( percent, STEEMIT_MIN_POW_REWARD );
}


void database::pay_liquidity_reward()
{
#ifdef IS_TEST_NET
   if( !liquidity_rewards_enabled )
      return;
#endif

   if( (head_block_num() % STEEMIT_LIQUIDITY_REWARD_BLOCKS) == 0 )
   {
      auto reward = get_liquidity_reward();

      if( reward.amount == 0 )
         return;

      const auto& ridx = get_index< liquidity_reward_balance_index >().indices().get< by_volume_weight >();
      auto itr = ridx.begin();
      if( itr != ridx.end() && itr->volume_weight() > 0 )
      {
         adjust_supply( reward, true );
         adjust_balance( itr->owner(*this), reward );
         modify( *itr, [&]( liquidity_reward_balance_object& obj )
         {
            obj.steem_volume = 0;
            obj.sbd_volume   = 0;
            obj.last_update  = head_block_time();
            obj.weight = 0;
         } );

         push_virtual_operation( liquidity_reward_operation( itr->owner( *this ).name, reward ) );
      }
   }
}

uint16_t database::get_discussion_rewards_percent() const
{
   return 0;
}

uint16_t database::get_curation_rewards_percent() const
{
   if( has_hardfork( STEEMIT_HARDFORK_0_8__116 ) )
      return STEEMIT_1_PERCENT * 25;
   else
      return STEEMIT_1_PERCENT * 50;
}

uint128_t database::get_content_constant_s() const
{
   return uint128_t( uint64_t(2000000000000ll) ); // looking good for posters
}

uint128_t database::calculate_vshares( uint128_t rshares ) const
{
   auto s = get_content_constant_s();
   return ( rshares + s ) * ( rshares + s ) - s * s;
}

/**
 *  Iterates over all conversion requests with a conversion date before
 *  the head block time and then converts them to/from steem/sbd at the
 *  current median price feed history price times the premium
 */
void database::process_conversions()
{
   auto now = head_block_time();
   const auto& request_by_date = get_index< convert_request_index >().indices().get< by_conversion_date >();
   auto itr = request_by_date.begin();

   const auto& fhistory = get_feed_history();
   if( fhistory.current_median_history.is_null() )
      return;

   asset net_sbd( 0, SBD_SYMBOL );
   asset net_steem( 0, STEEM_SYMBOL );

   while( itr != request_by_date.end() && itr->conversion_date <= now )
   {
      const auto& user = get_account( itr->owner );
      auto amount_to_issue = itr->amount * fhistory.current_median_history;

      adjust_balance( user, amount_to_issue );

      net_sbd   += itr->amount;
      net_steem += amount_to_issue;

      push_virtual_operation( fill_convert_request_operation ( user.name, itr->requestid, itr->amount, amount_to_issue ) );

      remove( *itr );
      itr = request_by_date.begin();
   }

   const auto& props = get_dynamic_global_properties();
   modify( props, [&]( dynamic_global_property_object& p )
   {
       p.current_supply += net_steem;
       p.current_sbd_supply -= net_sbd;
       p.virtual_supply += net_steem;
       p.virtual_supply -= net_sbd * get_feed_history().current_median_history;
   } );
}

asset database::to_sbd( const asset& steem )const
{
   FC_ASSERT( steem.symbol == STEEM_SYMBOL );
   const auto& feed_history = get_feed_history();
   if( feed_history.current_median_history.is_null() )
      return asset( 0, SBD_SYMBOL );

   return steem * feed_history.current_median_history;
}

asset database::to_steem( const asset& sbd )const
{
   FC_ASSERT( sbd.symbol == SBD_SYMBOL );
   const auto& feed_history = get_feed_history();
   if( feed_history.current_median_history.is_null() )
      return asset( 0, STEEM_SYMBOL );

   return sbd * feed_history.current_median_history;
}

/**
 *  This method reduces the rshare^2 supply and returns the number of tokens are
 *  redeemed.
 */
share_type database::claim_rshare_reward( share_type rshares, uint16_t reward_weight, asset max_steem )
{
   try
   {
   FC_ASSERT( rshares > 0 );

   const auto& props = get_dynamic_global_properties();

   u256 rs(rshares.value);
   u256 rf(props.total_reward_fund_steem.amount.value);
   u256 total_rshares2 = to256( props.total_reward_shares2 );

   u256 rs2 = to256( calculate_vshares( rshares.value ) );
   rs2 = ( rs2 * reward_weight ) / STEEMIT_100_PERCENT;

   u256 payout_u256 = ( rf * rs2 ) / total_rshares2;
   FC_ASSERT( payout_u256 <= u256( uint64_t( std::numeric_limits<int64_t>::max() ) ) );
   uint64_t payout = static_cast< uint64_t >( payout_u256 );

   asset sbd_payout_value = to_sbd( asset(payout, STEEM_SYMBOL) );

   if( sbd_payout_value < STEEMIT_MIN_PAYOUT_SBD )
      payout = 0;

   payout = std::min( payout, uint64_t( max_steem.amount.value ) );

   modify( props, [&]( dynamic_global_property_object& p ){
     p.total_reward_fund_steem.amount -= payout;
   });

   return payout;
   } FC_CAPTURE_AND_RETHROW( (rshares)(max_steem) )
}

void database::account_recovery_processing()
{
   // Clear expired recovery requests
   const auto& rec_req_idx = get_index< account_recovery_request_index >().indices().get< by_expiration >();
   auto rec_req = rec_req_idx.begin();

   while( rec_req != rec_req_idx.end() && rec_req->expires <= head_block_time() )
   {
      remove( *rec_req );
      rec_req = rec_req_idx.begin();
   }

   // Clear invalid historical authorities
   const auto& hist_idx = get_index< owner_authority_history_index >().indices(); //by id
   auto hist = hist_idx.begin();

   while( hist != hist_idx.end() && time_point_sec( hist->last_valid_time + STEEMIT_OWNER_AUTH_RECOVERY_PERIOD ) < head_block_time() )
   {
      remove( *hist );
      hist = hist_idx.begin();
   }

   // Apply effective recovery_account changes
   const auto& change_req_idx = get_index< change_recovery_account_request_index >().indices().get< by_effective_date >();
   auto change_req = change_req_idx.begin();

   while( change_req != change_req_idx.end() && change_req->effective_on <= head_block_time() )
   {
      modify( get_account( change_req->account_to_recover ), [&]( account_object& a )
      {
         a.recovery_account = change_req->recovery_account;
      });

      remove( *change_req );
      change_req = change_req_idx.begin();
   }
}

void database::expire_escrow_ratification()
{
   const auto& escrow_idx = get_index< escrow_index >().indices().get< by_ratification_deadline >();
   auto escrow_itr = escrow_idx.lower_bound( false );

   while( escrow_itr != escrow_idx.end() && !escrow_itr->is_approved() && escrow_itr->ratification_deadline <= head_block_time() )
   {
      const auto& old_escrow = *escrow_itr;
      ++escrow_itr;

      const auto& from_account = get_account( old_escrow.from );
      adjust_balance( from_account, old_escrow.steem_balance );
      adjust_balance( from_account, old_escrow.sbd_balance );
      adjust_balance( from_account, old_escrow.pending_fee );

      remove( old_escrow );
   }
}

void database::process_decline_voting_rights()
{
   const auto& request_idx = get_index< decline_voting_rights_request_index >().indices().get< by_effective_date >();
   auto itr = request_idx.begin();

   while( itr != request_idx.end() && itr->effective_date <= head_block_time() )
   {
      const auto& account = itr->account(*this);

      /// remove all current votes
      std::array<share_type, STEEMIT_MAX_PROXY_RECURSION_DEPTH+1> delta;
      delta[0] = -account.vesting_shares.amount;
      for( int i = 0; i < STEEMIT_MAX_PROXY_RECURSION_DEPTH; ++i )
         delta[i+1] = -account.proxied_vsf_votes[i];
      adjust_proxied_witness_votes( account, delta );

      clear_witness_votes( account );

      modify( itr->account(*this), [&]( account_object& a )
      {
         a.can_vote = false;
         a.proxy = STEEMIT_PROXY_TO_SELF_ACCOUNT;
      });

      remove( *itr );
      itr = request_idx.begin();
   }
}

time_point_sec database::head_block_time()const
{
   return get_dynamic_global_properties().time;
}

uint32_t database::head_block_num()const
{
   return get_dynamic_global_properties().head_block_number;
}

block_id_type database::head_block_id()const
{
   return get_dynamic_global_properties().head_block_id;
}

node_property_object& database::node_properties()
{
   return _node_property_object;
}

uint32_t database::last_non_undoable_block_num() const
{
   return get_dynamic_global_properties().last_irreversible_block_num;
}

void database::initialize_evaluators()
{
   _my->_evaluator_registry.register_evaluator< vote_evaluator                           >();
   _my->_evaluator_registry.register_evaluator< comment_evaluator                        >();
   _my->_evaluator_registry.register_evaluator< comment_options_evaluator                >();
   _my->_evaluator_registry.register_evaluator< delete_comment_evaluator                 >();
   _my->_evaluator_registry.register_evaluator< transfer_evaluator                       >();
   _my->_evaluator_registry.register_evaluator< transfer_to_vesting_evaluator            >();
   _my->_evaluator_registry.register_evaluator< withdraw_vesting_evaluator               >();
   _my->_evaluator_registry.register_evaluator< set_withdraw_vesting_route_evaluator     >();
   _my->_evaluator_registry.register_evaluator< account_create_evaluator                 >();
   _my->_evaluator_registry.register_evaluator< account_update_evaluator                 >();
   _my->_evaluator_registry.register_evaluator< witness_update_evaluator                 >();
   _my->_evaluator_registry.register_evaluator< account_witness_vote_evaluator           >();
   _my->_evaluator_registry.register_evaluator< account_witness_proxy_evaluator          >();
   _my->_evaluator_registry.register_evaluator< custom_evaluator                         >();
   _my->_evaluator_registry.register_evaluator< custom_binary_evaluator                  >();
   _my->_evaluator_registry.register_evaluator< custom_json_evaluator                    >();
   _my->_evaluator_registry.register_evaluator< pow_evaluator                            >();
   _my->_evaluator_registry.register_evaluator< pow2_evaluator                           >();
   _my->_evaluator_registry.register_evaluator< report_over_production_evaluator         >();
   _my->_evaluator_registry.register_evaluator< feed_publish_evaluator                   >();
   _my->_evaluator_registry.register_evaluator< convert_evaluator                        >();
   _my->_evaluator_registry.register_evaluator< limit_order_create_evaluator             >();
   _my->_evaluator_registry.register_evaluator< limit_order_create2_evaluator            >();
   _my->_evaluator_registry.register_evaluator< limit_order_cancel_evaluator             >();
   _my->_evaluator_registry.register_evaluator< challenge_authority_evaluator            >();
   _my->_evaluator_registry.register_evaluator< prove_authority_evaluator                >();
   _my->_evaluator_registry.register_evaluator< request_account_recovery_evaluator       >();
   _my->_evaluator_registry.register_evaluator< recover_account_evaluator                >();
   _my->_evaluator_registry.register_evaluator< change_recovery_account_evaluator        >();
   _my->_evaluator_registry.register_evaluator< escrow_transfer_evaluator                >();
   _my->_evaluator_registry.register_evaluator< escrow_approve_evaluator                 >();
   _my->_evaluator_registry.register_evaluator< escrow_dispute_evaluator                 >();
   _my->_evaluator_registry.register_evaluator< escrow_release_evaluator                 >();
   _my->_evaluator_registry.register_evaluator< transfer_to_savings_evaluator            >();
   _my->_evaluator_registry.register_evaluator< transfer_from_savings_evaluator          >();
   _my->_evaluator_registry.register_evaluator< cancel_transfer_from_savings_evaluator   >();
   _my->_evaluator_registry.register_evaluator< decline_voting_rights_evaluator          >();
   _my->_evaluator_registry.register_evaluator< reset_account_evaluator                  >();
   _my->_evaluator_registry.register_evaluator< set_reset_account_evaluator              >();
}

void database::set_custom_operation_interpreter( const std::string& id, std::shared_ptr< custom_operation_interpreter > registry )
{
   bool inserted = _custom_operation_interpreters.emplace( id, registry ).second;
   // This assert triggering means we're mis-configured (multiple registrations of custom JSON evaluator for same ID)
   FC_ASSERT( inserted );
}

std::shared_ptr< custom_operation_interpreter > database::get_custom_json_evaluator( const std::string& id )
{
   auto it = _custom_operation_interpreters.find( id );
   if( it != _custom_operation_interpreters.end() )
      return it->second;
   return std::shared_ptr< custom_operation_interpreter >();
}

void database::initialize_indexes()
{
   add_index< dynamic_global_property_index           >();
   add_index< account_index                           >();
   add_index< account_authority_index                 >();
   add_index< witness_index                           >();
   add_index< transaction_index                       >();
   add_index< block_summary_index                     >();
   add_index< witness_schedule_index                  >();
   add_index< comment_index                           >();
   add_index< comment_vote_index                      >();
   add_index< witness_vote_index                      >();
   add_index< limit_order_index                       >();
   add_index< feed_history_index                      >();
   add_index< convert_request_index                   >();
   add_index< liquidity_reward_balance_index          >();
   add_index< operation_index                         >();
   add_index< account_history_index                   >();
   add_index< category_index                          >();
   add_index< hardfork_property_index                 >();
   add_index< withdraw_vesting_route_index            >();
   add_index< owner_authority_history_index           >();
   add_index< account_recovery_request_index          >();
   add_index< change_recovery_account_request_index   >();
   add_index< escrow_index                            >();
   add_index< savings_withdraw_index                  >();
   add_index< decline_voting_rights_request_index     >();
   add_index< block_stats_index                       >();

   _plugin_index_signal();
}

const std::string& database::get_json_schema()const
{
   return _json_schema;
}

void database::init_schema()
{
   /*done_adding_indexes();

   db_schema ds;

   std::vector< std::shared_ptr< abstract_schema > > schema_list;

   std::vector< object_schema > object_schemas;
   get_object_schemas( object_schemas );

   for( const object_schema& oschema : object_schemas )
   {
      ds.object_types.emplace_back();
      ds.object_types.back().space_type.first = oschema.space_id;
      ds.object_types.back().space_type.second = oschema.type_id;
      oschema.schema->get_name( ds.object_types.back().type );
      schema_list.push_back( oschema.schema );
   }

   std::shared_ptr< abstract_schema > operation_schema = get_schema_for_type< operation >();
   operation_schema->get_name( ds.operation_type );
   schema_list.push_back( operation_schema );

   for( const std::pair< std::string, std::shared_ptr< custom_operation_interpreter > >& p : _custom_operation_interpreters )
   {
      ds.custom_operation_types.emplace_back();
      ds.custom_operation_types.back().id = p.first;
      schema_list.push_back( p.second->get_operation_schema() );
      schema_list.back()->get_name( ds.custom_operation_types.back().type );
   }

   graphene::db::add_dependent_schemas( schema_list );
   std::sort( schema_list.begin(), schema_list.end(),
      []( const std::shared_ptr< abstract_schema >& a,
          const std::shared_ptr< abstract_schema >& b )
      {
         return a->id < b->id;
      } );
   auto new_end = std::unique( schema_list.begin(), schema_list.end(),
      []( const std::shared_ptr< abstract_schema >& a,
          const std::shared_ptr< abstract_schema >& b )
      {
         return a->id == b->id;
      } );
   schema_list.erase( new_end, schema_list.end() );

   for( std::shared_ptr< abstract_schema >& s : schema_list )
   {
      std::string tname;
      s->get_name( tname );
      FC_ASSERT( ds.types.find( tname ) == ds.types.end(), "types with different ID's found for name ${tname}", ("tname", tname) );
      std::string ss;
      s->get_str_schema( ss );
      ds.types.emplace( tname, ss );
   }

   _json_schema = fc::json::to_string( ds );
   return;*/
}

void database::init_genesis( uint64_t init_supply )
{
   try
   {
      struct auth_inhibitor
      {
         auth_inhibitor(database& db) : db(db), old_flags(db.node_properties().skip_flags)
         { db.node_properties().skip_flags |= skip_authority_check; }
         ~auth_inhibitor()
         { db.node_properties().skip_flags = old_flags; }
      private:
         database& db;
         uint32_t old_flags;
      } inhibitor(*this);

      // Create blockchain accounts
      public_key_type      init_public_key(STEEMIT_INIT_PUBLIC_KEY);

      create< account_object >( [&]( account_object& a )
      {
         a.name = STEEMIT_MINER_ACCOUNT;
      } );
      create< account_authority_object >( [&]( account_authority_object& auth )
      {
         auth.account = STEEMIT_MINER_ACCOUNT;
         auth.owner.weight_threshold = 1;
         auth.active.weight_threshold = 1;
      });

      create< account_object >( [&]( account_object& a )
      {
         a.name = STEEMIT_NULL_ACCOUNT;
      } );
      create< account_authority_object >( [&]( account_authority_object& auth )
      {
         auth.account = STEEMIT_NULL_ACCOUNT;
         auth.owner.weight_threshold = 1;
         auth.active.weight_threshold = 1;
      });

      create< account_object >( [&]( account_object& a )
      {
         a.name = STEEMIT_TEMP_ACCOUNT;
      } );
      create< account_authority_object >( [&]( account_authority_object& auth )
      {
         auth.account = STEEMIT_TEMP_ACCOUNT;
         auth.owner.weight_threshold = 0;
         auth.active.weight_threshold = 0;
      });

      for( int i = 0; i < STEEMIT_NUM_INIT_MINERS; ++i )
      {
         create< account_object >( [&]( account_object& a )
         {
            a.name = STEEMIT_INIT_MINER_NAME + ( i ? fc::to_string( i ) : std::string() );
            a.memo_key = init_public_key;
            a.balance  = asset( i ? 0 : init_supply, STEEM_SYMBOL );
         } );

         create< account_authority_object >( [&]( account_authority_object& auth )
         {
            auth.account = STEEMIT_INIT_MINER_NAME + ( i ? fc::to_string( i ) : std::string() );
            auth.owner.add_authority( init_public_key, 1 );
            auth.owner.weight_threshold = 1;
            auth.active  = auth.owner;
            auth.posting = auth.active;
         });

         create< witness_object >( [&]( witness_object& w )
         {
            w.owner        = STEEMIT_INIT_MINER_NAME + ( i ? fc::to_string(i) : std::string() );
            w.signing_key  = init_public_key;
            w.schedule = witness_object::miner;
         } );
      }

      const auto& gpo = create< dynamic_global_property_object >( [&]( dynamic_global_property_object& p )
      {
         p.current_witness = STEEMIT_INIT_MINER_NAME;
         p.time = STEEMIT_GENESIS_TIME;
         p.recent_slots_filled = fc::uint128::max_value();
         p.participation_count = 128;
         p.current_supply = asset( init_supply, STEEM_SYMBOL );
         p.virtual_supply = p.current_supply;
         p.maximum_block_size = STEEMIT_MAX_BLOCK_SIZE;
      } );

      // Nothing to do
      create< feed_history_object >( [&]( feed_history_object& o ) {});
      for( int i = 0; i < 0x10000; i++ )
         create< block_summary_object >( [&]( block_summary_object& ) {});
      create< hardfork_property_object >( [&](hardfork_property_object& hpo )
      {
         hpo.processed_hardforks.push_back( STEEMIT_GENESIS_TIME );
      } );

      // Create witness scheduler
      create< witness_schedule_object >( [&]( witness_schedule_object& wso )
      {
         wso.current_shuffled_witnesses[0] = STEEMIT_INIT_MINER_NAME;
      } );
   }
   FC_CAPTURE_AND_RETHROW()
}


void database::validate_transaction( const signed_transaction& trx )
{
   auto session = start_undo_session( true );
   _apply_transaction( trx );
   session.undo();
}

void database::notify_changed_objects()
{
   try
   {
      /*vector< graphene::chainbase::generic_id > ids;
      get_changed_ids( ids );
      STEEMIT_TRY_NOTIFY( changed_objects, ids )*/
      /*
      if( _undo_db.enabled() )
      {
         const auto& head_undo = _undo_db.head();
         vector<object_id_type> changed_ids;  changed_ids.reserve(head_undo.old_values.size());
         for( const auto& item : head_undo.old_values ) changed_ids.push_back(item.first);
         for( const auto& item : head_undo.new_ids ) changed_ids.push_back(item);
         vector<const object*> removed;
         removed.reserve( head_undo.removed.size() );
         for( const auto& item : head_undo.removed )
         {
            changed_ids.push_back( item.first );
            removed.emplace_back( item.second.get() );
         }
         STEEMIT_TRY_NOTIFY( changed_objects, changed_ids )
      }
      */
   }
   FC_CAPTURE_AND_RETHROW()

}

//////////////////// private methods ////////////////////

void database::apply_block( const signed_block& next_block, uint32_t skip )
{ try {
   auto block_num = next_block.block_num();
   if( _checkpoints.size() && _checkpoints.rbegin()->second != block_id_type() )
   {
      auto itr = _checkpoints.find( block_num );
      if( itr != _checkpoints.end() )
         FC_ASSERT( next_block.id() == itr->second, "Block did not match checkpoint", ("checkpoint",*itr)("block_id",next_block.id()) );

      if( _checkpoints.rbegin()->first >= block_num )
         skip = skip_witness_signature
              | skip_transaction_signatures
              | skip_transaction_dupe_check
              | skip_fork_db
              | skip_block_size_check
              | skip_tapos_check
              | skip_authority_check
              /* | skip_merkle_check While blockchain is being downloaded, txs need to be validated against block headers */
              | skip_undo_history_check
              | skip_witness_schedule_check
              | skip_validate
              | skip_validate_invariants
              ;
   }

   detail::with_skip_flags( *this, skip, [&]()
   {
      _apply_block( next_block );
   } );

   /*try
   {
   /// check invariants
   if( is_producing() || !( skip & skip_validate_invariants ) )
      validate_invariants();
   }
   FC_CAPTURE_AND_RETHROW( (next_block) );*/
} FC_CAPTURE_AND_RETHROW( (next_block) ) }

void database::_apply_block( const signed_block& next_block )
{ try {
   uint32_t next_block_num = next_block.block_num();
   block_id_type next_block_id = next_block.id();

   uint32_t skip = get_node_properties().skip_flags;

   if( !( skip & skip_merkle_check ) )
   {
      auto merkle_root = next_block.calculate_merkle_root();

      try
      {
         FC_ASSERT( next_block.transaction_merkle_root == merkle_root, "Merkle check failed", ("next_block.transaction_merkle_root",next_block.transaction_merkle_root)("calc",merkle_root)("next_block",next_block)("id",next_block.id()) );
      }
      catch( fc::assert_exception& e )
      {
         const auto& merkle_map = get_shared_db_merkle();
         auto itr = merkle_map.find( next_block_num );

         if( itr == merkle_map.end() || itr->second != merkle_root )
            throw e;
      }
   }

   const witness_object& signing_witness = validate_block_header(skip, next_block);

   _current_block_num    = next_block_num;
   _current_trx_in_block = 0;

   const auto& gprops = get_dynamic_global_properties();
   auto block_size = fc::raw::pack_size( next_block );
   if( has_hardfork( STEEMIT_HARDFORK_0_12 ) )
   {
      FC_ASSERT( block_size <= gprops.maximum_block_size, "Block Size is too Big", ("next_block_num",next_block_num)("block_size", block_size)("max",gprops.maximum_block_size) );
   }

   /// modify current witness so transaction evaluators can know who included the transaction,
   /// this is mostly for POW operations which must pay the current_witness
   modify( gprops, [&]( dynamic_global_property_object& dgp ){
      dgp.current_witness = next_block.witness;
   });

   /// parse witness version reporting
   process_header_extensions( next_block );

   if( has_hardfork( STEEMIT_HARDFORK_0_5__54 ) ) // Cannot remove after hardfork
   {
      const auto& witness = get_witness( next_block.witness );
      const auto& hardfork_state = get_hardfork_property_object();
      FC_ASSERT( witness.running_version >= hardfork_state.current_hardfork_version,
         "Block produced by witness that is not running current hardfork",
         ("witness",witness)("next_block.witness",next_block.witness)("hardfork_state", hardfork_state)
      );
   }

   for( const auto& trx : next_block.transactions )
   {
      /* We do not need to push the undo state for each transaction
       * because they either all apply and are valid or the
       * entire block fails to apply.  We only need an "undo" state
       * for transactions when validating broadcast transactions or
       * when building a block.
       */
      apply_transaction( trx, skip );
      ++_current_trx_in_block;
   }

   create< block_stats_object >( [&]( block_stats_object& bso )
   {
      assert( bso.block_num() == next_block_num ); // Probably can be taken out. Sanity check
      bso.block_id = next_block_id;
      fc::raw::pack( bso.packed_block, next_block );
      /*
      auto size = fc::raw::pack_size( next_block );
      bso.packed_block.resize( size );
      fc::datastream<char*> ds( bso.packed_block.data(), size );
      fc::raw::pack( ds, next_block );*/
   });

   update_global_dynamic_data(next_block);
   update_signing_witness(signing_witness, next_block);

   update_last_irreversible_block();

   create_block_summary(next_block);
   clear_expired_transactions();
   clear_expired_orders();
   update_witness_schedule();

   update_median_feed();
   update_virtual_supply();

   clear_null_account_balance();
   process_funds();
   process_conversions();
   process_comment_cashout();
   process_vesting_withdrawals();
   process_savings_withdraws();
   pay_liquidity_reward();
   update_virtual_supply();

   account_recovery_processing();
   expire_escrow_ratification();
   process_decline_voting_rights();

   process_hardforks();

   // notify observers that the block has been applied
   notify_applied_block( next_block );

   notify_changed_objects();
} //FC_CAPTURE_AND_RETHROW( (next_block.block_num()) )  }
FC_CAPTURE_LOG_AND_RETHROW( (next_block.block_num()) )
}

void database::process_header_extensions( const signed_block& next_block )
{
   auto itr = next_block.extensions.begin();

   while( itr != next_block.extensions.end() )
   {
      switch( itr->which() )
      {
         case 0: // void_t
            break;
         case 1: // version
         {
            auto reported_version = itr->get< version >();
            const auto& signing_witness = get_witness( next_block.witness );
            //idump( (next_block.witness)(signing_witness.running_version)(reported_version) );

            if( reported_version != signing_witness.running_version )
            {
               modify( signing_witness, [&]( witness_object& wo )
               {
                  wo.running_version = reported_version;
               });
            }
            break;
         }
         case 2: // hardfork_version vote
         {
            auto hfv = itr->get< hardfork_version_vote >();
            const auto& signing_witness = get_witness( next_block.witness );
            //idump( (next_block.witness)(signing_witness.running_version)(hfv) );

            if( hfv.hf_version != signing_witness.hardfork_version_vote || hfv.hf_time != signing_witness.hardfork_time_vote )
               modify( signing_witness, [&]( witness_object& wo )
               {
                  wo.hardfork_version_vote = hfv.hf_version;
                  wo.hardfork_time_vote = hfv.hf_time;
               });

            break;
         }
         default:
            FC_ASSERT( false, "Unknown extension in block header" );
      }

      ++itr;
   }
}



void database::update_median_feed() {
try {
   if( (head_block_num() % STEEMIT_FEED_INTERVAL_BLOCKS) != 0 )
      return;

   auto now = head_block_time();
   const witness_schedule_object& wso = get_witness_schedule_object();
   vector<price> feeds; feeds.reserve( wso.num_scheduled_witnesses );
   for( int i = 0; i < wso.num_scheduled_witnesses; i++ )
   {
      const auto& wit = get_witness( wso.current_shuffled_witnesses[i] );
      if( wit.last_sbd_exchange_update < now + STEEMIT_MAX_FEED_AGE &&
          !wit.sbd_exchange_rate.is_null() )
      {
         feeds.push_back( wit.sbd_exchange_rate );
      }
   }

   if( feeds.size() >= STEEMIT_MIN_FEEDS )
   {
      std::sort( feeds.begin(), feeds.end() );
      auto median_feed = feeds[feeds.size()/2];

      modify( get_feed_history(), [&]( feed_history_object& fho )
      {
         fho.price_history.push_back( median_feed );
         int steemit_feed_history_window = STEEMIT_FEED_HISTORY_WINDOW_PRE_HF_16;
         if( has_hardfork( STEEMIT_HARDFORK_0_16__551) )
            steemit_feed_history_window = STEEMIT_FEED_HISTORY_WINDOW;

         if( fho.price_history.size() > steemit_feed_history_window )
            fho.price_history.pop_front();

         if( fho.price_history.size() )
         {
            std::deque< price > copy;
            for( auto i : fho.price_history )
            {
               copy.push_back( i );
            }

            std::sort( copy.begin(), copy.end() ); /// TODO: use nth_item
            fho.current_median_history = copy[copy.size()/2];

#ifdef IS_TEST_NET
            if( skip_price_feed_limit_check )
               return;
#endif
            if( has_hardfork( STEEMIT_HARDFORK_0_14__230 ) )
            {
               const auto& gpo = get_dynamic_global_properties();
               price min_price( asset( 9 * gpo.current_sbd_supply.amount, SBD_SYMBOL ), gpo.current_supply ); // This price limits SBD to 10% market cap

               if( min_price > fho.current_median_history )
                  fho.current_median_history = min_price;
            }
         }
      });
   }
} FC_CAPTURE_AND_RETHROW() }

void database::apply_transaction(const signed_transaction& trx, uint32_t skip)
{
   detail::with_skip_flags( *this, skip, [&]() { _apply_transaction(trx); });
   notify_on_applied_transaction( trx );
}

void database::_apply_transaction(const signed_transaction& trx)
{ try {
   _current_trx_id = trx.id();
   uint32_t skip = get_node_properties().skip_flags;

   if( !(skip&skip_validate) )   /* issue #505 explains why this skip_flag is disabled */
      trx.validate();

   auto& trx_idx = get_index<transaction_index>();
   const chain_id_type& chain_id = STEEMIT_CHAIN_ID;
   auto trx_id = trx.id();
   // idump((trx_id)(skip&skip_transaction_dupe_check));
   FC_ASSERT( (skip & skip_transaction_dupe_check) ||
              trx_idx.indices().get<by_trx_id>().find(trx_id) == trx_idx.indices().get<by_trx_id>().end(),
              "Duplicate transaction check failed", ("trx_ix", trx_id) );

   if( !(skip & (skip_transaction_signatures | skip_authority_check) ) )
   {
      auto get_active  = [&]( const string& name ) { return authority( get< account_authority_object, by_account >( name ).active ); };
      auto get_owner   = [&]( const string& name ) { return authority( get< account_authority_object, by_account >( name ).owner );  };
      auto get_posting = [&]( const string& name ) { return authority( get< account_authority_object, by_account >( name ).posting );  };

      try
      {
         trx.verify_authority( chain_id, get_active, get_owner, get_posting, STEEMIT_MAX_SIG_CHECK_DEPTH );
      }
      catch( protocol::tx_missing_active_auth& e )
      {
         if( get_shared_db_merkle().find( head_block_num() + 1 ) == get_shared_db_merkle().end() )
            throw e;
      }
   }
   flat_set<account_name_type> required; vector<authority> other;
   trx.get_required_authorities( required, required, required, other );

   auto trx_size = fc::raw::pack_size(trx);

   for( const auto& auth : required ) {
      const auto& acnt = get_account(auth);

      update_account_bandwidth( acnt, trx_size );
      for( const auto& op : trx.operations ) {
         if( is_market_operation( op ) )
         {
            update_account_market_bandwidth( get_account(auth), trx_size );
            break;
         }
      }
   }



   //Skip all manner of expiration and TaPoS checking if we're on block 1; It's impossible that the transaction is
   //expired, and TaPoS makes no sense as no blocks exist.
   if( BOOST_LIKELY(head_block_num() > 0) )
   {
      if( !(skip & skip_tapos_check) )
      {
         const auto& tapos_block_summary = get< block_summary_object >( trx.ref_block_num );
         //Verify TaPoS block summary has correct ID prefix, and that this block's time is not past the expiration
         FC_ASSERT( trx.ref_block_prefix == tapos_block_summary.block_id._hash[1],
                    "", ("trx.ref_block_prefix", trx.ref_block_prefix)
                    ("tapos_block_summary",tapos_block_summary.block_id._hash[1]));
      }

      fc::time_point_sec now = head_block_time();

      FC_ASSERT( trx.expiration <= now + fc::seconds(STEEMIT_MAX_TIME_UNTIL_EXPIRATION), "",
                 ("trx.expiration",trx.expiration)("now",now)("max_til_exp",STEEMIT_MAX_TIME_UNTIL_EXPIRATION));
      if( is_producing() || has_hardfork( STEEMIT_HARDFORK_0_9 ) ) // Simple solution to pending trx bug when now == trx.expiration
         FC_ASSERT( now < trx.expiration, "", ("now",now)("trx.exp",trx.expiration) );
      FC_ASSERT( now <= trx.expiration, "", ("now",now)("trx.exp",trx.expiration) );
   }

   //Insert transaction into unique transactions database.
   if( !(skip & skip_transaction_dupe_check) )
   {
      create<transaction_object>([&](transaction_object& transaction) {
         transaction.trx_id = trx_id;
         transaction.expiration = trx.expiration;
         fc::raw::pack( transaction.packed_trx, trx );
      });
   }

   //Finally process the operations
   _current_op_in_trx = 0;
   for( const auto& op : trx.operations )
   { try {
      apply_operation(op);
      ++_current_op_in_trx;
     } FC_CAPTURE_AND_RETHROW( (op) );
   }
   _current_trx_id = transaction_id_type();

} FC_CAPTURE_AND_RETHROW( (trx) ) }

void database::apply_operation(const operation& op)
{
   operation_notification note(op);
   notify_pre_apply_operation( note );
   _my->_evaluator_registry.get_evaluator( op ).apply( op );
   notify_post_apply_operation( note );
}

const witness_object& database::validate_block_header( uint32_t skip, const signed_block& next_block )const
{
   FC_ASSERT( head_block_id() == next_block.previous, "", ("head_block_id",head_block_id())("next.prev",next_block.previous) );
   FC_ASSERT( head_block_time() < next_block.timestamp, "", ("head_block_time",head_block_time())("next",next_block.timestamp)("blocknum",next_block.block_num()) );
   const witness_object& witness = get_witness( next_block.witness ); //(*this);

   if( !(skip&skip_witness_signature) )
      FC_ASSERT( next_block.validate_signee( witness.signing_key ) );

   if( !(skip&skip_witness_schedule_check) )
   {
      uint32_t slot_num = get_slot_at_time( next_block.timestamp );
      FC_ASSERT( slot_num > 0 );

      string scheduled_witness = get_scheduled_witness( slot_num );

      FC_ASSERT( witness.owner == scheduled_witness, "Witness produced block at wrong time",
                 ("block witness",next_block.witness)("scheduled",scheduled_witness)("slot_num",slot_num) );
   }

   return witness;
}

void database::create_block_summary(const signed_block& next_block)
{
   block_summary_id_type sid( next_block.block_num() & 0xffff );
   modify( get< block_summary_object >( sid ), [&](block_summary_object& p) {
         p.block_id = next_block.id();
   });
}

void database::update_global_dynamic_data( const signed_block& b )
{
   auto block_size = fc::raw::pack_size(b);
   const dynamic_global_property_object& _dgp =
      get_dynamic_global_properties();

   uint32_t missed_blocks = 0;
   if( head_block_time() != fc::time_point_sec() )
   {
      missed_blocks = get_slot_at_time( b.timestamp );
      assert( missed_blocks != 0 );
      missed_blocks--;
      for( uint32_t i = 0; i < missed_blocks; ++i )
      {
         const auto& witness_missed = get_witness( get_scheduled_witness( i + 1 ) );
         if(  witness_missed.owner != b.witness )
         {
            modify( witness_missed, [&]( witness_object& w )
            {
               w.total_missed++;
               if( has_hardfork( STEEMIT_HARDFORK_0_14__278 ) )
               {
                  if( head_block_num() - w.last_confirmed_block_num  > STEEMIT_BLOCKS_PER_DAY )
                  {
                     w.signing_key = public_key_type();
                     push_virtual_operation( shutdown_witness_operation( w.owner ) );
                  }
               }
            } );
         }
      }
   }

   // dynamic global properties updating
   modify( _dgp, [&]( dynamic_global_property_object& dgp )
   {
      // This is constant time assuming 100% participation. It is O(B) otherwise (B = Num blocks between update)
      for( uint32_t i = 0; i < missed_blocks + 1; i++ )
      {
         dgp.participation_count -= dgp.recent_slots_filled.hi & 0x8000000000000000ULL ? 1 : 0;
         dgp.recent_slots_filled = ( dgp.recent_slots_filled << 1 ) + ( i == 0 ? 1 : 0 );
         dgp.participation_count += ( i == 0 ? 1 : 0 );
      }

      dgp.head_block_number = b.block_num();
      dgp.head_block_id = b.id();
      dgp.time = b.timestamp;
      dgp.current_aslot += missed_blocks+1;
      dgp.average_block_size = (99 * dgp.average_block_size + block_size)/100;

      /**
       *  About once per minute the average network use is consulted and used to
       *  adjust the reserve ratio. Anything above 50% usage reduces the ratio by
       *  half which should instantly bring the network from 50% to 25% use unless
       *  the demand comes from users who have surplus capacity. In other words,
       *  a 50% reduction in reserve ratio does not result in a 50% reduction in usage,
       *  it will only impact users who where attempting to use more than 50% of their
       *  capacity.
       *
       *  When the reserve ratio is at its max (10,000) a 50% reduction will take 3 to
       *  4 days to return back to maximum.  When it is at its minimum it will return
       *  back to its prior level in just a few minutes.
       *
       *  If the network reserve ratio falls under 100 then it is probably time to
       *  increase the capacity of the network.
       */
      if( dgp.head_block_number % 20 == 0 )
      {
         if( ( !has_hardfork( STEEMIT_HARDFORK_0_12__179 ) && dgp.average_block_size > dgp.maximum_block_size / 2 ) ||
             (  has_hardfork( STEEMIT_HARDFORK_0_12__179 ) && dgp.average_block_size > dgp.maximum_block_size / 4 ) )
         {
            dgp.current_reserve_ratio /= 2; /// exponential back up
         }
         else
         { /// linear growth... not much fine grain control near full capacity
            dgp.current_reserve_ratio++;
         }

         if( has_hardfork( STEEMIT_HARDFORK_0_2 ) && dgp.current_reserve_ratio > STEEMIT_MAX_RESERVE_RATIO )
            dgp.current_reserve_ratio = STEEMIT_MAX_RESERVE_RATIO;
      }
      dgp.max_virtual_bandwidth = (dgp.maximum_block_size * dgp.current_reserve_ratio *
                                  STEEMIT_BANDWIDTH_PRECISION * STEEMIT_BANDWIDTH_AVERAGE_WINDOW_SECONDS) / STEEMIT_BLOCK_INTERVAL;
   } );

   if( !(get_node_properties().skip_flags & skip_undo_history_check) )
   {
      STEEMIT_ASSERT( _dgp.head_block_number - _dgp.last_irreversible_block_num  < STEEMIT_MAX_UNDO_HISTORY, undo_database_exception,
                 "The database does not have enough undo history to support a blockchain with so many missed blocks. "
                 "Please add a checkpoint if you would like to continue applying blocks beyond this point.",
                 ("last_irreversible_block_num",_dgp.last_irreversible_block_num)("head", _dgp.head_block_number)
                 ("max_undo",STEEMIT_MAX_UNDO_HISTORY) );
   }

   //_undo_db.set_max_size( _dgp.head_block_number - _dgp.last_irreversible_block_num + 1 );
   _fork_db.set_max_size( _dgp.head_block_number - _dgp.last_irreversible_block_num + 1 );
}

void database::update_virtual_supply()
{
   modify( get_dynamic_global_properties(), [&]( dynamic_global_property_object& dgp )
   {
      dgp.virtual_supply = dgp.current_supply
         + ( get_feed_history().current_median_history.is_null() ? asset( 0, STEEM_SYMBOL ) : dgp.current_sbd_supply * get_feed_history().current_median_history );

      auto median_price = get_feed_history().current_median_history;

      if( !median_price.is_null() && has_hardfork( STEEMIT_HARDFORK_0_14__230 ) )
      {
         auto percent_sbd = uint16_t( ( ( fc::uint128_t( ( dgp.current_sbd_supply * get_feed_history().current_median_history ).amount.value ) * STEEMIT_100_PERCENT )
            / dgp.virtual_supply.amount.value ).to_uint64() );

         if( percent_sbd <= STEEMIT_SBD_START_PERCENT )
            dgp.sbd_print_rate = STEEMIT_100_PERCENT;
         else if( percent_sbd >= STEEMIT_SBD_STOP_PERCENT )
            dgp.sbd_print_rate = 0;
         else
            dgp.sbd_print_rate = ( ( STEEMIT_SBD_STOP_PERCENT - percent_sbd ) * STEEMIT_100_PERCENT ) / ( STEEMIT_SBD_STOP_PERCENT - STEEMIT_SBD_START_PERCENT );
      }
   });
}

void database::update_signing_witness(const witness_object& signing_witness, const signed_block& new_block)
{
   const dynamic_global_property_object& dpo = get_dynamic_global_properties();
   uint64_t new_block_aslot = dpo.current_aslot + get_slot_at_time( new_block.timestamp );

   modify( signing_witness, [&]( witness_object& _wit )
   {
      _wit.last_aslot = new_block_aslot;
      _wit.last_confirmed_block_num = new_block.block_num();
   } );
}

void database::update_last_irreversible_block()
{
   const dynamic_global_property_object& dpo = get_dynamic_global_properties();

   /**
    * Prior to voting taking over, we must be more conservative...
    *
    */
   if( head_block_num() < STEEMIT_START_MINER_VOTING_BLOCK )
   {
      modify( dpo, [&]( dynamic_global_property_object& _dpo )
      {
         if ( head_block_num() > STEEMIT_MAX_WITNESSES )
            _dpo.last_irreversible_block_num = head_block_num() - STEEMIT_MAX_WITNESSES;
      } );
   }
   else
   {
      const witness_schedule_object& wso = get_witness_schedule_object();

      vector< const witness_object* > wit_objs;
      wit_objs.reserve( wso.num_scheduled_witnesses );
      for( int i = 0; i < wso.num_scheduled_witnesses; i++ )
         wit_objs.push_back( &get_witness( wso.current_shuffled_witnesses[i] ) );

      static_assert( STEEMIT_IRREVERSIBLE_THRESHOLD > 0, "irreversible threshold must be nonzero" );

      // 1 1 1 2 2 2 2 2 2 2 -> 2     .7*10 = 7
      // 1 1 1 1 1 1 1 2 2 2 -> 1
      // 3 3 3 3 3 3 3 3 3 3 -> 3

      size_t offset = ((STEEMIT_100_PERCENT - STEEMIT_IRREVERSIBLE_THRESHOLD) * wit_objs.size() / STEEMIT_100_PERCENT);

      std::nth_element( wit_objs.begin(), wit_objs.begin() + offset, wit_objs.end(),
         []( const witness_object* a, const witness_object* b )
         {
            return a->last_confirmed_block_num < b->last_confirmed_block_num;
         } );

      uint32_t new_last_irreversible_block_num = wit_objs[offset]->last_confirmed_block_num;

      if( new_last_irreversible_block_num > dpo.last_irreversible_block_num )
      {
         modify( dpo, [&]( dynamic_global_property_object& _dpo )
         {
            _dpo.last_irreversible_block_num = new_last_irreversible_block_num;
         } );
      }
   }

   // Revision for undo history is last irreverisivle block num - 1 because revision is 0 indexed
   // and block num is 1 indexed.
   commit( dpo.last_irreversible_block_num );

   // output to block log based on new last irreverisible block num
   if( !( get_node_properties().skip_flags & skip_block_log ) )
   {
      const auto& tmp_head = _block_log.head();
      uint64_t log_head_num = 0;

      if( tmp_head )
         log_head_num = tmp_head->block_num();

      while( log_head_num < dpo.last_irreversible_block_num )
      {
         _block_log.append( *fetch_block_by_number( log_head_num + 1 ) );
         log_head_num++;
      }
   }
}


bool database::apply_order( const limit_order_object& new_order_object )
{
   auto order_id = new_order_object.id;

   const auto& limit_price_idx = get_index<limit_order_index>().indices().get<by_price>();

   auto max_price = ~new_order_object.sell_price;
   auto limit_itr = limit_price_idx.lower_bound(max_price.max());
   auto limit_end = limit_price_idx.upper_bound(max_price);

   bool finished = false;
   while( !finished && limit_itr != limit_end )
   {
      auto old_limit_itr = limit_itr;
      ++limit_itr;
      // match returns 2 when only the old order was fully filled. In this case, we keep matching; otherwise, we stop.
      finished = ( match(new_order_object, *old_limit_itr, old_limit_itr->sell_price) & 0x1 );
   }

   return find< limit_order_object >( order_id ) == nullptr;
}

int database::match( const limit_order_object& new_order, const limit_order_object& old_order, const price& match_price )
{
   assert( new_order.sell_price.quote.symbol == old_order.sell_price.base.symbol );
   assert( new_order.sell_price.base.symbol  == old_order.sell_price.quote.symbol );
   assert( new_order.for_sale > 0 && old_order.for_sale > 0 );
   assert( match_price.quote.symbol == new_order.sell_price.base.symbol );
   assert( match_price.base.symbol == old_order.sell_price.base.symbol );

   auto new_order_for_sale = new_order.amount_for_sale();
   auto old_order_for_sale = old_order.amount_for_sale();

   asset new_order_pays, new_order_receives, old_order_pays, old_order_receives;

   if( new_order_for_sale <= old_order_for_sale * match_price )
   {
      old_order_receives = new_order_for_sale;
      new_order_receives  = new_order_for_sale * match_price;
   }
   else
   {
      //This line once read: assert( old_order_for_sale < new_order_for_sale * match_price );
      //This assert is not always true -- see trade_amount_equals_zero in operation_tests.cpp
      //Although new_order_for_sale is greater than old_order_for_sale * match_price, old_order_for_sale == new_order_for_sale * match_price
      //Removing the assert seems to be safe -- apparently no asset is created or destroyed.
      new_order_receives = old_order_for_sale;
      old_order_receives = old_order_for_sale * match_price;
   }

   old_order_pays = new_order_receives;
   new_order_pays = old_order_receives;

   assert( new_order_pays == new_order.amount_for_sale() ||
           old_order_pays == old_order.amount_for_sale() );

   auto age = head_block_time() - old_order.created;
   if( !has_hardfork( STEEMIT_HARDFORK_0_12__178 ) &&
       ( (age >= STEEMIT_MIN_LIQUIDITY_REWARD_PERIOD_SEC && !has_hardfork( STEEMIT_HARDFORK_0_10__149)) ||
       (age >= STEEMIT_MIN_LIQUIDITY_REWARD_PERIOD_SEC_HF10 && has_hardfork( STEEMIT_HARDFORK_0_10__149) ) ) )
   {
      if( old_order_receives.symbol == STEEM_SYMBOL )
      {
         adjust_liquidity_reward( get_account( old_order.seller ), old_order_receives, false );
         adjust_liquidity_reward( get_account( new_order.seller ), -old_order_receives, false );
      }
      else
      {
         adjust_liquidity_reward( get_account( old_order.seller ), new_order_receives, true );
         adjust_liquidity_reward( get_account( new_order.seller ), -new_order_receives, true );
      }
   }

   push_virtual_operation( fill_order_operation( new_order.seller, new_order.orderid, new_order_pays, old_order.seller, old_order.orderid, old_order_pays ) );

   int result = 0;
   result |= fill_order( new_order, new_order_pays, new_order_receives );
   result |= fill_order( old_order, old_order_pays, old_order_receives ) << 1;
   assert( result != 0 );
   return result;
}


void database::adjust_liquidity_reward( const account_object& owner, const asset& volume, bool is_sdb )
{
   const auto& ridx = get_index< liquidity_reward_balance_index >().indices().get< by_owner >();
   auto itr = ridx.find( owner.id );
   if( itr != ridx.end() )
   {
      modify<liquidity_reward_balance_object>( *itr, [&]( liquidity_reward_balance_object& r )
      {
         if( head_block_time() - r.last_update >= STEEMIT_LIQUIDITY_TIMEOUT_SEC )
         {
            r.sbd_volume = 0;
            r.steem_volume = 0;
            r.weight = 0;
         }

         if( is_sdb )
            r.sbd_volume += volume.amount.value;
         else
            r.steem_volume += volume.amount.value;

         r.update_weight( has_hardfork( STEEMIT_HARDFORK_0_10__141 ) );
         r.last_update = head_block_time();
      } );
   }
   else
   {
      create<liquidity_reward_balance_object>( [&](liquidity_reward_balance_object& r )
      {
         r.owner = owner.id;
         if( is_sdb )
            r.sbd_volume = volume.amount.value;
         else
            r.steem_volume = volume.amount.value;

         r.update_weight( has_hardfork( STEEMIT_HARDFORK_0_9__141 ) );
         r.last_update = head_block_time();
      } );
   }
}


bool database::fill_order( const limit_order_object& order, const asset& pays, const asset& receives )
{
   try
   {
      FC_ASSERT( order.amount_for_sale().symbol == pays.symbol );
      FC_ASSERT( pays.symbol != receives.symbol );

      const account_object& seller = get_account( order.seller );

      adjust_balance( seller, receives );

      if( pays == order.amount_for_sale() )
      {
         remove( order );
         return true;
      }
      else
      {
         modify( order, [&]( limit_order_object& b )
         {
            b.for_sale -= pays.amount;
         } );
         /**
          *  There are times when the AMOUNT_FOR_SALE * SALE_PRICE == 0 which means that we
          *  have hit the limit where the seller is asking for nothing in return.  When this
          *  happens we must refund any balance back to the seller, it is too small to be
          *  sold at the sale price.
          */
         if( order.amount_to_receive().amount == 0 )
         {
            cancel_order(order);
            return true;
         }
         return false;
      }
   }
   FC_CAPTURE_AND_RETHROW( (order)(pays)(receives) )
}

void database::cancel_order( const limit_order_object& order )
{
   adjust_balance( get_account(order.seller), order.amount_for_sale() );
   remove(order);
}


void database::clear_expired_transactions()
{
   //Look for expired transactions in the deduplication list, and remove them.
   //Transactions must have expired by at least two forking windows in order to be removed.
   auto& transaction_idx = get_index< transaction_index >();
   const auto& dedupe_index = transaction_idx.indices().get< by_expiration >();
   while( ( !dedupe_index.empty() ) && ( head_block_time() > dedupe_index.begin()->expiration ) )
      remove( *dedupe_index.begin() );
}

void database::clear_expired_orders()
{
   auto now = head_block_time();
   const auto& orders_by_exp = get_index<limit_order_index>().indices().get<by_expiration>();
   auto itr = orders_by_exp.begin();
   while( itr != orders_by_exp.end() && itr->expiration < now )
   {
      cancel_order( *itr );
      itr = orders_by_exp.begin();
   }
}

void database::adjust_balance( const account_object& a, const asset& delta )
{
   modify( a, [&]( account_object& acnt )
   {
      switch( delta.symbol )
      {
         case STEEM_SYMBOL:
            acnt.balance += delta;
            break;
         case SBD_SYMBOL:
            if( a.sbd_seconds_last_update != head_block_time() )
            {
               acnt.sbd_seconds += fc::uint128_t(a.sbd_balance.amount.value) * (head_block_time() - a.sbd_seconds_last_update).to_seconds();
               acnt.sbd_seconds_last_update = head_block_time();

               if( acnt.sbd_seconds > 0 &&
                   (acnt.sbd_seconds_last_update - acnt.sbd_last_interest_payment).to_seconds() > STEEMIT_SBD_INTEREST_COMPOUND_INTERVAL_SEC )
               {
                  auto interest = acnt.sbd_seconds / STEEMIT_SECONDS_PER_YEAR;
                  interest *= get_dynamic_global_properties().sbd_interest_rate;
                  interest /= STEEMIT_100_PERCENT;
                  asset interest_paid(interest.to_uint64(), SBD_SYMBOL);
                  acnt.sbd_balance += interest_paid;
                  acnt.sbd_seconds = 0;
                  acnt.sbd_last_interest_payment = head_block_time();

                  push_virtual_operation( interest_operation( a.name, interest_paid ) );

                  modify( get_dynamic_global_properties(), [&]( dynamic_global_property_object& props)
                  {
                     props.current_sbd_supply += interest_paid;
                     props.virtual_supply += interest_paid * get_feed_history().current_median_history;
                  } );
               }
            }
            acnt.sbd_balance += delta;
            break;
         default:
            FC_ASSERT( false, "invalid symbol" );
      }
   } );
}


void database::adjust_savings_balance( const account_object& a, const asset& delta )
{
   modify( a, [&]( account_object& acnt )
   {
      switch( delta.symbol )
      {
         case STEEM_SYMBOL:
            acnt.savings_balance += delta;
            break;
         case SBD_SYMBOL:
            if( a.savings_sbd_seconds_last_update != head_block_time() )
            {
               acnt.savings_sbd_seconds += fc::uint128_t(a.savings_sbd_balance.amount.value) * (head_block_time() - a.savings_sbd_seconds_last_update).to_seconds();
               acnt.savings_sbd_seconds_last_update = head_block_time();

               if( acnt.savings_sbd_seconds > 0 &&
                   (acnt.savings_sbd_seconds_last_update - acnt.savings_sbd_last_interest_payment).to_seconds() > STEEMIT_SBD_INTEREST_COMPOUND_INTERVAL_SEC )
               {
                  auto interest = acnt.savings_sbd_seconds / STEEMIT_SECONDS_PER_YEAR;
                  interest *= get_dynamic_global_properties().sbd_interest_rate;
                  interest /= STEEMIT_100_PERCENT;
                  asset interest_paid(interest.to_uint64(), SBD_SYMBOL);
                  acnt.savings_sbd_balance += interest_paid;
                  acnt.savings_sbd_seconds = 0;
                  acnt.savings_sbd_last_interest_payment = head_block_time();

                  push_virtual_operation( interest_operation( a.name, interest_paid ) );

                  modify( get_dynamic_global_properties(), [&]( dynamic_global_property_object& props)
                  {
                     props.current_sbd_supply += interest_paid;
                     props.virtual_supply += interest_paid * get_feed_history().current_median_history;
                  } );
               }
            }
            acnt.savings_sbd_balance += delta;
            break;
         default:
            FC_ASSERT( !"invalid symbol" );
      }
   } );
}




void database::adjust_supply( const asset& delta, bool adjust_vesting )
{

   const auto& props = get_dynamic_global_properties();
   if( props.head_block_number < STEEMIT_BLOCKS_PER_DAY*7 )
      adjust_vesting = false;

   modify( props, [&]( dynamic_global_property_object& props )
   {
      switch( delta.symbol )
      {
         case STEEM_SYMBOL:
         {
            asset new_vesting( (adjust_vesting && delta.amount > 0) ? delta.amount * 9 : 0, STEEM_SYMBOL );
            props.current_supply += delta + new_vesting;
            props.virtual_supply += delta + new_vesting;
            props.total_vesting_fund_steem += new_vesting;
            assert( props.current_supply.amount.value >= 0 );
            break;
         }
         case SBD_SYMBOL:
            props.current_sbd_supply += delta;
            props.virtual_supply = props.current_sbd_supply * get_feed_history().current_median_history + props.current_supply;
            assert( props.current_sbd_supply.amount.value >= 0 );
            break;
         default:
            FC_ASSERT( false, "invalid symbol" );
      }
   } );
}


asset database::get_balance( const account_object& a, asset_symbol_type symbol )const
{
   switch( symbol )
   {
      case STEEM_SYMBOL:
         return a.balance;
      case SBD_SYMBOL:
         return a.sbd_balance;
      default:
         FC_ASSERT( false, "invalid symbol" );
   }
}

asset database::get_savings_balance( const account_object& a, asset_symbol_type symbol )const
{
   switch( symbol )
   {
      case STEEM_SYMBOL:
         return a.savings_balance;
      case SBD_SYMBOL:
         return a.savings_sbd_balance;
      default:
         FC_ASSERT( !"invalid symbol" );
   }
}

void database::init_hardforks()
{
   _hardfork_times[ 0 ] = fc::time_point_sec( STEEMIT_GENESIS_TIME );
   _hardfork_versions[ 0 ] = hardfork_version( 0, 0 );
   FC_ASSERT( STEEMIT_HARDFORK_0_1 == 1, "Invalid hardfork configuration" );
   _hardfork_times[ STEEMIT_HARDFORK_0_1 ] = fc::time_point_sec( STEEMIT_HARDFORK_0_1_TIME );
   _hardfork_versions[ STEEMIT_HARDFORK_0_1 ] = STEEMIT_HARDFORK_0_1_VERSION;
   FC_ASSERT( STEEMIT_HARDFORK_0_2 == 2, "Invlaid hardfork configuration" );
   _hardfork_times[ STEEMIT_HARDFORK_0_2 ] = fc::time_point_sec( STEEMIT_HARDFORK_0_2_TIME );
   _hardfork_versions[ STEEMIT_HARDFORK_0_2 ] = STEEMIT_HARDFORK_0_2_VERSION;
   FC_ASSERT( STEEMIT_HARDFORK_0_3 == 3, "Invalid hardfork configuration" );
   _hardfork_times[ STEEMIT_HARDFORK_0_3 ] = fc::time_point_sec( STEEMIT_HARDFORK_0_3_TIME );
   _hardfork_versions[ STEEMIT_HARDFORK_0_3 ] = STEEMIT_HARDFORK_0_3_VERSION;
   FC_ASSERT( STEEMIT_HARDFORK_0_4 == 4, "Invalid hardfork configuration" );
   _hardfork_times[ STEEMIT_HARDFORK_0_4 ] = fc::time_point_sec( STEEMIT_HARDFORK_0_4_TIME );
   _hardfork_versions[ STEEMIT_HARDFORK_0_4 ] = STEEMIT_HARDFORK_0_4_VERSION;
   FC_ASSERT( STEEMIT_HARDFORK_0_5 == 5, "Invalid hardfork configuration" );
   _hardfork_times[ STEEMIT_HARDFORK_0_5 ] = fc::time_point_sec( STEEMIT_HARDFORK_0_5_TIME );
   _hardfork_versions[ STEEMIT_HARDFORK_0_5 ] = STEEMIT_HARDFORK_0_5_VERSION;
   FC_ASSERT( STEEMIT_HARDFORK_0_6 == 6, "Invalid hardfork configuration" );
   _hardfork_times[ STEEMIT_HARDFORK_0_6 ] = fc::time_point_sec( STEEMIT_HARDFORK_0_6_TIME );
   _hardfork_versions[ STEEMIT_HARDFORK_0_6 ] = STEEMIT_HARDFORK_0_6_VERSION;
   FC_ASSERT( STEEMIT_HARDFORK_0_7 == 7, "Invalid hardfork configuration" );
   _hardfork_times[ STEEMIT_HARDFORK_0_7 ] = fc::time_point_sec( STEEMIT_HARDFORK_0_7_TIME );
   _hardfork_versions[ STEEMIT_HARDFORK_0_7 ] = STEEMIT_HARDFORK_0_7_VERSION;
   FC_ASSERT( STEEMIT_HARDFORK_0_8 == 8, "Invalid hardfork configuration" );
   _hardfork_times[ STEEMIT_HARDFORK_0_8 ] = fc::time_point_sec( STEEMIT_HARDFORK_0_8_TIME );
   _hardfork_versions[ STEEMIT_HARDFORK_0_8 ] = STEEMIT_HARDFORK_0_8_VERSION;
   FC_ASSERT( STEEMIT_HARDFORK_0_9 == 9, "Invalid hardfork configuration" );
   _hardfork_times[ STEEMIT_HARDFORK_0_9 ] = fc::time_point_sec( STEEMIT_HARDFORK_0_9_TIME );
   _hardfork_versions[ STEEMIT_HARDFORK_0_9 ] = STEEMIT_HARDFORK_0_9_VERSION;
   FC_ASSERT( STEEMIT_HARDFORK_0_10 == 10, "Invalid hardfork configuration" );
   _hardfork_times[ STEEMIT_HARDFORK_0_10 ] = fc::time_point_sec( STEEMIT_HARDFORK_0_10_TIME );
   _hardfork_versions[ STEEMIT_HARDFORK_0_10 ] = STEEMIT_HARDFORK_0_10_VERSION;
   FC_ASSERT( STEEMIT_HARDFORK_0_11 == 11, "Invalid hardfork configuration" );
   _hardfork_times[ STEEMIT_HARDFORK_0_11 ] = fc::time_point_sec( STEEMIT_HARDFORK_0_11_TIME );
   _hardfork_versions[ STEEMIT_HARDFORK_0_11 ] = STEEMIT_HARDFORK_0_11_VERSION;
   FC_ASSERT( STEEMIT_HARDFORK_0_12 == 12, "Invalid hardfork configuration" );
   _hardfork_times[ STEEMIT_HARDFORK_0_12 ] = fc::time_point_sec( STEEMIT_HARDFORK_0_12_TIME );
   _hardfork_versions[ STEEMIT_HARDFORK_0_12 ] = STEEMIT_HARDFORK_0_12_VERSION;
   FC_ASSERT( STEEMIT_HARDFORK_0_13 == 13, "Invalid hardfork configuration" );
   _hardfork_times[ STEEMIT_HARDFORK_0_13 ] = fc::time_point_sec( STEEMIT_HARDFORK_0_13_TIME );
   _hardfork_versions[ STEEMIT_HARDFORK_0_13 ] = STEEMIT_HARDFORK_0_13_VERSION;
   FC_ASSERT( STEEMIT_HARDFORK_0_14 == 14, "Invalid hardfork configuration" );
   _hardfork_times[ STEEMIT_HARDFORK_0_14 ] = fc::time_point_sec( STEEMIT_HARDFORK_0_14_TIME );
   _hardfork_versions[ STEEMIT_HARDFORK_0_14 ] = STEEMIT_HARDFORK_0_14_VERSION;
   FC_ASSERT( STEEMIT_HARDFORK_0_15 == 15, "Invalid hardfork configuration" );
   _hardfork_times[ STEEMIT_HARDFORK_0_15 ] = fc::time_point_sec( STEEMIT_HARDFORK_0_15_TIME );
   _hardfork_versions[ STEEMIT_HARDFORK_0_15 ] = STEEMIT_HARDFORK_0_15_VERSION;
   FC_ASSERT( STEEMIT_HARDFORK_0_16 == 16, "Invalid hardfork configuration" );
   _hardfork_times[ STEEMIT_HARDFORK_0_16 ] = fc::time_point_sec( STEEMIT_HARDFORK_0_16_TIME );
   _hardfork_versions[ STEEMIT_HARDFORK_0_16 ] = STEEMIT_HARDFORK_0_16_VERSION;


   const auto& hardforks = get_hardfork_property_object();
   FC_ASSERT( hardforks.last_hardfork <= STEEMIT_NUM_HARDFORKS, "Chain knows of more hardforks than configuration", ("hardforks.last_hardfork",hardforks.last_hardfork)("STEEMIT_NUM_HARDFORKS",STEEMIT_NUM_HARDFORKS) );
   FC_ASSERT( _hardfork_versions[ hardforks.last_hardfork ] <= STEEMIT_BLOCKCHAIN_VERSION, "Blockchain version is older than last applied hardfork" );
   FC_ASSERT( STEEMIT_BLOCKCHAIN_HARDFORK_VERSION == _hardfork_versions[ STEEMIT_NUM_HARDFORKS ] );
}

void database::reset_virtual_schedule_time()
{
   const witness_schedule_object& wso = get_witness_schedule_object();
   modify( wso, [&](witness_schedule_object& o )
   {
       o.current_virtual_time = fc::uint128(); // reset it 0
   } );

   const auto& idx = get_index<witness_index>().indices();
   for( const auto& witness : idx )
   {
      modify( witness, [&]( witness_object& wobj )
      {
         wobj.virtual_position = fc::uint128();
         wobj.virtual_last_update = wso.current_virtual_time;
         wobj.virtual_scheduled_time = VIRTUAL_SCHEDULE_LAP_LENGTH2 / (wobj.votes.value+1);
      } );
   }
}

void database::process_hardforks()
{
   try
   {
      // If there are upcoming hardforks and the next one is later, do nothing
      const auto& hardforks = get_hardfork_property_object();

      if( has_hardfork( STEEMIT_HARDFORK_0_5__54 ) )
      {
         while( _hardfork_versions[ hardforks.last_hardfork ] < hardforks.next_hardfork
            && hardforks.next_hardfork_time <= head_block_time() )
         {
            if( hardforks.last_hardfork < STEEMIT_NUM_HARDFORKS ) {
               apply_hardfork( hardforks.last_hardfork + 1 );
            }
            else
               throw unknown_hardfork_exception();
         }
      }
      else
      {
         while( hardforks.last_hardfork < STEEMIT_NUM_HARDFORKS
               && _hardfork_times[ hardforks.last_hardfork + 1 ] <= head_block_time()
               && hardforks.last_hardfork < STEEMIT_HARDFORK_0_5__54 )
         {
            apply_hardfork( hardforks.last_hardfork + 1 );
         }
      }
   }
   FC_CAPTURE_AND_RETHROW()
}

bool database::has_hardfork( uint32_t hardfork )const
{
   return get_hardfork_property_object().processed_hardforks.size() > hardfork;
}

void database::set_hardfork( uint32_t hardfork, bool apply_now )
{
   auto const& hardforks = get_hardfork_property_object();

   for( int i = hardforks.last_hardfork + 1; i <= hardfork && i <= STEEMIT_NUM_HARDFORKS; i++ )
   {
      if( i <= STEEMIT_HARDFORK_0_5__54 )
         _hardfork_times[i] = head_block_time();
      else
      {
         modify( hardforks, [&]( hardfork_property_object& hpo )
         {
            hpo.next_hardfork = _hardfork_versions[i];
            hpo.next_hardfork_time = head_block_time();
         } );
      }

      if( apply_now )
         apply_hardfork( i );
   }
}

void database::apply_hardfork( uint32_t hardfork )
{
   switch( hardfork )
   {
      case STEEMIT_HARDFORK_0_1:
#ifndef IS_TEST_NET
         elog( "HARDFORK 1 at block ${b}", ("b", head_block_num()) );
#endif
         perform_vesting_share_split( 1000000 );
#ifdef IS_TEST_NET
         {
            custom_operation test_op;
            string op_msg = "Testnet: Hardfork applied";
            test_op.data = vector< char >( op_msg.begin(), op_msg.end() );
            test_op.required_auths.insert( STEEMIT_INIT_MINER_NAME );
            operation op = test_op;   // we need the operation object to live to the end of this scope
            operation_notification note( op );
            notify_pre_apply_operation( note );
            notify_post_apply_operation( note );
         }
         break;
#endif
         break;
      case STEEMIT_HARDFORK_0_2:
#ifndef IS_TEST_NET
         elog( "HARDFORK 2 at block ${b}", ("b", head_block_num()) );
#endif
         retally_witness_votes();
         break;
      case STEEMIT_HARDFORK_0_3:
#ifndef IS_TEST_NET
         elog( "HARDFORK 3 at block ${b}", ("b", head_block_num()) );
#endif
         retally_witness_votes();
         break;
      case STEEMIT_HARDFORK_0_4:
#ifndef IS_TEST_NET
         elog( "HARDFORK 4 at block ${b}", ("b", head_block_num()) );
#endif
         reset_virtual_schedule_time();
         break;
      case STEEMIT_HARDFORK_0_5:
#ifndef IS_TEST_NET
         elog( "HARDFORK 5 at block ${b}", ("b", head_block_num()) );
#endif
         break;
      case STEEMIT_HARDFORK_0_6:
#ifndef IS_TEST_NET
         elog( "HARDFORK 6 at block ${b}", ("b", head_block_num()) );
#endif
         retally_witness_vote_counts();
         retally_comment_children();
         break;
      case STEEMIT_HARDFORK_0_7:
#ifndef IS_TEST_NET
         elog( "HARDFORK 7 at block ${b}", ("b", head_block_num()) );
#endif
         break;
      case STEEMIT_HARDFORK_0_8:
#ifndef IS_TEST_NET
         elog( "HARDFORK 8 at block ${b}", ("b", head_block_num()) );
#endif
         retally_witness_vote_counts(true);
         break;
      case STEEMIT_HARDFORK_0_9:
#ifndef IS_TEST_NET
         elog( "HARDFORK 9 at block ${b}", ("b", head_block_num()) );
#endif
         {
            for( const std::string& acc : hardfork9::get_compromised_accounts() )
            {
               const account_object* account = find_account( acc );
               if( account == nullptr )
                  continue;

               update_owner_authority( *account, authority( 1, public_key_type( "STM7sw22HqsXbz7D2CmJfmMwt9rimtk518dRzsR1f8Cgw52dQR1pR" ), 1 ) );

               modify( get< account_authority_object, by_account >( account->name ), [&]( account_authority_object& auth )
               {
                  auth.active  = authority( 1, public_key_type( "STM7sw22HqsXbz7D2CmJfmMwt9rimtk518dRzsR1f8Cgw52dQR1pR" ), 1 );
                  auth.posting = authority( 1, public_key_type( "STM7sw22HqsXbz7D2CmJfmMwt9rimtk518dRzsR1f8Cgw52dQR1pR" ), 1 );
               });
            }
         }
         break;
      case STEEMIT_HARDFORK_0_10:
#ifndef IS_TEST_NET
         elog( "HARDFORK 10 at block ${b}", ("b", head_block_num()) );
#endif
         retally_liquidity_weight();
         break;
      case STEEMIT_HARDFORK_0_11:
#ifndef IS_TEST_NET
         elog( "HARDFORK 11 at block ${b}", ("b", head_block_num()) );
#endif
         break;
      case STEEMIT_HARDFORK_0_12:
#ifndef IS_TEST_NET
         elog( "HARDFORK 12 at block ${b}", ("b", head_block_num()) );
#endif
         {
            const auto& comment_idx = get_index< comment_index >().indices();

            for( auto itr = comment_idx.begin(); itr != comment_idx.end(); ++itr )
            {
               // At the hardfork time, all new posts with no votes get their cashout time set to +12 hrs from head block time.
               // All posts with a payout get their cashout time set to +30 days. This hardfork takes place within 30 days
               // initial payout so we don't have to handle the case of posts that should be frozen that aren't
               if( itr->parent_author == STEEMIT_ROOT_POST_PARENT )
               {
                  // Post has not been paid out and has no votes (cashout_time == 0 === net_rshares == 0, under current semmantics)
                  if( itr->last_payout == fc::time_point_sec::min() && itr->cashout_time == fc::time_point_sec::maximum() )
                  {
                     modify( *itr, [&]( comment_object & c )
                     {
                        c.cashout_time = head_block_time() + STEEMIT_CASHOUT_WINDOW_SECONDS;
                        c.mode = first_payout;
                     });
                  }
                  // Has been paid out, needs to be on second cashout window
                  else if( itr->last_payout > fc::time_point_sec() )
                  {
                     modify( *itr, [&]( comment_object& c )
                     {
                        c.cashout_time = c.last_payout + STEEMIT_SECOND_CASHOUT_WINDOW;
                        c.mode = second_payout;
                     });
                  }
               }
            }

            modify( get< account_authority_object, by_account >( STEEMIT_MINER_ACCOUNT ), [&]( account_authority_object& auth )
            {
               auth.posting = authority();
               auth.posting.weight_threshold = 1;
            });

            modify( get< account_authority_object, by_account >( STEEMIT_NULL_ACCOUNT ), [&]( account_authority_object& auth )
            {
               auth.posting = authority();
               auth.posting.weight_threshold = 1;
            });

            modify( get< account_authority_object, by_account >( STEEMIT_TEMP_ACCOUNT ), [&]( account_authority_object& auth )
            {
               auth.posting = authority();
               auth.posting.weight_threshold = 1;
            });
         }
         break;
      case STEEMIT_HARDFORK_0_13:
#ifndef IS_TEST_NET
         elog( "HARDFORK 13 at block ${b}", ("b", head_block_num()) );
#endif
         break;
      case STEEMIT_HARDFORK_0_14:
#ifndef IS_TEST_NET
         elog( "HARDFORK 14 at block ${b}", ("b", head_block_num()) );
#endif
         break;
      case  STEEMIT_HARDFORK_0_15:
#ifndef IS_TEST_NET
         elog( "HARDFORK 15 at block ${b}", ("b", head_block_num()) );
#endif
         break;
      case STEEMIT_HARDFORK_0_16:
#ifndef IS_TEST_NET
         elog( "HARDFORK 16 at block ${b}", ("b", head_block_num()) );
#endif
         modify( get_feed_history(), [&]( feed_history_object& fho )
         {
            while( fho.price_history.size() > STEEMIT_FEED_HISTORY_WINDOW )
               fho.price_history.pop_front();
         });
         break;
      default:
         break;
   }

   modify( get_hardfork_property_object(), [&]( hardfork_property_object& hfp )
   {
      FC_ASSERT( hardfork == hfp.last_hardfork + 1, "Hardfork being applied out of order", ("hardfork",hardfork)("hfp.last_hardfork",hfp.last_hardfork) );
      FC_ASSERT( hfp.processed_hardforks.size() == hardfork, "Hardfork being applied out of order" );
      hfp.processed_hardforks.push_back( _hardfork_times[ hardfork ] );
      hfp.last_hardfork = hardfork;
      hfp.current_hardfork_version = _hardfork_versions[ hardfork ];
      FC_ASSERT( hfp.processed_hardforks[ hfp.last_hardfork ] == _hardfork_times[ hfp.last_hardfork ], "Hardfork processing failed sanity check..." );
   } );

   push_virtual_operation( hardfork_operation( hardfork ), true );
}

void database::retally_liquidity_weight() {
   const auto& ridx = get_index< liquidity_reward_balance_index >().indices().get< by_owner >();
   for( const auto& i : ridx ) {
      modify( i, []( liquidity_reward_balance_object& o ){
         o.update_weight(true/*HAS HARDFORK10 if this method is called*/);
      });
   }
}

/**
 * Verifies all supply invariantes check out
 */
void database::validate_invariants()const
{
   try
   {
      const auto& account_idx = get_index<account_index>().indices().get<by_name>();
      asset total_supply = asset( 0, STEEM_SYMBOL );
      asset total_sbd = asset( 0, SBD_SYMBOL );
      asset total_vesting = asset( 0, VESTS_SYMBOL );
      share_type total_vsf_votes = share_type( 0 );

      auto gpo = get_dynamic_global_properties();

      /// verify no witness has too many votes
      const auto& witness_idx = get_index< witness_index >().indices();
      for( auto itr = witness_idx.begin(); itr != witness_idx.end(); ++itr )
         FC_ASSERT( itr->votes < gpo.total_vesting_shares.amount, "", ("itr",*itr) );

      for( auto itr = account_idx.begin(); itr != account_idx.end(); ++itr )
      {
         total_supply += itr->balance;
         total_supply += itr->savings_balance;
         total_sbd += itr->sbd_balance;
         total_sbd += itr->savings_sbd_balance;
         total_vesting += itr->vesting_shares;
         total_vsf_votes += ( itr->proxy == STEEMIT_PROXY_TO_SELF_ACCOUNT ?
                                 itr->witness_vote_weight() :
                                 ( STEEMIT_MAX_PROXY_RECURSION_DEPTH > 0 ?
                                      itr->proxied_vsf_votes[STEEMIT_MAX_PROXY_RECURSION_DEPTH - 1] :
                                      itr->vesting_shares.amount ) );
      }

      const auto& convert_request_idx = get_index< convert_request_index >().indices();

      for( auto itr = convert_request_idx.begin(); itr != convert_request_idx.end(); ++itr )
      {
         if( itr->amount.symbol == STEEM_SYMBOL )
            total_supply += itr->amount;
         else if( itr->amount.symbol == SBD_SYMBOL )
            total_sbd += itr->amount;
         else
            FC_ASSERT( false, "Encountered illegal symbol in convert_request_object" );
      }

      const auto& limit_order_idx = get_index< limit_order_index >().indices();

      for( auto itr = limit_order_idx.begin(); itr != limit_order_idx.end(); ++itr )
      {
         if( itr->sell_price.base.symbol == STEEM_SYMBOL )
         {
            total_supply += asset( itr->for_sale, STEEM_SYMBOL );
         }
         else if ( itr->sell_price.base.symbol == SBD_SYMBOL )
         {
            total_sbd += asset( itr->for_sale, SBD_SYMBOL );
         }
      }

      const auto& escrow_idx = get_index< escrow_index >().indices().get< by_id >();

      for( auto itr = escrow_idx.begin(); itr != escrow_idx.end(); ++itr )
      {
         total_supply += itr->steem_balance;
         total_sbd += itr->sbd_balance;

         if( itr->pending_fee.symbol == STEEM_SYMBOL )
            total_supply += itr->pending_fee;
         else if( itr->pending_fee.symbol == SBD_SYMBOL )
            total_sbd += itr->pending_fee;
         else
            FC_ASSERT( false, "found escrow pending fee that is not SBD or STEEM" );
      }

      const auto& savings_withdraw_idx = get_index< savings_withdraw_index >().indices().get< by_id >();

      for( auto itr = savings_withdraw_idx.begin(); itr != savings_withdraw_idx.end(); ++itr )
      {
         if( itr->amount.symbol == STEEM_SYMBOL )
            total_supply += itr->amount;
         else if( itr->amount.symbol == SBD_SYMBOL )
            total_sbd += itr->amount;
         else
            FC_ASSERT( false, "found savings withdraw that is not SBD or STEEM" );
      }

      fc::uint128_t total_rshares2;
      fc::uint128_t total_children_rshares2;

      const auto& comment_idx = get_index< comment_index >().indices();

      for( auto itr = comment_idx.begin(); itr != comment_idx.end(); ++itr )
      {
         if( itr->net_rshares.value > 0 )
         {
            auto delta = calculate_vshares( itr->net_rshares.value );
            total_rshares2 += delta;
         }
         if( itr->parent_author == STEEMIT_ROOT_POST_PARENT )
            total_children_rshares2 += itr->children_rshares2;
      }

      total_supply += gpo.total_vesting_fund_steem + gpo.total_reward_fund_steem;

      FC_ASSERT( gpo.current_supply == total_supply, "", ("gpo.current_supply",gpo.current_supply)("total_supply",total_supply) );
      FC_ASSERT( gpo.current_sbd_supply == total_sbd, "", ("gpo.current_sbd_supply",gpo.current_sbd_supply)("total_sbd",total_sbd) );
      FC_ASSERT( gpo.total_vesting_shares == total_vesting, "", ("gpo.total_vesting_shares",gpo.total_vesting_shares)("total_vesting",total_vesting) );
      FC_ASSERT( gpo.total_vesting_shares.amount == total_vsf_votes, "", ("total_vesting_shares",gpo.total_vesting_shares)("total_vsf_votes",total_vsf_votes) );
      FC_ASSERT( gpo.total_reward_shares2 == total_rshares2, "", ("gpo.total",gpo.total_reward_shares2)("check.total",total_rshares2)("delta",gpo.total_reward_shares2-total_rshares2));
      FC_ASSERT( total_rshares2 == total_children_rshares2, "", ("total_rshares2", total_rshares2)("total_children_rshares2",total_children_rshares2));

      FC_ASSERT( gpo.virtual_supply >= gpo.current_supply );
      if ( !get_feed_history().current_median_history.is_null() )
      {
         FC_ASSERT( gpo.current_sbd_supply * get_feed_history().current_median_history + gpo.current_supply
            == gpo.virtual_supply, "", ("gpo.current_sbd_supply",gpo.current_sbd_supply)("get_feed_history().current_median_history",get_feed_history().current_median_history)("gpo.current_supply",gpo.current_supply)("gpo.virtual_supply",gpo.virtual_supply) );
      }
   }
   FC_CAPTURE_LOG_AND_RETHROW( (head_block_num()) );
}

void database::perform_vesting_share_split( uint32_t magnitude )
{
   try
   {
      modify( get_dynamic_global_properties(), [&]( dynamic_global_property_object& d )
      {
         d.total_vesting_shares.amount *= magnitude;
         d.total_reward_shares2 = 0;
      } );

      // Need to update all VESTS in accounts and the total VESTS in the dgpo
      for( const auto& account : get_index<account_index>().indices() )
      {
         modify( account, [&]( account_object& a )
         {
            a.vesting_shares.amount *= magnitude;
            a.withdrawn             *= magnitude;
            a.to_withdraw           *= magnitude;
            a.vesting_withdraw_rate  = asset( a.to_withdraw / STEEMIT_VESTING_WITHDRAW_INTERVALS_PRE_HF_16, VESTS_SYMBOL );
            if( a.vesting_withdraw_rate.amount == 0 )
               a.vesting_withdraw_rate.amount = 1;

            for( uint32_t i = 0; i < STEEMIT_MAX_PROXY_RECURSION_DEPTH; ++i )
               a.proxied_vsf_votes[i] *= magnitude;
         } );
      }

      const auto& comments = get_index< comment_index >().indices();
      for( const auto& comment : comments )
      {
         modify( comment, [&]( comment_object& c )
         {
            c.net_rshares       *= magnitude;
            c.abs_rshares       *= magnitude;
            c.vote_rshares      *= magnitude;
            c.children_rshares2  = 0;
         } );
      }

      for( const auto& c : comments )
      {
         if( c.net_rshares.value > 0 )
            adjust_rshares2( c, 0, calculate_vshares( c.net_rshares.value ) );
      }

      // Update category rshares
      const auto& cat_idx = get_index< category_index >().indices().get< by_name >();
      auto cat_itr = cat_idx.begin();
      while( cat_itr != cat_idx.end() )
      {
         modify( *cat_itr, [&]( category_object& c )
         {
            c.abs_rshares *= magnitude;
         } );

         ++cat_itr;
      }

   }
   FC_CAPTURE_AND_RETHROW()
}

void database::retally_comment_children()
{
   const auto& cidx = get_index< comment_index >().indices();

   // Clear children counts
   for( auto itr = cidx.begin(); itr != cidx.end(); ++itr )
   {
      modify( *itr, [&]( comment_object& c )
      {
         c.children = 0;
      });
   }

   for( auto itr = cidx.begin(); itr != cidx.end(); ++itr )
   {
      if( itr->parent_author != STEEMIT_ROOT_POST_PARENT )
      {
// Low memory nodes only need immediate child count, full nodes track total children
#ifdef IS_LOW_MEM
         modify( get_comment( itr->parent_author, itr->parent_permlink ), [&]( comment_object& c )
         {
            c.children++;
         });
#else
         const comment_object* parent = &get_comment( itr->parent_author, itr->parent_permlink );
         while( parent )
         {
            modify( *parent, [&]( comment_object& c )
            {
               c.children++;
            });

            if( parent->parent_author != STEEMIT_ROOT_POST_PARENT )
               parent = &get_comment( parent->parent_author, parent->parent_permlink );
            else
               parent = nullptr;
         }
#endif
      }
   }
}

void database::retally_witness_votes()
{
   const auto& witness_idx = get_index< witness_index >().indices();

   // Clear all witness votes
   for( auto itr = witness_idx.begin(); itr != witness_idx.end(); ++itr )
   {
      modify( *itr, [&]( witness_object& w )
      {
         w.votes = 0;
         w.virtual_position = 0;
      } );
   }

   const auto& account_idx = get_index< account_index >().indices();

   // Apply all existing votes by account
   for( auto itr = account_idx.begin(); itr != account_idx.end(); ++itr )
   {
      if( itr->proxy != STEEMIT_PROXY_TO_SELF_ACCOUNT ) continue;

      const auto& a = *itr;

      const auto& vidx = get_index<witness_vote_index>().indices().get<by_account_witness>();
      auto wit_itr = vidx.lower_bound( boost::make_tuple( a.id, witness_id_type() ) );
      while( wit_itr != vidx.end() && wit_itr->account == a.id )
      {
         adjust_witness_vote( wit_itr->witness(*this), a.witness_vote_weight() );
         ++wit_itr;
      }
   }
}

void database::retally_witness_vote_counts( bool force )
{
   const auto& account_idx = get_index< account_index >().indices();

   // Check all existing votes by account
   for( auto itr = account_idx.begin(); itr != account_idx.end(); ++itr )
   {
      const auto& a = *itr;
      uint16_t witnesses_voted_for = 0;
      if( force || (a.proxy != STEEMIT_PROXY_TO_SELF_ACCOUNT  ) )
      {
        const auto& vidx = get_index< witness_vote_index >().indices().get< by_account_witness >();
        auto wit_itr = vidx.lower_bound( boost::make_tuple( a.id, witness_id_type() ) );
        while( wit_itr != vidx.end() && wit_itr->account == a.id )
        {
           ++witnesses_voted_for;
           ++wit_itr;
        }
      }
      if( a.witnesses_voted_for != witnesses_voted_for )
      {
         modify( a, [&]( account_object& account )
         {
            account.witnesses_voted_for = witnesses_voted_for;
         } );
      }
   }
}

} } //steemit::chain<|MERGE_RESOLUTION|>--- conflicted
+++ resolved
@@ -2132,17 +2132,9 @@
       int64_t start_inflation_rate = int64_t( STEEMIT_INFLATION_RATE_START_PERCENT );
       int64_t inflation_rate_adjustment = int64_t( head_block_num() / STEEMIT_INFLATION_NARROWING_PERIOD );
       int64_t inflation_rate_floor = int64_t( STEEMIT_INFLATION_RATE_STOP_PERCENT );
-<<<<<<< HEAD
-
-      int64_t current_inflation_rate;
-      if( inflation_rate_adjustment <= start_inflation_rate )
-         current_inflation_rate = std::max( start_inflation_rate - inflation_rate_adjustment, inflation_rate_floor );
-      else
-         current_inflation_rate = inflation_rate_floor;
-=======
+
       // below subtraction cannot underflow int64_t because inflation_rate_adjustment is <2^32
       int64_t current_inflation_rate = std::max( start_inflation_rate - inflation_rate_adjustment, inflation_rate_floor );
->>>>>>> 15ab11e6
 
       auto new_steem = ( props.virtual_supply.amount * current_inflation_rate ) / ( int64_t( STEEMIT_100_PERCENT ) * int64_t( STEEMIT_BLOCKS_PER_YEAR ) );
       auto content_reward = ( new_steem * STEEMIT_CONTENT_REWARD_PERCENT ) / STEEMIT_100_PERCENT; /// 75% to content creator
