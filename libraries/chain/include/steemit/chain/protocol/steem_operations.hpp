#pragma once
#include <steemit/chain/protocol/base.hpp>
#include <steemit/chain/protocol/block_header.hpp>
#include <steemit/chain/protocol/asset.hpp>

#include <fc/utf8.hpp>

namespace steemit { namespace chain {

   struct account_create_operation : public base_operation
   {
      asset             fee;
      string            creator;
      string            new_account_name;
      authority         owner;
      authority         active;
      authority         posting;
      public_key_type   memo_key;
      string            json_metadata;

      void validate()const;
      void get_required_active_authorities( flat_set<string>& a )const{ a.insert(creator); }
   };

   struct account_update_operation : public base_operation
   {
      string                        account;
      optional< authority >         owner;
      optional< authority >         active;
      optional< authority >         posting;
      public_key_type               memo_key;
      string                        json_metadata;

      void validate()const;

      void get_required_owner_authorities( flat_set<string>& a )const
      { if( owner ) a.insert( account ); }

      void get_required_active_authorities( flat_set<string>& a )const
      { if( !owner /*&& active*/) a.insert( account ); }

      //void get_required_posting_authorities( flat_set<string>& a )const
      //{ if( !active && !owner && posting ) a.insert( account ); }
   };

   struct comment_operation : public base_operation
   {
      string            parent_author;
      string            parent_permlink;

      string            author;
      string            permlink;

      string            title;
      string            body;
      string            json_metadata;

      void validate()const;
      void get_required_posting_authorities( flat_set<string>& a )const{ a.insert(author); }
   };

   /**
    *  Authors of posts may not want all of the benefits that come from creating a post. This
    *  operation allows authors to update properties associated with their post.
    *
    *  The max_accepted_payout may be decreased, but never increased.
    *  The percent_steem_dollars may be decreased, but never increased
    *
    */
   struct comment_options_operation : public base_operation
   {
      string author;
      string permlink;

      asset    max_accepted_payout    = asset( 1000000000, SBD_SYMBOL );       /// SBD value of the maximum payout this post will receive
      uint16_t percent_steem_dollars  = STEEMIT_100_PERCENT; /// the percent of Steem Dollars to key, unkept amounts will be received as Steem Power
      bool     allow_votes            = true;      /// allows a post to receive votes;
      bool     allow_curation_rewards = true; /// allows voters to recieve curation rewards. Rewards return to reward fund.
      extensions_type extensions;

      void validate()const;
      void get_required_posting_authorities( flat_set<string>& a )const{ a.insert(author); }
   };

   struct challenge_authority_operation : public base_operation
   {
      string challenger;
      string challenged;
      bool   require_owner = false;

      void validate()const;

      void get_required_active_authorities( flat_set<string>& a )const{ a.insert(challenger); }
   };

   struct prove_authority_operation : public base_operation
   {
      string challenged;
      bool   require_owner = false;

      void validate()const;

      void get_required_active_authorities( flat_set<string>& a )const{ if( !require_owner ) a.insert(challenged); }
      void get_required_owner_authorities( flat_set<string>& a )const{  if(  require_owner ) a.insert(challenged); }
   };

   struct delete_comment_operation : public base_operation
   {
      string author;
      string permlink;

      void validate()const;
      void get_required_posting_authorities( flat_set<string>& a )const{ a.insert(author); }
   };

   struct vote_operation : public base_operation
   {
      string    voter;
      string    author;
      string    permlink;
      int16_t   weight = 0;

      void validate()const;
      void get_required_posting_authorities( flat_set<string>& a )const{ a.insert(voter); }
   };

<<<<<<< HEAD
   struct author_reward_operation : public virtual_operation {
      author_reward_operation(){}
      author_reward_operation( const string& a, const string& p, const asset& s, const asset& v )
=======
   struct comment_reward_operation : public base_operation
   {
      comment_reward_operation(){}
      comment_reward_operation( const string& a, const string& p, const asset& s, const asset& v )
>>>>>>> 9e972e61
         :author(a),permlink(p),sbd_payout(s),vesting_payout(v){}
      string author;
      string permlink;
      asset  sbd_payout;
      asset  vesting_payout;
   };

   struct curation_reward_operation : public virtual_operation
   {
      curation_reward_operation(){}
      curation_reward_operation( const string& c, const asset& r, const string& a, const string& p )
         :curator(c),reward(r),comment_author(a),comment_permlink(p){}

      string curator;
      asset  reward;
      string comment_author;
      string comment_permlink;
   };

<<<<<<< HEAD
   struct comment_reward_operation : public virtual_operation
   {
      comment_reward_operation(){}
      comment_reward_operation( const string& a, const string& pl, const asset& p )
=======
   struct comment_payout_operation : public base_operation
   {
      comment_payout_operation(){}
      comment_payout_operation( const string& a, const string& pl, const asset& p )
>>>>>>> 9e972e61
         :author(a),permlink(pl),payout(p){}

      string author;
      string permlink;
      asset  payout;
   };

<<<<<<< HEAD
   struct liquidity_reward_operation : public virtual_operation
=======
   struct liquidity_reward_operation : public base_operation
>>>>>>> 9e972e61
   {
      liquidity_reward_operation( string o = string(), asset p = asset() )
      :owner(o),payout(p){}

      string owner;
      asset  payout;
   };

<<<<<<< HEAD
   struct interest_operation : public virtual_operation
=======
   struct interest_operation : public base_operation
>>>>>>> 9e972e61
   {
      interest_operation( const string& o = "", const asset& i = asset(0,SBD_SYMBOL) )
         :owner(o),interest(i){}

      string owner;
      asset  interest;
   };

<<<<<<< HEAD
   struct fill_convert_request_operation : public virtual_operation
=======
   struct fill_convert_request_operation : public base_operation
>>>>>>> 9e972e61
   {
      fill_convert_request_operation(){}
      fill_convert_request_operation( const string& o, const uint32_t id, const asset& in, const asset& out )
         :owner(o), requestid(id), amount_in(in), amount_out(out){}
      string   owner;
      uint32_t requestid = 0;
      asset    amount_in;
      asset    amount_out;
   };

   struct fill_vesting_withdraw_operation : public virtual_operation
   {
      fill_vesting_withdraw_operation(){}
      fill_vesting_withdraw_operation( const string& f, const string& t, const asset& w, const asset& d )
         :from_account(f), to_account(t), withdrawn(w), deposited(d){}
      string from_account;
      string to_account;
      asset  withdrawn;
      asset  deposited;
   };

   /**
    * @ingroup operations
    *
    * @brief Transfers STEEM from one account to another.
    */
   struct transfer_operation : public base_operation
   {
      string            from;
      /// Account to transfer asset to
      string            to;
      /// The amount of asset to transfer from @ref from to @ref to
      asset             amount;

      /// The memo is plain-text, any encryption on the memo is up to
      /// a higher level protocol.
      string            memo;

      void              validate()const;
      void get_required_active_authorities( flat_set<string>& a )const{ if(amount.symbol != VESTS_SYMBOL) a.insert(from); }
      void get_required_owner_authorities( flat_set<string>& a )const { if(amount.symbol == VESTS_SYMBOL) a.insert(from); }
   };

   /**
    *  The purpose of this operation is to enable someone to send money contingently to
    *  another individual. The funds leave the *from* account and go into a temporary balance
    *  where they are held until *from* releases it to *to*   or *to* refunds it to *from*.
    *
    *  In the event of a dispute the *agent* can divide the funds between the to/from account.
    *
    *  The escrow agent is paid the fee no matter what. It is up to the escrow agent to determine
    *
    *  Escrow transactions are uniquely identified by 'from' and 'escrow_id', the 'escrow_id' is defined
    *  by the sender.
    */
   struct escrow_transfer_operation : public base_operation
   {
      string         from;
      string         to;
      asset          amount;
      string         memo;

      uint32_t        escrow_id;
      string         agent;
      asset          fee;
      string         json_meta;
      time_point_sec expiration;

      void validate()const;
      void get_required_active_authorities( flat_set<string>& a )const{ a.insert(from); }
   };

   /**
    *  If either the sender or receiver of an escrow payment has an issue, they can
    *  raise it for dispute. Once a payment is in dispute, the agent has authority over
    *  who gets what.
    */
   struct escrow_dispute_operation : public base_operation
   {
      string   from;
      string   to;
      uint32_t escrow_id;
      string   who;

      void validate()const;
      void get_required_active_authorities( flat_set<string>& a )const{ a.insert(who); }
   };

   /**
    *  This operation can be used by anyone associated with the escrow transfer to
    *  release funds if they have permission.
    */
   struct escrow_release_operation : public base_operation
   {
      string    from;
      uint32_t  escrow_id;
      string    to; ///< the account that should receive funds (might be from, might be to
      string    who; ///< the account that is attempting to release the funds, determines valid 'to'
      asset     amount; ///< the amount of funds to release

      void validate()const;
      void get_required_active_authorities( flat_set<string>& a )const{ a.insert(who); }
   };


   /**
    *  This operation converts STEEM into VFS (Vesting Fund Shares) at
    *  the current exchange rate. With this operation it is possible to
    *  give another account vesting shares so that faucets can
    *  pre-fund new accounts with vesting shares.
    */
   struct transfer_to_vesting_operation : public base_operation
   {
      string   from;
      string   to; ///< if null, then same as from
      asset    amount; ///< must be STEEM


      void validate()const;
      void get_required_active_authorities( flat_set<string>& a )const{ a.insert(from); }
   };

   /**
    * At any given point in time an account can be withdrawing from their
    * vesting shares. A user may change the number of shares they wish to
    * cash out at any time between 0 and their total vesting stake.
    *
    * After applying this operation, vesting_shares will be withdrawn
    * at a rate of vesting_shares/104 per week for two years starting
    * one week after this operation is included in the blockchain.
    *
    * This operation is not valid if the user has no vesting shares.
    */
   struct withdraw_vesting_operation : public base_operation
   {
      string      account;
      asset       vesting_shares;

      void validate()const;
      void get_required_active_authorities( flat_set<string>& a )const{ a.insert(account); }
   };

   /**
    * Allows an account to setup a vesting withdraw but with the additional
    * request for the funds to be transferred directly to another account's
    * balance rather than the withdrawing account. In addition, those funds
    * can be immediately vested again, circumventing the conversion from
    * vests to steem and back, guaranteeing they maintain their value.
    */
   struct set_withdraw_vesting_route_operation : public base_operation
   {
      string   from_account;
      string   to_account;
      uint16_t percent;
      bool     auto_vest;

      void validate()const;
      void get_required_active_authorities( flat_set< string >& a )const { a.insert( from_account ); }
   };

   /**
    * Witnesses must vote on how to set certain chain properties to ensure a smooth
    * and well functioning network.  Any time @owner is in the active set of witnesses these
    * properties will be used to control the blockchain configuration.
    */
   struct chain_properties
   {
      /**
       *  This fee, paid in STEEM, is converted into VESTING SHARES for the new account. Accounts
       *  without vesting shares cannot earn usage rations and therefore are powerless. This minimum
       *  fee requires all accounts to have some kind of commitment to the network that includes the
       *  ability to vote and make transactions.
       */
      asset             account_creation_fee =
         asset( STEEMIT_MIN_ACCOUNT_CREATION_FEE, STEEM_SYMBOL );

      /**
       *  This witnesses vote for the maximum_block_size which is used by the network
       *  to tune rate limiting and capacity
       */
      uint32_t          maximum_block_size = STEEMIT_MIN_BLOCK_SIZE_LIMIT;
      uint16_t          sbd_interest_rate  = STEEMIT_DEFAULT_SBD_INTEREST_RATE;

      void validate()const {
         FC_ASSERT( account_creation_fee.amount >= STEEMIT_MIN_ACCOUNT_CREATION_FEE);
         FC_ASSERT( maximum_block_size >= STEEMIT_MIN_BLOCK_SIZE_LIMIT);
         FC_ASSERT( sbd_interest_rate >= 0 );
         FC_ASSERT( sbd_interest_rate <= STEEMIT_100_PERCENT );
      }
   };

   /**
    *  Users who wish to become a witness must pay a fee acceptable to
    *  the current witnesses to apply for the position and allow voting
    *  to begin.
    *
    *  If the owner isn't a witness they will become a witness.  Witnesses
    *  are charged a fee equal to 1 weeks worth of witness pay which in
    *  turn is derived from the current share supply.  The fee is
    *  only applied if the owner is not already a witness.
    *
    *  If the block_signing_key is null then the witness is removed from
    *  contention.  The network will pick the top 21 witnesses for
    *  producing blocks.
    */
   struct witness_update_operation : public base_operation
   {
      string            owner;
      string            url;
      public_key_type   block_signing_key;
      chain_properties  props;
      asset             fee; ///< the fee paid to register a new witness, should be 10x current block production pay

      void validate()const;
      void get_required_active_authorities( flat_set<string>& a )const{ a.insert(owner); }
   };

   /**
    * All accounts with a VFS can vote for or against any witness.
    *
    * If a proxy is specified then all existing votes are removed.
    */
   struct account_witness_vote_operation : public base_operation
   {
      string  account;
      string  witness;
      bool    approve = true;

      void validate() const;
      void get_required_active_authorities( flat_set<string>& a )const{ a.insert(account); }
   };

   struct account_witness_proxy_operation : public base_operation
   {
      string  account;
      string  proxy;

      void validate()const;
      void get_required_active_authorities( flat_set<string>& a )const{ a.insert(account); }
   };

   /**
    * @brief provides a generic way to add higher level protocols on top of witness consensus
    * @ingroup operations
    *
    * There is no validation for this operation other than that required auths are valid
    */
   struct custom_operation : public base_operation
   {
      flat_set<string>  required_auths;
      uint16_t          id = 0;
      vector<char>      data;

      void validate()const;
      void get_required_active_authorities( flat_set<string>& a )const{ for( const auto& i : required_auths ) a.insert(i); }
   };

   /** serves the same purpose as custom_operation but also supports required posting authorities. Unlike custom_operation,
    * this operation is designed to be human readable/developer friendly.
    **/
   struct custom_json_operation : public base_operation
   {
      flat_set<string>  required_auths;
      flat_set<string>  required_posting_auths;
      string            id; ///< must be less than 32 characters long
      string            json; ///< must be proper utf8 / JSON string.

      void validate()const;
      void get_required_active_authorities( flat_set<string>& a )const{ for( const auto& i : required_auths ) a.insert(i); }
      void get_required_posting_authorities( flat_set<string>& a )const{ for( const auto& i : required_posting_auths ) a.insert(i); }
   };

   /**
    *  Feeds can only be published by the top N witnesses which are included in every round and are
    *  used to define the exchange rate between steem and the dollar.
    */
   struct feed_publish_operation : public base_operation
   {
      string   publisher;
      price    exchange_rate;

      void  validate()const;
      void  get_required_active_authorities( flat_set<string>& a )const{ a.insert(publisher); }
   };

   /**
    *  This operation instructs the blockchain to start a conversion between STEEM and SBD,
    *  The funds are deposited after STEEMIT_CONVERSION_DELAY
    */
   struct convert_operation : public base_operation
   {
      string   owner;
      uint32_t requestid = 0;
      asset    amount;

      void  validate()const;
      void  get_required_active_authorities( flat_set<string>& a )const{ a.insert(owner); }
   };

   /**
    * This operation creates a limit order and matches it against existing open orders.
    */
   struct limit_order_create_operation : public base_operation
   {
      string           owner;
      uint32_t         orderid = 0; /// an ID assigned by owner, must be unique
      asset            amount_to_sell;
      asset            min_to_receive;
      bool             fill_or_kill = false;
      time_point_sec   expiration = time_point_sec::maximum();

      void  validate()const;
      void  get_required_active_authorities( flat_set<string>& a )const{ a.insert(owner); }

      price           get_price()const { return amount_to_sell / min_to_receive; }

      pair<asset_symbol_type,asset_symbol_type> get_market()const
      {
         return amount_to_sell.symbol < min_to_receive.symbol ?
                std::make_pair(amount_to_sell.symbol, min_to_receive.symbol) :
                std::make_pair(min_to_receive.symbol, amount_to_sell.symbol);
      }
   };

<<<<<<< HEAD
   struct fill_order_operation : public virtual_operation
=======
   /**
    *  This operation is identical to limit_order_create except it serializes the price rather
    *  than calculating it from other fields.
    */
   struct limit_order_create2_operation : public base_operation
   {
      string           owner;
      uint32_t         orderid = 0; /// an ID assigned by owner, must be unique
      asset            amount_to_sell;
      bool             fill_or_kill = false;
      price            exchange_rate;
      time_point_sec   expiration = time_point_sec::maximum();

      void  validate()const;
      void  get_required_active_authorities( flat_set<string>& a )const{ a.insert(owner); }

      price           get_price()const { return exchange_rate; }

      pair<asset_symbol_type,asset_symbol_type> get_market()const
      {
         return exchange_rate.base.symbol < exchange_rate.quote.symbol ?
                std::make_pair(exchange_rate.base.symbol, exchange_rate.quote.symbol) :
                std::make_pair(exchange_rate.quote.symbol, exchange_rate.base.symbol);
      }
   };

   struct fill_order_operation : public base_operation
>>>>>>> 9e972e61
   {
      fill_order_operation(){}
      fill_order_operation( const string& c_o, uint32_t c_id, const asset& c_p, const string& o_o, uint32_t o_id, const asset& o_p )
      :current_owner(c_o),current_orderid(c_id),current_pays(c_p),open_owner(o_o),open_orderid(o_id),open_pays(o_p){}

      string   current_owner;
      uint32_t current_orderid;
      asset    current_pays;
      string   open_owner;
      uint32_t open_orderid;
      asset    open_pays;
   };

   /**
    *  Cancels an order and returns the balance to owner.
    */
   struct limit_order_cancel_operation : public base_operation
   {
      string   owner;
      uint32_t orderid = 0;

      void  validate()const;
      void  get_required_active_authorities( flat_set<string>& a )const{ a.insert(owner); }
   };

   struct pow
   {
      public_key_type   worker;
      digest_type       input;
      signature_type    signature;
      digest_type       work;

      void create( const fc::ecc::private_key& w, const digest_type& i );
      void validate()const;
   };

   struct pow_operation : public base_operation
   {
      string           worker_account;
      block_id_type    block_id;
      uint64_t         nonce = 0;
      pow              work;
      chain_properties props;

      void validate()const;
      fc::sha256 work_input()const;

      /** there is no need to verify authority, the proof of work is sufficient */
      void get_required_active_authorities( flat_set<string>& a )const{  }
   };

   /**
    * This operation is used to report a miner who signs two blocks
    * at the same time. To be valid, the violation must be reported within
    * STEEMIT_MAX_WITNESSES blocks of the head block (1 round) and the
    * producer must be in the ACTIVE witness set.
    *
    * Users not in the ACTIVE witness set should not have to worry about their
    * key getting compromised and being used to produced multiple blocks so
    * the attacker can report it and steel their vesting steem.
    *
    * The result of the operation is to transfer the full VESTING STEEM balance
    * of the block producer to the reporter.
    */
   struct report_over_production_operation : public base_operation
   {
      string              reporter;
      signed_block_header first_block;
      signed_block_header second_block;

      void validate()const;
   };

   struct request_account_recovery_operation : public base_operation
   {
      string            recovery_account;
      string            account_to_recover;
      authority         new_owner_authority;
      extensions_type   extensions;

      void get_required_active_authorities( flat_set<string>& a )const{ a.insert( recovery_account ); }

      void validate() const;
   };

   struct recover_account_operation : public base_operation
   {
      string            account_to_recover;
      authority         new_owner_authority;
      authority         recent_owner_authority;
      extensions_type   extensions;

      void get_required_authorities( vector<authority>& a )const
      {
         a.push_back( new_owner_authority );
         a.push_back( recent_owner_authority );
      }

      void validate() const;
   };

   struct change_recovery_account_operation : public base_operation
   {
      string            account_to_recover;
      string            new_recovery_account;
      extensions_type   extensions;

      void get_required_owner_authorities( flat_set<string>& a )const{ a.insert( account_to_recover ); }

      void validate() const;
   };
} } // steemit::chain

FC_REFLECT( steemit::chain::report_over_production_operation, (reporter)(first_block)(second_block) )
FC_REFLECT( steemit::chain::convert_operation, (owner)(requestid)(amount) )
FC_REFLECT( steemit::chain::feed_publish_operation, (publisher)(exchange_rate) )
FC_REFLECT( steemit::chain::pow, (worker)(input)(signature)(work) )
FC_REFLECT( steemit::chain::chain_properties, (account_creation_fee)(maximum_block_size)(sbd_interest_rate) );

FC_REFLECT( steemit::chain::pow_operation, (worker_account)(block_id)(nonce)(work)(props) )

FC_REFLECT( steemit::chain::account_create_operation,
            (fee)
            (creator)
            (new_account_name)
            (owner)
            (active)
            (posting)
            (memo_key)
            (json_metadata) )

FC_REFLECT( steemit::chain::account_update_operation,
            (account)
            (owner)
            (active)
            (posting)
            (memo_key)
            (json_metadata) )

FC_REFLECT( steemit::chain::transfer_operation, (from)(to)(amount)(memo) )
FC_REFLECT( steemit::chain::transfer_to_vesting_operation, (from)(to)(amount) )
FC_REFLECT( steemit::chain::withdraw_vesting_operation, (account)(vesting_shares) )
FC_REFLECT( steemit::chain::set_withdraw_vesting_route_operation, (from_account)(to_account)(percent)(auto_vest) )
FC_REFLECT( steemit::chain::witness_update_operation, (owner)(url)(block_signing_key)(props)(fee) )
FC_REFLECT( steemit::chain::account_witness_vote_operation, (account)(witness)(approve) )
FC_REFLECT( steemit::chain::account_witness_proxy_operation, (account)(proxy) )
FC_REFLECT( steemit::chain::comment_operation, (parent_author)(parent_permlink)(author)(permlink)(title)(body)(json_metadata) )
FC_REFLECT( steemit::chain::vote_operation, (voter)(author)(permlink)(weight) )
FC_REFLECT( steemit::chain::custom_operation, (required_auths)(id)(data) )
FC_REFLECT( steemit::chain::custom_json_operation, (required_auths)(required_posting_auths)(id)(json) )
FC_REFLECT( steemit::chain::limit_order_create_operation, (owner)(orderid)(amount_to_sell)(min_to_receive)(fill_or_kill)(expiration) )
FC_REFLECT( steemit::chain::limit_order_create2_operation, (owner)(orderid)(amount_to_sell)(exchange_rate)(fill_or_kill)(expiration) )
FC_REFLECT( steemit::chain::fill_order_operation, (current_owner)(current_orderid)(current_pays)(open_owner)(open_orderid)(open_pays) );
FC_REFLECT( steemit::chain::limit_order_cancel_operation, (owner)(orderid) )

FC_REFLECT( steemit::chain::author_reward_operation, (author)(permlink)(sbd_payout)(vesting_payout) )
FC_REFLECT( steemit::chain::curation_reward_operation, (curator)(reward)(comment_author)(comment_permlink) )
FC_REFLECT( steemit::chain::comment_reward_operation, (author)(permlink)(payout) )
FC_REFLECT( steemit::chain::fill_convert_request_operation, (owner)(requestid)(amount_in)(amount_out) )
FC_REFLECT( steemit::chain::liquidity_reward_operation, (owner)(payout) )
FC_REFLECT( steemit::chain::interest_operation, (owner)(interest) )
FC_REFLECT( steemit::chain::fill_vesting_withdraw_operation, (from_account)(to_account)(withdrawn)(deposited) )
FC_REFLECT( steemit::chain::delete_comment_operation, (author)(permlink) );
FC_REFLECT( steemit::chain::comment_options_operation, (author)(permlink)(max_accepted_payout)(percent_steem_dollars)(allow_votes)(allow_curation_rewards)(extensions) )

FC_REFLECT( steemit::chain::escrow_transfer_operation, (from)(to)(amount)(memo)(escrow_id)(agent)(fee)(json_meta)(expiration) );
FC_REFLECT( steemit::chain::escrow_dispute_operation, (from)(to)(escrow_id)(who) );
FC_REFLECT( steemit::chain::escrow_release_operation, (from)(to)(escrow_id)(who)(amount) );
FC_REFLECT( steemit::chain::challenge_authority_operation, (challenger)(challenged)(require_owner) );
FC_REFLECT( steemit::chain::prove_authority_operation, (challenged)(require_owner) );
FC_REFLECT( steemit::chain::request_account_recovery_operation, (recovery_account)(account_to_recover)(new_owner_authority)(extensions) );
FC_REFLECT( steemit::chain::recover_account_operation, (account_to_recover)(new_owner_authority)(recent_owner_authority)(extensions) );
FC_REFLECT( steemit::chain::change_recovery_account_operation, (account_to_recover)(new_recovery_account)(extensions) );<|MERGE_RESOLUTION|>--- conflicted
+++ resolved
@@ -124,16 +124,9 @@
       void get_required_posting_authorities( flat_set<string>& a )const{ a.insert(voter); }
    };
 
-<<<<<<< HEAD
    struct author_reward_operation : public virtual_operation {
       author_reward_operation(){}
       author_reward_operation( const string& a, const string& p, const asset& s, const asset& v )
-=======
-   struct comment_reward_operation : public base_operation
-   {
-      comment_reward_operation(){}
-      comment_reward_operation( const string& a, const string& p, const asset& s, const asset& v )
->>>>>>> 9e972e61
          :author(a),permlink(p),sbd_payout(s),vesting_payout(v){}
       string author;
       string permlink;
@@ -153,17 +146,10 @@
       string comment_permlink;
    };
 
-<<<<<<< HEAD
    struct comment_reward_operation : public virtual_operation
    {
       comment_reward_operation(){}
       comment_reward_operation( const string& a, const string& pl, const asset& p )
-=======
-   struct comment_payout_operation : public base_operation
-   {
-      comment_payout_operation(){}
-      comment_payout_operation( const string& a, const string& pl, const asset& p )
->>>>>>> 9e972e61
          :author(a),permlink(pl),payout(p){}
 
       string author;
@@ -171,11 +157,7 @@
       asset  payout;
    };
 
-<<<<<<< HEAD
    struct liquidity_reward_operation : public virtual_operation
-=======
-   struct liquidity_reward_operation : public base_operation
->>>>>>> 9e972e61
    {
       liquidity_reward_operation( string o = string(), asset p = asset() )
       :owner(o),payout(p){}
@@ -184,11 +166,7 @@
       asset  payout;
    };
 
-<<<<<<< HEAD
    struct interest_operation : public virtual_operation
-=======
-   struct interest_operation : public base_operation
->>>>>>> 9e972e61
    {
       interest_operation( const string& o = "", const asset& i = asset(0,SBD_SYMBOL) )
          :owner(o),interest(i){}
@@ -197,11 +175,7 @@
       asset  interest;
    };
 
-<<<<<<< HEAD
    struct fill_convert_request_operation : public virtual_operation
-=======
-   struct fill_convert_request_operation : public base_operation
->>>>>>> 9e972e61
    {
       fill_convert_request_operation(){}
       fill_convert_request_operation( const string& o, const uint32_t id, const asset& in, const asset& out )
@@ -526,9 +500,6 @@
       }
    };
 
-<<<<<<< HEAD
-   struct fill_order_operation : public virtual_operation
-=======
    /**
     *  This operation is identical to limit_order_create except it serializes the price rather
     *  than calculating it from other fields.
@@ -555,8 +526,7 @@
       }
    };
 
-   struct fill_order_operation : public base_operation
->>>>>>> 9e972e61
+   struct fill_order_operation : public virtual_operation
    {
       fill_order_operation(){}
       fill_order_operation( const string& c_o, uint32_t c_id, const asset& c_p, const string& o_o, uint32_t o_id, const asset& o_p )
