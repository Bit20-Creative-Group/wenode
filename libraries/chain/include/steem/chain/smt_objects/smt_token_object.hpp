--- conflicted
+++ resolved
@@ -25,30 +25,6 @@
          c( *this );
       }
 
-<<<<<<< HEAD
-      // id_type is actually oid<smt_token_object>
-      id_type           id;
-
-      account_name_type control_account;
-      smt_phase         phase = smt_phase::account_elevated;
-
-      uint32_t cashout_window_seconds = 0;
-      uint32_t reverse_auction_window_seconds = 0;
-
-      uint32_t vote_regeneration_period_seconds = 0;
-      uint32_t votes_per_regeneration_period = 0;
-
-      uint128_t content_constant = 0;
-      uint16_t percent_curation_rewards = 0;
-      uint16_t percent_content_rewards = 0;
-      protocol::curve_id author_reward_curve;
-      protocol::curve_id curation_reward_curve;
-
-      /// set_setup_parameters
-      bool              allow_voting = false;
-      bool              allow_vesting = false;
-   };
-=======
    // id_type is actually oid<smt_token_object>
    id_type           id;
 
@@ -58,6 +34,20 @@
    /// set_setup_parameters
    bool                 allow_voting = false;
    bool                 allow_vesting = false;
+
+   /// set_runtime_parameters
+   uint32_t cashout_window_seconds = 0;
+   uint32_t reverse_auction_window_seconds = 0;
+
+   uint32_t vote_regeneration_period_seconds = 0;
+   uint32_t votes_per_regeneration_period = 0;
+
+   uint128_t content_constant = 0;
+   uint16_t percent_curation_rewards = 0;
+   uint16_t percent_content_rewards = 0;
+   protocol::curve_id author_reward_curve;
+   protocol::curve_id curation_reward_curve;
+
    /// smt_setup_emissions
    time_point_sec       schedule_time = STEEM_GENESIS_TIME;
    steem::protocol::
@@ -72,7 +62,6 @@
    uint32_t             rep_rel_amount_numerator = 0;
    uint8_t              rel_amount_denom_bits = 0;
 };
->>>>>>> f5745fd0
 
 struct by_control_account;
 
