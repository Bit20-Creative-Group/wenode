/*
 * Copyright (c) 2015 Cryptonomex, Inc., and contributors.
 */
#pragma once
#include <steem/chain/global_property_object.hpp>
#include <steem/chain/hardfork_property_object.hpp>
#include <steem/chain/node_property_object.hpp>
#include <steem/chain/fork_database.hpp>
#include <steem/chain/block_log.hpp>
#include <steem/chain/operation_notification.hpp>
#include <steem/chain/util/signal.hpp>

#include <steem/protocol/protocol.hpp>
#include <steem/protocol/hardfork.hpp>

#include <steem/chain/util/advanced_benchmark_dumper.hpp>

#include <fc/signals.hpp>

#include <fc/log/logger.hpp>

#include <map>

namespace steem { namespace chain {

   using steem::protocol::signed_transaction;
   using steem::protocol::operation;
   using steem::protocol::authority;
   using steem::protocol::asset;
   using steem::protocol::asset_symbol_type;
   using steem::protocol::price;

   class database_impl;
   class custom_operation_interpreter;

   namespace util {
      struct comment_reward_context;
   }

   namespace util {
      struct advanced_benchmark_dumper;
   }
   /**
    *   @class database
    *   @brief tracks the blockchain state in an extensible manner
    */
   class database : public chainbase::database
   {
      public:
         database();
         ~database();

         bool is_producing()const { return _is_producing; }
         void set_producing( bool p ) { _is_producing = p;  }
         bool _is_producing = false;

         bool _log_hardforks = true;

         enum validation_steps
         {
            skip_nothing                = 0,
            skip_witness_signature      = 1 << 0,  ///< used while reindexing
            skip_transaction_signatures = 1 << 1,  ///< used by non-witness nodes
            skip_transaction_dupe_check = 1 << 2,  ///< used while reindexing
            skip_fork_db                = 1 << 3,  ///< used while reindexing
            skip_block_size_check       = 1 << 4,  ///< used when applying locally generated transactions
            skip_tapos_check            = 1 << 5,  ///< used while reindexing -- note this skips expiration check as well
            skip_authority_check        = 1 << 6,  ///< used while reindexing -- disables any checking of authority on transactions
            skip_merkle_check           = 1 << 7,  ///< used while reindexing
            skip_undo_history_check     = 1 << 8,  ///< used while reindexing
            skip_witness_schedule_check = 1 << 9,  ///< used while reindexing
            skip_validate               = 1 << 10, ///< used prior to checkpoint, skips validate() call on transaction
            skip_validate_invariants    = 1 << 11, ///< used to skip database invariant check on block application
            skip_undo_block             = 1 << 12, ///< used to skip undo db on reindex
            skip_block_log              = 1 << 13  ///< used to skip block logging on reindex
         };

         typedef std::function<void(uint32_t, const abstract_index_cntr_t&)> TBenchmarkMidReport;
         typedef std::pair<uint32_t, TBenchmarkMidReport> TBenchmark;

         struct open_args
         {
            fc::path data_dir;
            fc::path shared_mem_dir;
            uint64_t initial_supply = STEEM_INIT_SUPPLY;
            uint64_t shared_file_size = 0;
            uint32_t chainbase_flags = 0;
            bool do_validate_invariants = false;
            bool benchmark_is_enabled = false;

            // The following fields are only used on reindexing
            uint32_t stop_replay_at = 0;
            TBenchmark benchmark = TBenchmark(0, []( uint32_t, const abstract_index_cntr_t& ){});
         };

         /**
          * @brief Open a database, creating a new one if necessary
          *
          * Opens a database in the specified directory. If no initialized database is found the database
          * will be initialized with the default state.
          *
          * @param data_dir Path to open or create database in
          */
         void open( const open_args& args );

         /**
          * @brief Rebuild object graph from block history and open detabase
          *
          * This method may be called after or instead of @ref database::open, and will rebuild the object graph by
          * replaying blockchain history. When this method exits successfully, the database will be open.
          *
          * @return the last replayed block number.
          */
         uint32_t reindex( const open_args& args );

         /**
          * @brief wipe Delete database from disk, and potentially the raw chain as well.
          * @param include_blocks If true, delete the raw chain as well as the database.
          *
          * Will close the database before wiping. Database will be closed when this function returns.
          */
         void wipe(const fc::path& data_dir, const fc::path& shared_mem_dir, bool include_blocks);
         void close(bool rewind = true);

         //////////////////// db_block.cpp ////////////////////

         /**
          *  @return true if the block is in our fork DB or saved to disk as
          *  part of the official chain, otherwise return false
          */
         bool                       is_known_block( const block_id_type& id )const;
         bool                       is_known_transaction( const transaction_id_type& id )const;
         fc::sha256                 get_pow_target()const;
         uint32_t                   get_pow_summary_target()const;
         block_id_type              find_block_id_for_num( uint32_t block_num )const;
         block_id_type              get_block_id_for_num( uint32_t block_num )const;
         optional<signed_block>     fetch_block_by_id( const block_id_type& id )const;
         optional<signed_block>     fetch_block_by_number( uint32_t num )const;
         const signed_transaction   get_recent_transaction( const transaction_id_type& trx_id )const;
         std::vector<block_id_type> get_block_ids_on_fork(block_id_type head_of_fork) const;

         chain_id_type steem_chain_id;
         chain_id_type get_chain_id() const;
         void set_chain_id( const std::string& _chain_id_name );


         const witness_object&  get_witness(  const account_name_type& name )const;
         const witness_object*  find_witness( const account_name_type& name )const;

         const account_object&  get_account(  const account_name_type& name )const;
         const account_object*  find_account( const account_name_type& name )const;

         const comment_object&  get_comment(  const account_name_type& author, const shared_string& permlink )const;
         const comment_object*  find_comment( const account_name_type& author, const shared_string& permlink )const;

         const comment_object&  get_comment(  const account_name_type& author, const string& permlink )const;
         const comment_object*  find_comment( const account_name_type& author, const string& permlink )const;

         const escrow_object&   get_escrow(  const account_name_type& name, uint32_t escrow_id )const;
         const escrow_object*   find_escrow( const account_name_type& name, uint32_t escrow_id )const;

         const limit_order_object& get_limit_order(  const account_name_type& owner, uint32_t id )const;
         const limit_order_object* find_limit_order( const account_name_type& owner, uint32_t id )const;

         const savings_withdraw_object& get_savings_withdraw(  const account_name_type& owner, uint32_t request_id )const;
         const savings_withdraw_object* find_savings_withdraw( const account_name_type& owner, uint32_t request_id )const;

         const dynamic_global_property_object&  get_dynamic_global_properties()const;
         const node_property_object&            get_node_properties()const;
         const feed_history_object&             get_feed_history()const;
         const witness_schedule_object&         get_witness_schedule_object()const;
         const hardfork_property_object&        get_hardfork_property_object()const;

         const time_point_sec                   calculate_discussion_payout_time( const comment_object& comment )const;
         const reward_fund_object&              get_reward_fund( const comment_object& c )const;

         /**
          *  Deducts fee from the account and the share supply
          */
         void pay_fee( const account_object& a, asset fee );

         void max_bandwidth_per_share()const;

         /**
          *  Calculate the percent of block production slots that were missed in the
          *  past 128 blocks, not including the current block.
          */
         uint32_t witness_participation_rate()const;

         void                                   add_checkpoints( const flat_map<uint32_t,block_id_type>& checkpts );
         const flat_map<uint32_t,block_id_type> get_checkpoints()const { return _checkpoints; }
         bool                                   before_last_checkpoint()const;

         bool push_block( const signed_block& b, uint32_t skip = skip_nothing );
         void push_transaction( const signed_transaction& trx, uint32_t skip = skip_nothing );
         void _maybe_warn_multiple_production( uint32_t height )const;
         bool _push_block( const signed_block& b );
         void _push_transaction( const signed_transaction& trx );

         signed_block generate_block(
            const fc::time_point_sec when,
            const account_name_type& witness_owner,
            const fc::ecc::private_key& block_signing_private_key,
            uint32_t skip
            );
         signed_block _generate_block(
            const fc::time_point_sec when,
            const account_name_type& witness_owner,
            const fc::ecc::private_key& block_signing_private_key
            );

         void pop_block();
         void clear_pending();

         /**
          *  This method is used to track applied operations during the evaluation of a block, these
          *  operations should include any operation actually included in a transaction as well
          *  as any implied/virtual operations that resulted, such as filling an order.
          *  The applied operations are cleared after post_apply_operation.
          */
         void notify_pre_apply_operation( operation_notification& note );
         void notify_post_apply_operation( const operation_notification& note );
         inline const void push_virtual_operation( const operation& op, bool force = false ); // vops are not needed for low mem. Force will push them on low mem.
         void notify_applied_block( const signed_block& block );
         void notify_on_pending_transaction( const signed_transaction& tx );
         void notify_on_pre_apply_transaction( const signed_transaction& tx );
         void notify_on_applied_transaction( const signed_transaction& tx );

         /**
          *  This signal is emitted for plugins to process every operation after it has been fully applied.
          */
         fc::signal<void(const operation_notification&)> pre_apply_operation;
         fc::signal<void(const operation_notification&)> post_apply_operation;

         using t_operation_notification = std::function< void(const operation_notification&) >;

      private:

         template< bool IS_PRE_OPERATION >
         boost::signals2::connection any_apply_operation_proxy_impl( const t_operation_notification& func, int32_t group, const std::string& name );

      public:

         boost::signals2::connection pre_apply_operation_proxy( const t_operation_notification& func, int32_t group = -1, const std::string& name = "unknown_name" );
         boost::signals2::connection post_apply_operation_proxy( const t_operation_notification& func, int32_t group = -1, const std::string& name = "unknown_name" );

         /**
          *  This signal is emitted after all operations and virtual operation for a
          *  block have been applied but before the get_applied_operations() are cleared.
          *
          *  You may not yield from this callback because the blockchain is holding
          *  the write lock and may be in an "inconstant state" until after it is
          *  released.
          */
         fc::signal<void(const signed_block&)>           applied_block;

         /**
          * This signal is emitted any time a new transaction is added to the pending
          * block state.
          */
         fc::signal<void(const signed_transaction&)>     on_pending_transaction;

         /**
          * This signla is emitted any time a new transaction is about to be applied
          * to the chain state.
          */
         fc::signal<void(const signed_transaction&)>     on_pre_apply_transaction;

         /**
          * This signal is emitted any time a new transaction has been applied to the
          * chain state.
          */
         fc::signal<void(const signed_transaction&)>     on_applied_transaction;

         /**
          *  Emitted After a block has been applied and committed.  The callback
          *  should not yield and should execute quickly.
          */
         //fc::signal<void(const vector< object_id_type >&)> changed_objects;

         /** this signal is emitted any time an object is removed and contains a
          * pointer to the last value of every object that was removed.
          */
         //fc::signal<void(const vector<const object*>&)>  removed_objects;

         //////////////////// db_witness_schedule.cpp ////////////////////

         /**
          * @brief Get the witness scheduled for block production in a slot.
          *
          * slot_num always corresponds to a time in the future.
          *
          * If slot_num == 1, returns the next scheduled witness.
          * If slot_num == 2, returns the next scheduled witness after
          * 1 block gap.
          *
          * Use the get_slot_time() and get_slot_at_time() functions
          * to convert between slot_num and timestamp.
          *
          * Passing slot_num == 0 returns STEEM_NULL_WITNESS
          */
         account_name_type get_scheduled_witness(uint32_t slot_num)const;

         /**
          * Get the time at which the given slot occurs.
          *
          * If slot_num == 0, return time_point_sec().
          *
          * If slot_num == N for N > 0, return the Nth next
          * block-interval-aligned time greater than head_block_time().
          */
         fc::time_point_sec get_slot_time(uint32_t slot_num)const;

         /**
          * Get the last slot which occurs AT or BEFORE the given time.
          *
          * The return value is the greatest value N such that
          * get_slot_time( N ) <= when.
          *
          * If no such N exists, return 0.
          */
         uint32_t get_slot_at_time(fc::time_point_sec when)const;

         /** @return the sbd created and deposited to_account, may return STEEM if there is no median feed */
         std::pair< asset, asset > create_sbd( const account_object& to_account, asset steem, bool to_reward_balance=false );
         asset create_vesting( const account_object& to_account, asset steem, bool to_reward_balance=false );
         void adjust_total_payout( const comment_object& a, const asset& sbd, const asset& curator_sbd_value, const asset& beneficiary_value );

         void        adjust_liquidity_reward( const account_object& owner, const asset& volume, bool is_bid );
         void        adjust_balance( const account_object& a, const asset& delta );
         void        adjust_balance( const account_name_type& name, const asset& delta );
         void        adjust_savings_balance( const account_object& a, const asset& delta );
         void        adjust_reward_balance( const account_object& a, const asset& delta );
         void        adjust_supply( const asset& delta, bool adjust_vesting = false );
         void        adjust_rshares2( const comment_object& comment, fc::uint128_t old_rshares2, fc::uint128_t new_rshares2 );
         void        update_owner_authority( const account_object& account, const authority& owner_authority );

         asset       get_balance( const account_object& a, asset_symbol_type symbol )const;
         asset       get_savings_balance( const account_object& a, asset_symbol_type symbol )const;
         asset       get_balance( const string& aname, asset_symbol_type symbol )const { return get_balance( get_account(aname), symbol ); }

         /** this updates the votes for witnesses as a result of account voting proxy changing */
         void adjust_proxied_witness_votes( const account_object& a,
                                            const std::array< share_type, STEEM_MAX_PROXY_RECURSION_DEPTH+1 >& delta,
                                            int depth = 0 );

         /** this updates the votes for all witnesses as a result of account VESTS changing */
         void adjust_proxied_witness_votes( const account_object& a, share_type delta, int depth = 0 );

         /** this is called by `adjust_proxied_witness_votes` when account proxy to self */
         void adjust_witness_votes( const account_object& a, share_type delta );

         /** this updates the vote of a single witness as a result of a vote being added or removed*/
         void adjust_witness_vote( const witness_object& obj, share_type delta );

         /** clears all vote records for a particular account but does not update the
          * witness vote totals.  Vote totals should be updated first via a call to
          * adjust_proxied_witness_votes( a, -a.witness_vote_weight() )
          */
         void clear_witness_votes( const account_object& a );
         void process_vesting_withdrawals();
         share_type pay_curators( const comment_object& c, share_type& max_rewards );
         share_type cashout_comment_helper( util::comment_reward_context& ctx, const comment_object& comment );
         void process_comment_cashout();
         void process_funds();
         void process_conversions();
         void process_savings_withdraws();
         void account_recovery_processing();
         void expire_escrow_ratification();
         void process_decline_voting_rights();
         void update_median_feed();

         asset get_liquidity_reward()const;
         asset get_content_reward()const;
         asset get_producer_reward();
         asset get_curation_reward()const;
         asset get_pow_reward()const;

         uint16_t get_curation_rewards_percent( const comment_object& c ) const;

         share_type pay_reward_funds( share_type reward );

         void  pay_liquidity_reward();

         /**
          * Helper method to return the current sbd value of a given amount of
          * STEEM.  Return 0 SBD if there isn't a current_median_history
          */
         asset to_sbd( const asset& steem )const;
         asset to_steem( const asset& sbd )const;

         time_point_sec   head_block_time()const;
         uint32_t         head_block_num()const;
         block_id_type    head_block_id()const;

         node_property_object& node_properties();

         uint32_t last_non_undoable_block_num() const;
         //////////////////// db_init.cpp ////////////////////

         void initialize_evaluators();
         void set_custom_operation_interpreter( const std::string& id, std::shared_ptr< custom_operation_interpreter > registry );
         std::shared_ptr< custom_operation_interpreter > get_custom_json_evaluator( const std::string& id );

         /// Reset the object graph in-memory
         void initialize_indexes();
         void init_schema();
         void init_genesis(uint64_t initial_supply = STEEM_INIT_SUPPLY );

         /**
          *  This method validates transactions without adding it to the pending state.
          *  @throw if an error occurs
          */
         void validate_transaction( const signed_transaction& trx );

         /** when popping a block, the transactions that were removed get cached here so they
          * can be reapplied at the proper time */
         std::deque< signed_transaction >       _popped_tx;


         bool apply_order( const limit_order_object& new_order_object );
         bool fill_order( const limit_order_object& order, const asset& pays, const asset& receives );
         void cancel_order( const limit_order_object& obj );
         int  match( const limit_order_object& bid, const limit_order_object& ask, const price& trade_price );

         void perform_vesting_share_split( uint32_t magnitude );
         void retally_comment_children();
         void retally_witness_votes();
         void retally_witness_vote_counts( bool force = false );
         void retally_liquidity_weight();
         void update_virtual_supply();

         bool has_hardfork( uint32_t hardfork )const;

         /* For testing and debugging only. Given a hardfork
            with id N, applies all hardforks with id <= N */
         void set_hardfork( uint32_t hardfork, bool process_now = true );

         void validate_invariants()const;
         /**
          * @}
          */

         const std::string& get_json_schema() const;

         void set_flush_interval( uint32_t flush_blocks );
         void show_free_memory( bool force, uint32_t current_block_num );

#ifdef IS_TEST_NET
         bool liquidity_rewards_enabled = true;
         bool skip_price_feed_limit_check = true;
         bool skip_transaction_delta_check = true;
         bool disable_low_mem_warning = true;
#endif

#ifdef STEEM_ENABLE_SMT
         ///Smart Media Tokens related methods
         ///@{
         void validate_smt_invariants()const;
         /**
          * @return a list of available NAIs.
         */
         vector< asset_symbol_type > get_smt_next_identifier();

         ///@}
#endif
         typedef void on_reindex_start_t();
         typedef void on_reindex_done_t(bool,uint32_t);

         void on_reindex_start_connect(on_reindex_start_t functor)
            { _on_reindex_start.connect(functor); }
         void on_reindex_done_connect(on_reindex_done_t functor)
            { _on_reindex_done.connect(functor); }

   protected:
         //Mark pop_undo() as protected -- we do not want outside calling pop_undo(); it should call pop_block() instead
         //void pop_undo() { object_database::pop_undo(); }
         void notify_changed_objects();

      private:
         optional< chainbase::database::session > _pending_tx_session;

         void apply_block( const signed_block& next_block, uint32_t skip = skip_nothing );
         void apply_transaction( const signed_transaction& trx, uint32_t skip = skip_nothing );
         void _apply_block( const signed_block& next_block );
         void _apply_transaction( const signed_transaction& trx );
         void apply_operation( const operation& op );


         ///Steps involved in applying a new block
         ///@{

         const witness_object& validate_block_header( uint32_t skip, const signed_block& next_block )const;
         void create_block_summary(const signed_block& next_block);

         void clear_null_account_balance();

         void update_global_dynamic_data( const signed_block& b );
         void update_signing_witness(const witness_object& signing_witness, const signed_block& new_block);
         void update_last_irreversible_block();
         void clear_expired_transactions();
         void clear_expired_orders();
         void clear_expired_delegations();
         void process_header_extensions( const signed_block& next_block );

         void init_hardforks();
         void process_hardforks();
         void apply_hardfork( uint32_t hardfork );

         ///@}
#ifdef STEEM_ENABLE_SMT
         template< typename smt_balance_object_type >
         void adjust_smt_balance( const account_name_type& name, const asset& delta, bool check_account );
#endif
         void modify_balance( const account_object& a, const asset& delta, bool check_balance );

         std::unique_ptr< database_impl > _my;

         vector< signed_transaction >  _pending_tx;
         fork_database                 _fork_db;
         fc::time_point_sec            _hardfork_times[ STEEM_NUM_HARDFORKS + 1 ];
         protocol::hardfork_version    _hardfork_versions[ STEEM_NUM_HARDFORKS + 1 ];

         block_log                     _block_log;

         // this function needs access to _plugin_index_signal
         template< typename MultiIndexType >
         friend void add_plugin_index( database& db );

         fc::signal< void() >          _plugin_index_signal;

         transaction_id_type           _current_trx_id;
         uint32_t                      _current_block_num    = 0;
         uint16_t                      _current_trx_in_block = 0;
         uint16_t                      _current_op_in_trx    = 0;
         uint16_t                      _current_virtual_op   = 0;

         flat_map<uint32_t,block_id_type>  _checkpoints;

         node_property_object              _node_property_object;

         uint32_t                      _flush_blocks = 0;
         uint32_t                      _next_flush_block = 0;

         uint32_t                      _last_free_gb_printed = 0;
         uint32_t                      _next_available_nai = 4;

         flat_map< std::string, std::shared_ptr< custom_operation_interpreter > >   _custom_operation_interpreters;
<<<<<<< HEAD
         std::string                       _json_schema;

         util::advanced_benchmark_dumper     benchmark_dumper;
=======
         std::string                   _json_schema;

         fc::signal<on_reindex_start_t>   _on_reindex_start;
         fc::signal<on_reindex_done_t>    _on_reindex_done;
>>>>>>> 2dcd03fb
   };

} }<|MERGE_RESOLUTION|>--- conflicted
+++ resolved
@@ -546,16 +546,12 @@
          uint32_t                      _next_available_nai = 4;
 
          flat_map< std::string, std::shared_ptr< custom_operation_interpreter > >   _custom_operation_interpreters;
-<<<<<<< HEAD
-         std::string                       _json_schema;
-
-         util::advanced_benchmark_dumper     benchmark_dumper;
-=======
          std::string                   _json_schema;
+
+         util::advanced_benchmark_dumper  _benchmark_dumper;
 
          fc::signal<on_reindex_start_t>   _on_reindex_start;
          fc::signal<on_reindex_done_t>    _on_reindex_done;
->>>>>>> 2dcd03fb
    };
 
 } }