
#include <steemit/chain/steem_evaluator.hpp>
#include <steemit/chain/database.hpp>
#include <steemit/chain/steem_objects.hpp>
#include <steemit/chain/smt_objects.hpp>

#include <steemit/chain/util/reward.hpp>

#include <steemit/protocol/smt_operations.hpp>

namespace steemit { namespace chain {

void smt_elevate_account_evaluator::do_apply( const smt_elevate_account_operation& o )
{
   FC_ASSERT( _db.has_hardfork( STEEMIT_SMT_HARDFORK ), "SMT functionality not enabled until hardfork ${hf}", ("hf", STEEMIT_SMT_HARDFORK) );
   const dynamic_global_property_object& dgpo = _db.get_dynamic_global_properties();

<<<<<<< HEAD
   asset effective_elevation_fee;

   FC_ASSERT( dgpo.smt_creation_fee.symbol == STEEM_SYMBOL || dgpo.smt_creation_fee.symbol == SBD_SYMBOL,
      "Unexpected internal error - wrong symbol ${s} of account elevation fee.", ("s", dgpo.smt_creation_fee.symbol) );
   FC_ASSERT( o.fee.symbol == STEEM_SYMBOL || o.fee.symbol == SBD_SYMBOL,
      "Asset fee must be STEEM or SBD, was ${s}", ("s", o.fee.symbol) );
   if( o.fee.symbol == dgpo.smt_creation_fee.symbol )
   {
      effective_elevation_fee = dgpo.smt_creation_fee;
   }
   else
   {
      const auto& fhistory = _db.get_feed_history();
      FC_ASSERT( !fhistory.current_median_history.is_null(), "Cannot pay the fee using SBD because there is no price feed." );
      if( o.fee.symbol == STEEM_SYMBOL )
      {
         effective_elevation_fee = _db.to_sbd( o.fee );
      }
      else
      {
         effective_elevation_fee = _db.to_steem( o.fee );         
      }
   }

   const account_object& acct = _db.get_account( o.account );

   FC_ASSERT( acct.is_smt == false, "The account has already been elevated." );
   FC_ASSERT( o.fee >= effective_elevation_fee, "Fee of ${of} is too small, must be at least ${ef}", ("of", o.fee)("ef", effective_elevation_fee) );
=======
   asset effective_creation_fee;

   if( o.fee.symbol == STEEM_SYMBOL )
   {
      FC_ASSERT( false, "Payment of fee using STEEM not yet implemented" );
      // TODO:  Calculate effective_creation_fee in STEEM from price feed
      effective_creation_fee = asset( STEEMIT_MAX_SHARE_SUPPLY, STEEM_SYMBOL );
   }
   else if( o.fee.symbol == SBD_SYMBOL )
   {
      effective_creation_fee = dgpo.smt_creation_fee;
   }
   else
   {
      FC_ASSERT( false, "Asset fee must be STEEM or SBD, was ${s}", ("s", o.fee.symbol) );
   }

   const account_object& acct = _db.get_account( o.account );
   FC_ASSERT( o.fee >= effective_creation_fee, "Fee of ${of} is too small, must be at least ${ef}", ("of", o.fee)("ef", effective_creation_fee) );
>>>>>>> 0939d874
   FC_ASSERT( _db.get_balance( acct, o.fee.symbol ) >= o.fee, "Account does not have sufficient funds for specified fee of ${of}", ("of", o.fee) );

   const account_object& null_account = _db.get_account( STEEMIT_NULL_ACCOUNT );

   _db.adjust_balance( acct        , -o.fee );
   _db.adjust_balance( null_account,  o.fee );

<<<<<<< HEAD
   _db.modify( acct, [&]( account_object& a )
   {
      a.is_smt = true;
=======
   _db.create< smt_token_object >( [&]( smt_token_object& token )
   {
      token.control_account = o.account;
>>>>>>> 0939d874
   });
}

void smt_setup_evaluator::do_apply( const smt_setup_operation& o )
{
   FC_ASSERT( _db.has_hardfork( STEEMIT_SMT_HARDFORK ), "SMT functionality not enabled until hardfork ${hf}", ("hf", STEEMIT_SMT_HARDFORK) );
}

void smt_cap_reveal_evaluator::do_apply( const smt_cap_reveal_operation& o )
{
   FC_ASSERT( _db.has_hardfork( STEEMIT_SMT_HARDFORK ), "SMT functionality not enabled until hardfork ${hf}", ("hf", STEEMIT_SMT_HARDFORK) );
}

void smt_refund_evaluator::do_apply( const smt_refund_operation& o )
{
   FC_ASSERT( _db.has_hardfork( STEEMIT_SMT_HARDFORK ), "SMT functionality not enabled until hardfork ${hf}", ("hf", STEEMIT_SMT_HARDFORK) );
}

void smt_setup_inflation_evaluator::do_apply( const smt_setup_inflation_operation& o )
{
   FC_ASSERT( _db.has_hardfork( STEEMIT_SMT_HARDFORK ), "SMT functionality not enabled until hardfork ${hf}", ("hf", STEEMIT_SMT_HARDFORK) );
}

void smt_set_setup_parameters_evaluator::do_apply( const smt_set_setup_parameters_operation& o )
{
   FC_ASSERT( _db.has_hardfork( STEEMIT_SMT_HARDFORK ), "SMT functionality not enabled until hardfork ${hf}", ("hf", STEEMIT_SMT_HARDFORK) );
}

void smt_set_runtime_parameters_evaluator::do_apply( const smt_set_runtime_parameters_operation& o )
{
   FC_ASSERT( _db.has_hardfork( STEEMIT_SMT_HARDFORK ), "SMT functionality not enabled until hardfork ${hf}", ("hf", STEEMIT_SMT_HARDFORK) );
}

} }<|MERGE_RESOLUTION|>--- conflicted
+++ resolved
@@ -15,7 +15,6 @@
    FC_ASSERT( _db.has_hardfork( STEEMIT_SMT_HARDFORK ), "SMT functionality not enabled until hardfork ${hf}", ("hf", STEEMIT_SMT_HARDFORK) );
    const dynamic_global_property_object& dgpo = _db.get_dynamic_global_properties();
 
-<<<<<<< HEAD
    asset effective_elevation_fee;
 
    FC_ASSERT( dgpo.smt_creation_fee.symbol == STEEM_SYMBOL || dgpo.smt_creation_fee.symbol == SBD_SYMBOL,
@@ -44,27 +43,6 @@
 
    FC_ASSERT( acct.is_smt == false, "The account has already been elevated." );
    FC_ASSERT( o.fee >= effective_elevation_fee, "Fee of ${of} is too small, must be at least ${ef}", ("of", o.fee)("ef", effective_elevation_fee) );
-=======
-   asset effective_creation_fee;
-
-   if( o.fee.symbol == STEEM_SYMBOL )
-   {
-      FC_ASSERT( false, "Payment of fee using STEEM not yet implemented" );
-      // TODO:  Calculate effective_creation_fee in STEEM from price feed
-      effective_creation_fee = asset( STEEMIT_MAX_SHARE_SUPPLY, STEEM_SYMBOL );
-   }
-   else if( o.fee.symbol == SBD_SYMBOL )
-   {
-      effective_creation_fee = dgpo.smt_creation_fee;
-   }
-   else
-   {
-      FC_ASSERT( false, "Asset fee must be STEEM or SBD, was ${s}", ("s", o.fee.symbol) );
-   }
-
-   const account_object& acct = _db.get_account( o.account );
-   FC_ASSERT( o.fee >= effective_creation_fee, "Fee of ${of} is too small, must be at least ${ef}", ("of", o.fee)("ef", effective_creation_fee) );
->>>>>>> 0939d874
    FC_ASSERT( _db.get_balance( acct, o.fee.symbol ) >= o.fee, "Account does not have sufficient funds for specified fee of ${of}", ("of", o.fee) );
 
    const account_object& null_account = _db.get_account( STEEMIT_NULL_ACCOUNT );
@@ -72,15 +50,9 @@
    _db.adjust_balance( acct        , -o.fee );
    _db.adjust_balance( null_account,  o.fee );
 
-<<<<<<< HEAD
-   _db.modify( acct, [&]( account_object& a )
-   {
-      a.is_smt = true;
-=======
    _db.create< smt_token_object >( [&]( smt_token_object& token )
    {
       token.control_account = o.account;
->>>>>>> 0939d874
    });
 }
 
