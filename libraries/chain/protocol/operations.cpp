--- conflicted
+++ resolved
@@ -4,59 +4,6 @@
 
 namespace steemit { namespace chain {
 
-<<<<<<< HEAD
-
-/**
- * @brief Used to validate operations in a polymorphic manner
- */
-struct operation_validator
-{
-   typedef void result_type;
-   template<typename T>
-   void operator()( const T& v )const { v.validate(); }
-   void operator()( const virtual_operation& v )const { FC_ASSERT( false, "This is a virtual operation" ); };
-};
-
-struct operation_get_required_auth
-{
-   typedef void result_type;
-
-   flat_set<string>&    active;
-   flat_set<string>&    owner;
-   flat_set<string>&    posting;
-   vector<authority>&   other;
-
-   operation_get_required_auth( flat_set<string>& a,
-     flat_set<string>& own,
-     flat_set<string>& post,
-     vector<authority>&  oth ):active(a),owner(own),posting(post),other(oth){}
-
-   template<typename T>
-   void operator()( const T& v )const
-   {
-      v.get_required_active_authorities( active );
-      v.get_required_owner_authorities( owner );
-      v.get_required_posting_authorities( posting );
-      v.get_required_authorities( other );
-   }
-};
-
-void operation_validate( const operation& op )
-{
-   op.visit( operation_validator() );
-}
-
-void operation_get_required_authorities( const operation& op,
-                                         flat_set<string>& active,
-                                         flat_set<string>& owner,
-                                         flat_set<string>& posting,
-                                         vector<authority>&  other )
-{
-   op.visit( operation_get_required_auth( active, owner, posting, other ) );
-}
-
-=======
->>>>>>> 6958b0c6
 struct is_market_op_visitor {
    typedef bool result_type;
 
@@ -72,23 +19,6 @@
    return op.visit( is_market_op_visitor() );
 }
 
-<<<<<<< HEAD
-struct is_vop_visitor
-{
-   typedef bool result_type;
-
-   template< typename T >
-   bool operator()( const T& v )const { return v.is_virtual(); }
-};
-
-bool is_virtual_operation( const operation& op )
-{
-   return op.visit( is_vop_visitor() );
-}
-
-} } // namespace steemit::chain
-=======
 } }
 
-DEFINE_OPERATION_TYPE( steemit::chain::operation )
->>>>>>> 6958b0c6
+DEFINE_OPERATION_TYPE( steemit::chain::operation )