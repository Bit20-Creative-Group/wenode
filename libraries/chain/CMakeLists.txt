--- conflicted
+++ resolved
@@ -22,8 +22,7 @@
              ${HEADERS}
            )
 
-<<<<<<< HEAD
-target_link_libraries( steem_chain steem_protocol fc chainbase graphene_schema ${PATCH_MERGE_LIB} )
+target_link_libraries( steem_chain steem_protocol fc chainbase steem_schema ${PATCH_MERGE_LIB} )
 
 FIND_LIBRARY(PROFILER_LIB profiler PATHS "${CMAKE_CURRENT_SOURCE_DIR}/steem-gperftools/lib")
 
@@ -34,9 +33,6 @@
    MESSAGE(STATUS "Google perftools not installed - profiler library not found")
 endif()
 
-=======
-target_link_libraries( steem_chain steem_protocol fc chainbase steem_schema ${PATCH_MERGE_LIB} )
->>>>>>> e73d18f8
 target_include_directories( steem_chain
                             PUBLIC "${CMAKE_CURRENT_SOURCE_DIR}/include" "${CMAKE_CURRENT_BINARY_DIR}/include" )
 
