/*
 * Copyright (c) 2015 Cryptonomex, Inc., and contributors.
 *
 * The MIT License
 *
 * Permission is hereby granted, free of charge, to any person obtaining a copy
 * of this software and associated documentation files (the "Software"), to deal
 * in the Software without restriction, including without limitation the rights
 * to use, copy, modify, merge, publish, distribute, sublicense, and/or sell
 * copies of the Software, and to permit persons to whom the Software is
 * furnished to do so, subject to the following conditions:
 *
 * The above copyright notice and this permission notice shall be included in
 * all copies or substantial portions of the Software.
 *
 * THE SOFTWARE IS PROVIDED "AS IS", WITHOUT WARRANTY OF ANY KIND, EXPRESS OR
 * IMPLIED, INCLUDING BUT NOT LIMITED TO THE WARRANTIES OF MERCHANTABILITY,
 * FITNESS FOR A PARTICULAR PURPOSE AND NONINFRINGEMENT. IN NO EVENT SHALL THE
 * AUTHORS OR COPYRIGHT HOLDERS BE LIABLE FOR ANY CLAIM, DAMAGES OR OTHER
 * LIABILITY, WHETHER IN AN ACTION OF CONTRACT, TORT OR OTHERWISE, ARISING FROM,
 * OUT OF OR IN CONNECTION WITH THE SOFTWARE OR THE USE OR OTHER DEALINGS IN
 * THE SOFTWARE.
 */
#include <sstream>
#include <iomanip>
#include <deque>
#include <unordered_set>
#include <list>
#include <forward_list>
#include <iostream>
#include <algorithm>
#include <tuple>
#include <boost/tuple/tuple.hpp>
#include <boost/circular_buffer.hpp>

#include <boost/multi_index_container.hpp>
#include <boost/multi_index/ordered_index.hpp>
#include <boost/multi_index/mem_fun.hpp>
#include <boost/multi_index/member.hpp>
#include <boost/multi_index/random_access_index.hpp>
#include <boost/multi_index/tag.hpp>
#include <boost/multi_index/sequenced_index.hpp>
#include <boost/multi_index/hashed_index.hpp>
#include <boost/logic/tribool.hpp>
#include <boost/range/algorithm_ext/push_back.hpp>
#include <boost/range/algorithm/find.hpp>
#include <boost/range/numeric.hpp>

#include <boost/accumulators/accumulators.hpp>
#include <boost/accumulators/statistics/stats.hpp>
#include <boost/accumulators/statistics/rolling_mean.hpp>
#include <boost/accumulators/statistics/min.hpp>
#include <boost/accumulators/statistics/max.hpp>
#include <boost/accumulators/statistics/sum.hpp>
#include <boost/accumulators/statistics/count.hpp>

#include <boost/preprocessor/seq/for_each.hpp>
#include <boost/preprocessor/cat.hpp>
#include <boost/preprocessor/stringize.hpp>

#include <fc/thread/thread.hpp>
#include <fc/thread/future.hpp>
#include <fc/thread/non_preemptable_scope_check.hpp>
#include <fc/thread/mutex.hpp>
#include <fc/thread/scoped_lock.hpp>
#include <fc/log/logger.hpp>
#include <fc/io/json.hpp>
#include <fc/io/enum_type.hpp>
#include <fc/crypto/rand.hpp>
#include <fc/network/rate_limiting.hpp>
#include <fc/network/ip.hpp>
#include <fc/smart_ref_impl.hpp>

#include <graphene/net/node_configuration.hpp>
#include <graphene/net/node.hpp>
#include <graphene/net/peer_database.hpp>
#include <graphene/net/peer_connection.hpp>
#include <graphene/net/stcp_socket.hpp>
#include <graphene/net/config.hpp>
#include <graphene/net/exceptions.hpp>

#include <steem/protocol/config.hpp>

#include <fc/git_revision.hpp>

//#define ENABLE_DEBUG_ULOGS

#ifdef DEFAULT_LOGGER
# undef DEFAULT_LOGGER
#endif
#define DEFAULT_LOGGER "p2p"

#define P2P_IN_DEDICATED_THREAD 1

#define INVOCATION_COUNTER(name) \
    static unsigned total_ ## name ## _counter = 0; \
    static unsigned active_ ## name ## _counter = 0; \
    struct name ## _invocation_logger { \
      unsigned *total; \
      unsigned *active; \
      name ## _invocation_logger(unsigned *total, unsigned *active) : \
        total(total), active(active) \
      { \
        ++*total; \
        ++*active; \
        dlog("NEWDEBUG: Entering " #name ", now ${total} total calls, ${active} active calls", ("total", *total)("active", *active)); \
      } \
      ~name ## _invocation_logger() \
      { \
        --*active; \
        dlog("NEWDEBUG: Leaving " #name ", now ${total} total calls, ${active} active calls", ("total", *total)("active", *active)); \
      } \
    } invocation_logger(&total_ ## name ## _counter, &active_ ## name ## _counter)

//log these messages even at warn level when operating on the test network
#ifdef GRAPHENE_TEST_NETWORK
#define testnetlog wlog
#else
#define testnetlog(...) do {} while (0)
#endif

namespace graphene { namespace net {

  namespace detail
  {
    namespace bmi = boost::multi_index;
    class blockchain_tied_message_cache
    {
    private:
      static const uint32_t cache_duration_in_blocks = GRAPHENE_NET_MESSAGE_CACHE_DURATION_IN_BLOCKS;

      struct message_hash_index{};
      struct message_contents_hash_index{};
      struct block_clock_index{};
      struct message_info
      {
        message_hash_type message_hash;
        message           message_body;
        uint32_t          block_clock_when_received;

        // for network performance stats
        message_propagation_data propagation_data;
        fc::uint160_t     message_contents_hash; // hash of whatever the message contains (if it's a transaction, this is the transaction id, if it's a block, it's the block_id)

        message_info( const message_hash_type& message_hash,
                      const message&           message_body,
                      uint32_t                 block_clock_when_received,
                      const message_propagation_data& propagation_data,
                      fc::uint160_t            message_contents_hash ) :
          message_hash( message_hash ),
          message_body( message_body ),
          block_clock_when_received( block_clock_when_received ),
          propagation_data( propagation_data ),
          message_contents_hash( message_contents_hash )
        {}
      };
      typedef boost::multi_index_container
        < message_info,
            bmi::indexed_by< bmi::ordered_unique< bmi::tag<message_hash_index>,
                                                  bmi::member<message_info, message_hash_type, &message_info::message_hash> >,
                             bmi::ordered_non_unique< bmi::tag<message_contents_hash_index>,
                                                      bmi::member<message_info, fc::uint160_t, &message_info::message_contents_hash> >,
                             bmi::ordered_non_unique< bmi::tag<block_clock_index>,
                                                      bmi::member<message_info, uint32_t, &message_info::block_clock_when_received> > >
        > message_cache_container;

      message_cache_container _message_cache;

      uint32_t block_clock;

    public:
      blockchain_tied_message_cache() :
        block_clock( 0 )
      {}
      void block_accepted();
      void cache_message( const message& message_to_cache, const message_hash_type& hash_of_message_to_cache,
                        const message_propagation_data& propagation_data, const fc::uint160_t& message_content_hash );
      message get_message( const message_hash_type& hash_of_message_to_lookup );
      message_propagation_data get_message_propagation_data( const fc::uint160_t& hash_of_message_contents_to_lookup ) const;
      size_t size() const { return _message_cache.size(); }
    };

    void blockchain_tied_message_cache::block_accepted()
    {
      ++block_clock;
      if( block_clock > cache_duration_in_blocks )
        _message_cache.get<block_clock_index>().erase(_message_cache.get<block_clock_index>().begin(),
                                                      _message_cache.get<block_clock_index>().lower_bound(block_clock - cache_duration_in_blocks ) );
    }

    void blockchain_tied_message_cache::cache_message( const message& message_to_cache,
                                                     const message_hash_type& hash_of_message_to_cache,
                                                     const message_propagation_data& propagation_data,
                                                     const fc::uint160_t& message_content_hash )
    {
      _message_cache.insert( message_info(hash_of_message_to_cache,
                                         message_to_cache,
                                         block_clock,
                                         propagation_data,
                                         message_content_hash ) );
    }

    message blockchain_tied_message_cache::get_message( const message_hash_type& hash_of_message_to_lookup )
    {
      message_cache_container::index<message_hash_index>::type::const_iterator iter =
         _message_cache.get<message_hash_index>().find(hash_of_message_to_lookup );
      if( iter != _message_cache.get<message_hash_index>().end() )
        return iter->message_body;
      FC_THROW_EXCEPTION(  fc::key_not_found_exception, "Requested message not in cache" );
    }

    message_propagation_data blockchain_tied_message_cache::get_message_propagation_data( const fc::uint160_t& hash_of_message_contents_to_lookup ) const
    {
      if( hash_of_message_contents_to_lookup != fc::uint160_t() )
      {
        message_cache_container::index<message_contents_hash_index>::type::const_iterator iter =
           _message_cache.get<message_contents_hash_index>().find(hash_of_message_contents_to_lookup );
        if( iter != _message_cache.get<message_contents_hash_index>().end() )
          return iter->propagation_data;
      }
      FC_THROW_EXCEPTION(  fc::key_not_found_exception, "Requested message not in cache" );
    }

    // when requesting items from peers, we want to prioritize any blocks before
    // transactions, but otherwise request items in the order we heard about them
    struct prioritized_item_id
    {
      item_id  item;
      unsigned sequence_number;
      fc::time_point timestamp; // the time we last heard about this item in an inventory message

      prioritized_item_id(const item_id& item, unsigned sequence_number) :
        item(item),
        sequence_number(sequence_number),
        timestamp(fc::time_point::now())
      {}
      bool operator<(const prioritized_item_id& rhs) const
      {
        static_assert(graphene::net::block_message_type > graphene::net::trx_message_type,
                      "block_message_type must be greater than trx_message_type for prioritized_item_ids to sort correctly");
        if (item.item_type != rhs.item.item_type)
          return item.item_type > rhs.item.item_type;
        return (signed)(rhs.sequence_number - sequence_number) > 0;
      }
    };

/////////////////////////////////////////////////////////////////////////////////////////////////////////
    class statistics_gathering_node_delegate_wrapper : public node_delegate
    {
    private:
      node_delegate *_node_delegate;
      fc::thread *_thread;

      typedef boost::accumulators::accumulator_set<int64_t, boost::accumulators::stats<boost::accumulators::tag::min,
                                                                                       boost::accumulators::tag::rolling_mean,
                                                                                       boost::accumulators::tag::max,
                                                                                       boost::accumulators::tag::sum,
                                                                                       boost::accumulators::tag::count> > call_stats_accumulator;
#define NODE_DELEGATE_METHOD_NAMES (has_item) \
                                   (handle_message) \
                                   (handle_block) \
                                   (handle_transaction) \
                                   (get_block_ids) \
                                   (get_item) \
                                   (get_blockchain_synopsis) \
                                   (sync_status) \
                                   (connection_count_changed) \
                                   (get_block_number) \
                                   (get_block_time) \
                                   (get_head_block_id) \
                                   (estimate_last_known_fork_from_git_revision_timestamp) \
                                   (error_encountered) \
                                   (get_chain_id)


#define DECLARE_ACCUMULATOR(r, data, method_name) \
      mutable call_stats_accumulator BOOST_PP_CAT(_, BOOST_PP_CAT(method_name, _execution_accumulator)); \
      mutable call_stats_accumulator BOOST_PP_CAT(_, BOOST_PP_CAT(method_name, _delay_before_accumulator)); \
      mutable call_stats_accumulator BOOST_PP_CAT(_, BOOST_PP_CAT(method_name, _delay_after_accumulator));
      BOOST_PP_SEQ_FOR_EACH(DECLARE_ACCUMULATOR, unused, NODE_DELEGATE_METHOD_NAMES)
#undef DECLARE_ACCUMULATOR

      class call_statistics_collector
      {
      private:
        fc::time_point _call_requested_time;
        fc::time_point _begin_execution_time;
        fc::time_point _execution_completed_time;
        const char* _method_name;
        call_stats_accumulator* _execution_accumulator;
        call_stats_accumulator* _delay_before_accumulator;
        call_stats_accumulator* _delay_after_accumulator;
      public:
        class actual_execution_measurement_helper
        {
          call_statistics_collector &_collector;
        public:
          actual_execution_measurement_helper(call_statistics_collector& collector) :
            _collector(collector)
          {
            _collector.starting_execution();
          }
          ~actual_execution_measurement_helper()
          {
            _collector.execution_completed();
          }
        };
        call_statistics_collector(const char* method_name,
                                  call_stats_accumulator* execution_accumulator,
                                  call_stats_accumulator* delay_before_accumulator,
                                  call_stats_accumulator* delay_after_accumulator) :
          _call_requested_time(fc::time_point::now()),
          _method_name(method_name),
          _execution_accumulator(execution_accumulator),
          _delay_before_accumulator(delay_before_accumulator),
          _delay_after_accumulator(delay_after_accumulator)
        {}
        ~call_statistics_collector()
        {
          fc::time_point end_time(fc::time_point::now());
          fc::microseconds actual_execution_time(_execution_completed_time - _begin_execution_time);
          fc::microseconds delay_before(_begin_execution_time - _call_requested_time);
          fc::microseconds delay_after(end_time - _execution_completed_time);
          fc::microseconds total_duration(actual_execution_time + delay_before + delay_after);
          (*_execution_accumulator)(actual_execution_time.count());
          (*_delay_before_accumulator)(delay_before.count());
          (*_delay_after_accumulator)(delay_after.count());
          if (total_duration > fc::milliseconds(500))
          {
            ilog("Call to method node_delegate::${method} took ${total_duration}us, longer than our target maximum of 500ms",
                 ("method", _method_name)
                 ("total_duration", total_duration.count()));
            ilog("Actual execution took ${execution_duration}us, with a ${delegate_delay}us delay before the delegate thread started "
                 "executing the method, and a ${p2p_delay}us delay after it finished before the p2p thread started processing the response",
                 ("execution_duration", actual_execution_time)
                 ("delegate_delay", delay_before)
                 ("p2p_delay", delay_after));
          }
        }
        void starting_execution()
        {
          _begin_execution_time = fc::time_point::now();
        }
        void execution_completed()
        {
          _execution_completed_time = fc::time_point::now();
        }
      };
    public:
      statistics_gathering_node_delegate_wrapper(node_delegate* delegate, fc::thread* thread_for_delegate_calls);

      fc::variant_object get_call_statistics();

      steem::protocol::chain_id_type get_chain_id() const override;
      bool has_item( const net::item_id& id ) override;
      void handle_message( const message& ) override;
      bool handle_block( const graphene::net::block_message& block_message, bool sync_mode, std::vector<fc::uint160_t>& contained_transaction_message_ids ) override;
      void handle_transaction( const graphene::net::trx_message& transaction_message ) override;
      std::vector<item_hash_t> get_block_ids(const std::vector<item_hash_t>& blockchain_synopsis,
                                             uint32_t& remaining_item_count,
                                             uint32_t limit = 2000) override;
      message get_item( const item_id& id ) override;
      std::vector<item_hash_t> get_blockchain_synopsis(const item_hash_t& reference_point,
                                                       uint32_t number_of_blocks_after_reference_point) override;
      void     sync_status( uint32_t item_type, uint32_t item_count ) override;
      void     connection_count_changed( uint32_t c ) override;
      uint32_t get_block_number(const item_hash_t& block_id) override;
      fc::time_point_sec get_block_time(const item_hash_t& block_id) override;
      fc::time_point_sec get_blockchain_now() override;
      item_hash_t get_head_block_id() const override;
      uint32_t estimate_last_known_fork_from_git_revision_timestamp(uint32_t unix_timestamp) const override;
      void error_encountered(const std::string& message, const fc::oexception& error) override;
    };

/////////////////////////////////////////////////////////////////////////////////////////////////////////

    class node_impl : public peer_connection_delegate
    {
    public:
#ifdef P2P_IN_DEDICATED_THREAD
      std::shared_ptr<fc::thread> _thread;
#endif // P2P_IN_DEDICATED_THREAD
      std::unique_ptr<statistics_gathering_node_delegate_wrapper> _delegate;

#define NODE_CONFIGURATION_FILENAME      "node_config.json"
#define POTENTIAL_PEER_DATABASE_FILENAME "peers.json"
      fc::path             _node_configuration_directory;
      node_configuration   _node_configuration;

      /// stores the endpoint we're listening on.  This will be the same as
      // _node_configuration.listen_endpoint, unless that endpoint was already
      // in use.
      fc::ip::endpoint     _actual_listening_endpoint;

      /// we determine whether we're firewalled by asking other nodes.  Store the result here:
      firewalled_state     _is_firewalled;
      /// if we're behind NAT, our listening endpoint address will appear different to the rest of the world.  store it here.
      fc::optional<fc::ip::endpoint> _publicly_visible_listening_endpoint;
      fc::time_point       _last_firewall_check_message_sent;

      /// used by the task that manages connecting to peers
      // @{
      std::list<potential_peer_record> _add_once_node_list; /// list of peers we want to connect to as soon as possible

      peer_database             _potential_peer_db;
      fc::promise<void>::ptr    _retrigger_connect_loop_promise;
      bool                      _potential_peer_database_updated;
      fc::future<void>          _p2p_network_connect_loop_done;
      // @}

      /// used by the task that fetches sync items during synchronization
      // @{
      fc::promise<void>::ptr    _retrigger_fetch_sync_items_loop_promise;
      bool                      _sync_items_to_fetch_updated;
      fc::future<void>          _fetch_sync_items_loop_done;

      typedef std::unordered_map<graphene::net::block_id_type, fc::time_point> active_sync_requests_map;

      active_sync_requests_map              _active_sync_requests; /// list of sync blocks we've asked for from peers but have not yet received
      std::list<graphene::net::block_message> _new_received_sync_items; /// list of sync blocks we've just received but haven't yet tried to process
      std::list<graphene::net::block_message> _received_sync_items; /// list of sync blocks we've received, but can't yet process because we are still missing blocks that come earlier in the chain
      // @}

      fc::future<void> _process_backlog_of_sync_blocks_done;
      bool _suspend_fetching_sync_blocks;

      /// used by the task that fetches items during normal operation
      // @{
      fc::promise<void>::ptr _retrigger_fetch_item_loop_promise;
      bool                   _items_to_fetch_updated;
      fc::future<void>       _fetch_item_loop_done;

      struct item_id_index{};
      typedef boost::multi_index_container<prioritized_item_id,
                                           boost::multi_index::indexed_by<boost::multi_index::ordered_unique<boost::multi_index::identity<prioritized_item_id> >,
                                                                          boost::multi_index::hashed_unique<boost::multi_index::tag<item_id_index>,
                                                                                                            boost::multi_index::member<prioritized_item_id, item_id, &prioritized_item_id::item>,
                                                                                                            std::hash<item_id> > >
                                           > items_to_fetch_set_type;
      unsigned _items_to_fetch_sequence_counter;
      items_to_fetch_set_type _items_to_fetch; /// list of items we know another peer has and we want
      peer_connection::timestamped_items_set_type _recently_failed_items; /// list of transactions we've recently pushed and had rejected by the delegate
      // @}

      /// used by the task that advertises inventory during normal operation
      // @{
      fc::promise<void>::ptr        _retrigger_advertise_inventory_loop_promise;
      fc::future<void>              _advertise_inventory_loop_done;
      std::unordered_set<item_id>   _new_inventory; /// list of items we have received but not yet advertised to our peers
      // @}

      fc::future<void>     _terminate_inactive_connections_loop_done;
      uint8_t _recent_block_interval_in_seconds; // a cached copy of the block interval, to avoid a thread hop to the blockchain to get the current value

      std::string          _user_agent_string;
      /** _node_public_key is a key automatically generated when the client is first run, stored in
       * node_config.json.  It doesn't really have much of a purpose yet, there was just some thought
       * that we might someday have a use for nodes having a private key (sent in hello messages)
       */
      node_id_t            _node_public_key;
      /**
       * _node_id is a random number generated each time the client is launched, used to prevent us
       * from connecting to the same client multiple times (sent in hello messages).
       * Since this was introduced after the hello_message was finalized, this is sent in the
       * user_data field.
       * While this shares the same underlying type as a public key, it is really just a random
       * number.
       */
      node_id_t            _node_id;

      fc::tcp_server       _tcp_server;
      fc::future<void>     _accept_loop_complete;

      /** Stores all connections which have not yet finished key exchange or are still sending initial handshaking messages
       * back and forth (not yet ready to initiate syncing) */
      std::unordered_set<peer_connection_ptr>                     _handshaking_connections;
      /** stores fully established connections we're either syncing with or in normal operation with */
      std::unordered_set<peer_connection_ptr>                     _active_connections;
      /** stores connections we've closed (sent closing message, not actually closed), but are still waiting for the remote end to close before we delete them */
      std::unordered_set<peer_connection_ptr>                     _closing_connections;
      /** stores connections we've closed, but are still waiting for the OS to notify us that the socket is really closed */
      std::unordered_set<peer_connection_ptr>                     _terminating_connections;

      boost::circular_buffer<item_hash_t> _most_recent_blocks_accepted; // the /n/ most recent blocks we've accepted (currently tuned to the max number of connections)

      uint32_t _sync_item_type;
      uint32_t _total_number_of_unfetched_items; /// the number of items we still need to fetch while syncing
      std::vector<uint32_t> _hard_fork_block_numbers; /// list of all block numbers where there are hard forks

      blockchain_tied_message_cache _message_cache; /// cache message we have received and might be required to provide to other peers via inventory requests

      fc::rate_limiting_group _rate_limiter;

      uint32_t _last_reported_number_of_connections; // number of connections last reported to the client (to avoid sending duplicate messages)

      fc::future<void> _fetch_updated_peer_lists_loop_done;

      boost::circular_buffer<uint32_t> _average_network_read_speed_seconds;
      boost::circular_buffer<uint32_t> _average_network_write_speed_seconds;
      boost::circular_buffer<uint32_t> _average_network_read_speed_minutes;
      boost::circular_buffer<uint32_t> _average_network_write_speed_minutes;
      boost::circular_buffer<uint32_t> _average_network_read_speed_hours;
      boost::circular_buffer<uint32_t> _average_network_write_speed_hours;
      unsigned _average_network_usage_second_counter;
      unsigned _average_network_usage_minute_counter;

      fc::time_point_sec _bandwidth_monitor_last_update_time;
      fc::future<void> _bandwidth_monitor_loop_done;

      fc::future<void> _dump_node_status_task_done;

      /* We have two alternate paths through the schedule_peer_for_deletion code -- one that
       * uses a mutex to prevent one fiber from adding items to the queue while another is deleting
       * items from it, and one that doesn't.  The one that doesn't is simpler and more efficient
       * code, but we're keeping around the version that uses the mutex because it crashes, and
       * this crash probably indicates a bug in our underlying threading code that needs
       * fixing.  To produce the bug, define USE_PEERS_TO_DELETE_MUTEX and then connect up
       * to the network and set your desired/max connection counts high
       */
//#define USE_PEERS_TO_DELETE_MUTEX 1
#ifdef USE_PEERS_TO_DELETE_MUTEX
      fc::mutex _peers_to_delete_mutex;
#endif
      std::list<peer_connection_ptr> _peers_to_delete;
      fc::future<void> _delayed_peer_deletion_task_done;

#ifdef ENABLE_P2P_DEBUGGING_API
      std::set<node_id_t> _allowed_peers;
#endif // ENABLE_P2P_DEBUGGING_API

      bool _node_is_shutting_down; // set to true when we begin our destructor, used to prevent us from starting new tasks while we're shutting down

      std::list<fc::future<void> > _handle_message_calls_in_progress;
      std::set<message_hash_type> _message_ids_currently_being_processed;

      node_impl(const std::string& user_agent);
      virtual ~node_impl();

      void save_node_configuration();

      void p2p_network_connect_loop();
      void trigger_p2p_network_connect_loop();

      bool have_already_received_sync_item( const item_hash_t& item_hash );
      void request_sync_item_from_peer( const peer_connection_ptr& peer, const item_hash_t& item_to_request );
      void request_sync_items_from_peer( const peer_connection_ptr& peer, const std::vector<item_hash_t>& items_to_request );
      void fetch_sync_items_loop();
      void trigger_fetch_sync_items_loop();

      bool is_item_in_any_peers_inventory(const item_id& item) const;
      void fetch_items_loop();
      void trigger_fetch_items_loop();

      void advertise_inventory_loop();
      void trigger_advertise_inventory_loop();

      void terminate_inactive_connections_loop();

      void fetch_updated_peer_lists_loop();
      void update_bandwidth_data(uint32_t bytes_read_this_second, uint32_t bytes_written_this_second);
      void bandwidth_monitor_loop();
      void dump_node_status_task();

      bool is_accepting_new_connections();
      bool is_wanting_new_connections();
      uint32_t get_number_of_connections();
      peer_connection_ptr get_peer_by_node_id(const node_id_t& id);

      bool is_already_connected_to_id(const node_id_t& node_id);
      bool merge_address_info_with_potential_peer_database( const std::vector<address_info> addresses );
      void display_current_connections();
      uint32_t calculate_unsynced_block_count_from_all_peers();
      std::vector<item_hash_t> create_blockchain_synopsis_for_peer( const peer_connection* peer );
      void fetch_next_batch_of_item_ids_from_peer( peer_connection* peer, bool reset_fork_tracking_data_for_peer = false );

      fc::variant_object generate_hello_user_data();
      void parse_hello_user_data_for_peer( peer_connection* originating_peer, const fc::variant_object& user_data );

      void on_message( peer_connection* originating_peer,
                       const message& received_message ) override;

      void on_hello_message( peer_connection* originating_peer,
                             const hello_message& hello_message_received );

      void on_connection_accepted_message( peer_connection* originating_peer,
                                           const connection_accepted_message& connection_accepted_message_received );

      void on_connection_rejected_message( peer_connection* originating_peer,
                                           const connection_rejected_message& connection_rejected_message_received );

      void on_address_request_message( peer_connection* originating_peer,
                                       const address_request_message& address_request_message_received );

      void on_address_message( peer_connection* originating_peer,
                               const address_message& address_message_received );

      void on_fetch_blockchain_item_ids_message( peer_connection* originating_peer,
                                                 const fetch_blockchain_item_ids_message& fetch_blockchain_item_ids_message_received );

      void on_blockchain_item_ids_inventory_message( peer_connection* originating_peer,
                                                     const blockchain_item_ids_inventory_message& blockchain_item_ids_inventory_message_received );

      void on_fetch_items_message( peer_connection* originating_peer,
                                   const fetch_items_message& fetch_items_message_received );

      void on_item_not_available_message( peer_connection* originating_peer,
                                          const item_not_available_message& item_not_available_message_received );

      void on_item_ids_inventory_message( peer_connection* originating_peer,
                                          const item_ids_inventory_message& item_ids_inventory_message_received );

      void on_closing_connection_message( peer_connection* originating_peer,
                                          const closing_connection_message& closing_connection_message_received );

      void on_current_time_request_message( peer_connection* originating_peer,
                                            const current_time_request_message& current_time_request_message_received );

      void on_current_time_reply_message( peer_connection* originating_peer,
                                          const current_time_reply_message& current_time_reply_message_received );

      void forward_firewall_check_to_next_available_peer(firewall_check_state_data* firewall_check_state);

      void on_check_firewall_message(peer_connection* originating_peer,
                                     const check_firewall_message& check_firewall_message_received);

      void on_check_firewall_reply_message(peer_connection* originating_peer,
                                           const check_firewall_reply_message& check_firewall_reply_message_received);

      void on_get_current_connections_request_message(peer_connection* originating_peer,
                                                      const get_current_connections_request_message& get_current_connections_request_message_received);

      void on_get_current_connections_reply_message(peer_connection* originating_peer,
                                                    const get_current_connections_reply_message& get_current_connections_reply_message_received);

      void on_connection_closed(peer_connection* originating_peer) override;

      void send_sync_block_to_node_delegate(const graphene::net::block_message& block_message_to_send);
      void process_backlog_of_sync_blocks();
      void trigger_process_backlog_of_sync_blocks();
      void process_block_during_sync(peer_connection* originating_peer, const graphene::net::block_message& block_message, const message_hash_type& message_hash);
      void process_block_during_normal_operation(peer_connection* originating_peer, const graphene::net::block_message& block_message, const message_hash_type& message_hash);
      void process_block_message(peer_connection* originating_peer, const message& message_to_process, const message_hash_type& message_hash);

      void process_ordinary_message(peer_connection* originating_peer, const message& message_to_process, const message_hash_type& message_hash);

      void start_synchronizing();
      void start_synchronizing_with_peer(const peer_connection_ptr& peer);

      void new_peer_just_added(const peer_connection_ptr& peer); /// called after a peer finishes handshaking, kicks off syncing

      void close();

      void accept_connection_task(peer_connection_ptr new_peer);
      void accept_loop();
      void send_hello_message(const peer_connection_ptr& peer);
      void connect_to_task(peer_connection_ptr new_peer, const fc::ip::endpoint& remote_endpoint);
      bool is_connection_to_endpoint_in_progress(const fc::ip::endpoint& remote_endpoint);

      void move_peer_to_active_list(const peer_connection_ptr& peer);
      void move_peer_to_closing_list(const peer_connection_ptr& peer);
      void move_peer_to_terminating_list(const peer_connection_ptr& peer);

      peer_connection_ptr get_connection_to_endpoint( const fc::ip::endpoint& remote_endpoint );

      void dump_node_status();

      void delayed_peer_deletion_task();
      void schedule_peer_for_deletion(const peer_connection_ptr& peer_to_delete);

      void disconnect_from_peer( peer_connection* originating_peer,
                               const std::string& reason_for_disconnect,
                                bool caused_by_error = false,
                               const fc::oexception& additional_data = fc::oexception() );

      // methods implementing node's public interface
      void set_node_delegate(node_delegate* del, fc::thread* thread_for_delegate_calls);
      void load_configuration( const fc::path& configuration_directory );
      void listen_to_p2p_network();
      void connect_to_p2p_network();
      void add_node( const fc::ip::endpoint& ep );
      void initiate_connect_to(const peer_connection_ptr& peer);
      void connect_to_endpoint(const fc::ip::endpoint& ep);
      void listen_on_endpoint(const fc::ip::endpoint& ep , bool wait_if_not_available);
      void accept_incoming_connections(bool accept);
      void listen_on_port( uint16_t port, bool wait_if_not_available );

      fc::ip::endpoint         get_actual_listening_endpoint() const;
      std::vector<peer_status> get_connected_peers() const;
      uint32_t                 get_connection_count() const;

      void broadcast(const message& item_to_broadcast, const message_propagation_data& propagation_data);
      void broadcast(const message& item_to_broadcast);
      void sync_from(const item_id& current_head_block, const std::vector<uint32_t>& hard_fork_block_numbers);
      bool is_connected() const;
      std::vector<potential_peer_record> get_potential_peers() const;
      void set_advanced_node_parameters( const fc::variant_object& params );

      node_configuration         get_advanced_node_parameters()const;
      message_propagation_data   get_transaction_propagation_data( const graphene::net::transaction_id_type& transaction_id );
      message_propagation_data   get_block_propagation_data( const graphene::net::block_id_type& block_id );

      node_id_t                  get_node_id() const;
      void                       set_allowed_peers( const std::vector<node_id_t>& allowed_peers );
      void                       clear_peer_database();
      void                       set_total_bandwidth_limit( uint32_t upload_bytes_per_second, uint32_t download_bytes_per_second );
      fc::variant_object         get_call_statistics() const;
      message                    get_message_for_item(const item_id& item) override;

      fc::variant_object         network_get_info() const;
      fc::variant_object         network_get_usage_stats() const;

      bool is_hard_fork_block(uint32_t block_number) const;
      uint32_t get_next_known_hard_fork_block_number(uint32_t block_number) const;
    }; // end class node_impl

    ////////////////////////////////////////////////////////////////////////////////////////////////////////////////////////
    ////////////////////////////////////////////////////////////////////////////////////////////////////////////////////////

    void node_impl_deleter::operator()(node_impl* impl_to_delete)
    {
#ifdef P2P_IN_DEDICATED_THREAD
      std::weak_ptr<fc::thread> weak_thread;
      if (impl_to_delete)
      {
        std::shared_ptr<fc::thread> impl_thread(impl_to_delete->_thread);
        weak_thread = impl_thread;
        impl_thread->async([impl_to_delete](){ delete impl_to_delete; }, "delete node_impl").wait();
        dlog("deleting the p2p thread");
      }
      if (weak_thread.expired())
        dlog("done deleting the p2p thread");
      else
        dlog("failed to delete the p2p thread, we must be leaking a smart pointer somewhere");
#else // P2P_IN_DEDICATED_THREAD
      delete impl_to_delete;
#endif // P2P_IN_DEDICATED_THREAD
    }

#ifdef P2P_IN_DEDICATED_THREAD
# define VERIFY_CORRECT_THREAD() assert(_thread->is_current())
#else
# define VERIFY_CORRECT_THREAD() do {} while (0)
#endif

    node_impl::node_impl(const std::string& user_agent) :
#ifdef P2P_IN_DEDICATED_THREAD
      _thread(std::make_shared<fc::thread>("p2p")),
#endif // P2P_IN_DEDICATED_THREAD
      _delegate(nullptr),
      _is_firewalled(firewalled_state::unknown),
      _potential_peer_database_updated(false),
      _sync_items_to_fetch_updated(false),
      _suspend_fetching_sync_blocks(false),
      _items_to_fetch_updated(false),
      _items_to_fetch_sequence_counter(0),
      _recent_block_interval_in_seconds(STEEM_BLOCK_INTERVAL),
      _user_agent_string(user_agent),
      _most_recent_blocks_accepted(GRAPHENE_NET_DEFAULT_MAX_CONNECTIONS),
      _total_number_of_unfetched_items(0),
      _rate_limiter(0, 0),
      _last_reported_number_of_connections(0),
      _average_network_read_speed_seconds(60),
      _average_network_write_speed_seconds(60),
      _average_network_read_speed_minutes(60),
      _average_network_write_speed_minutes(60),
      _average_network_read_speed_hours(72),
      _average_network_write_speed_hours(72),
      _average_network_usage_second_counter(0),
      _average_network_usage_minute_counter(0),
      _node_is_shutting_down(false)
    {
      _rate_limiter.set_actual_rate_time_constant(fc::seconds(2));
      fc::rand_pseudo_bytes(&_node_id.data[0], (int)_node_id.size());
    }

    node_impl::~node_impl()
    {
      VERIFY_CORRECT_THREAD();
      ilog( "cleaning up node" );
      _node_is_shutting_down = true;

      for (const peer_connection_ptr& active_peer : _active_connections)
      {
        fc::optional<fc::ip::endpoint> inbound_endpoint = active_peer->get_endpoint_for_connecting();
        if (inbound_endpoint)
        {
          fc::optional<potential_peer_record> updated_peer_record = _potential_peer_db.lookup_entry_for_endpoint(*inbound_endpoint);
          if (updated_peer_record)
          {
            updated_peer_record->last_seen_time = fc::time_point::now();
            _potential_peer_db.update_entry(*updated_peer_record);
          }
        }
      }

      try
      {
        ilog( "close" );
        close();
      }
      catch ( const fc::exception& e )
      {
        wlog( "unexpected exception on close ${e}", ("e", e) );
      }
      ilog( "done" );
    }

    void node_impl::save_node_configuration()
    {
      VERIFY_CORRECT_THREAD();
      if( fc::exists(_node_configuration_directory ) )
      {
        fc::path configuration_file_name( _node_configuration_directory / NODE_CONFIGURATION_FILENAME );
        try
        {
          fc::json::save_to_file( _node_configuration, configuration_file_name );
        }
        catch (const fc::canceled_exception&)
        {
          throw;
        }
        catch ( const fc::exception& except )
        {
          elog( "error writing node configuration to file ${filename}: ${error}",
               ( "filename", configuration_file_name )("error", except.to_detail_string() ) );
        }
      }
    }

    void node_impl::p2p_network_connect_loop()
    {
      VERIFY_CORRECT_THREAD();
      while (!_p2p_network_connect_loop_done.canceled())
      {
        try
        {
          dlog("Starting an iteration of p2p_network_connect_loop().");
          display_current_connections();

          // add-once peers bypass our checks on the maximum/desired number of connections (but they will still be counted against the totals once they're connected)
          if (!_add_once_node_list.empty())
          {
            std::list<potential_peer_record> add_once_node_list;
            add_once_node_list.swap(_add_once_node_list);
            dlog("Processing \"add once\" node list containing ${count} peers:", ("count", add_once_node_list.size()));
            for (const potential_peer_record& add_once_peer : add_once_node_list)
            {
              dlog("    ${peer}", ("peer", add_once_peer.endpoint));
            }
            for (const potential_peer_record& add_once_peer : add_once_node_list)
            {
              // see if we have an existing connection to that peer.  If we do, disconnect them and
              // then try to connect the next time through the loop
              peer_connection_ptr existing_connection_ptr = get_connection_to_endpoint( add_once_peer.endpoint );
              if(!existing_connection_ptr)
                connect_to_endpoint(add_once_peer.endpoint);
            }
            dlog("Done processing \"add once\" node list");
          }

          while (is_wanting_new_connections())
          {
            bool initiated_connection_this_pass = false;
            _potential_peer_database_updated = false;

            for (peer_database::iterator iter = _potential_peer_db.begin();
                 iter != _potential_peer_db.end() && is_wanting_new_connections();
                 ++iter)
            {
              fc::microseconds delay_until_retry = fc::seconds((iter->number_of_failed_connection_attempts + 1) * _node_configuration.peer_connection_retry_timeout);

              if (!is_connection_to_endpoint_in_progress(iter->endpoint) &&
                  ((iter->last_connection_disposition != last_connection_failed &&
                    iter->last_connection_disposition != last_connection_rejected &&
                    iter->last_connection_disposition != last_connection_handshaking_failed) ||
                   (fc::time_point::now() - iter->last_connection_attempt_time) > delay_until_retry))
              {
                connect_to_endpoint(iter->endpoint);
                initiated_connection_this_pass = true;
              }
            }

            if (!initiated_connection_this_pass && !_potential_peer_database_updated)
              break;
          }

          display_current_connections();

          // if we broke out of the while loop, that means either we have connected to enough nodes, or
          // we don't have any good candidates to connect to right now.
#if 0
          try
          {
            _retrigger_connect_loop_promise = fc::promise<void>::ptr( new fc::promise<void>("graphene::net::retrigger_connect_loop") );
            if( is_wanting_new_connections() || !_add_once_node_list.empty() )
            {
              if( is_wanting_new_connections() )
                dlog( "Still want to connect to more nodes, but I don't have any good candidates.  Trying again in 15 seconds" );
              else
                dlog( "I still have some \"add once\" nodes to connect to.  Trying again in 15 seconds" );
              _retrigger_connect_loop_promise->wait_until( fc::time_point::now() + fc::seconds(GRAPHENE_PEER_DATABASE_RETRY_DELAY ) );
            }
            else
            {
              dlog( "I don't need any more connections, waiting forever until something changes" );
              _retrigger_connect_loop_promise->wait();
            }
          }
          catch ( fc::timeout_exception& ) //intentionally not logged
          {
          }  // catch
#else
          fc::usleep(fc::seconds(10));
#endif
        }
        catch (const fc::canceled_exception&)
        {
          throw;
        }
        catch (const fc::exception& e)
        {
          elog("${e}", ("e", e));
        }
      }// while(!canceled)
    }

    void node_impl::trigger_p2p_network_connect_loop()
    {
      VERIFY_CORRECT_THREAD();
      dlog( "Triggering connect loop now" );
      _potential_peer_database_updated = true;
      //if( _retrigger_connect_loop_promise )
      //  _retrigger_connect_loop_promise->set_value();
    }

    bool node_impl::have_already_received_sync_item( const item_hash_t& item_hash )
    {
      VERIFY_CORRECT_THREAD();
      return std::find_if(_received_sync_items.begin(), _received_sync_items.end(),
                          [&item_hash]( const graphene::net::block_message& message ) { return message.block_id == item_hash; } ) != _received_sync_items.end() ||
             std::find_if(_new_received_sync_items.begin(), _new_received_sync_items.end(),
                          [&item_hash]( const graphene::net::block_message& message ) { return message.block_id == item_hash; } ) != _new_received_sync_items.end();                          ;
    }

    void node_impl::request_sync_item_from_peer( const peer_connection_ptr& peer, const item_hash_t& item_to_request )
    {
      VERIFY_CORRECT_THREAD();
      dlog( "requesting item ${item_hash} from peer ${endpoint}", ("item_hash", item_to_request )("endpoint", peer->get_remote_endpoint() ) );
      item_id item_id_to_request( graphene::net::block_message_type, item_to_request );
      _active_sync_requests.insert( active_sync_requests_map::value_type(item_to_request, fc::time_point::now() ) );
      peer->last_sync_item_received_time = fc::time_point::now();
      peer->sync_items_requested_from_peer.insert(item_to_request);
      peer->send_message( fetch_items_message(item_id_to_request.item_type, std::vector<item_hash_t>{item_id_to_request.item_hash} ) );
    }

    void node_impl::request_sync_items_from_peer( const peer_connection_ptr& peer, const std::vector<item_hash_t>& items_to_request )
    {
      VERIFY_CORRECT_THREAD();
      dlog( "requesting ${item_count} item(s) ${items_to_request} from peer ${endpoint}",
            ("item_count", items_to_request.size())("items_to_request", items_to_request)("endpoint", peer->get_remote_endpoint()) );
      for (const item_hash_t& item_to_request : items_to_request)
      {
        _active_sync_requests.insert( active_sync_requests_map::value_type(item_to_request, fc::time_point::now() ) );
        peer->last_sync_item_received_time = fc::time_point::now();
        peer->sync_items_requested_from_peer.insert(item_to_request);
      }
      peer->send_message(fetch_items_message(graphene::net::block_message_type, items_to_request));
    }

    void node_impl::fetch_sync_items_loop()
    {
      VERIFY_CORRECT_THREAD();
      while( !_fetch_sync_items_loop_done.canceled() )
      {
        _sync_items_to_fetch_updated = false;
        dlog( "beginning another iteration of the sync items loop" );

        if (!_suspend_fetching_sync_blocks)
        {
          std::map<peer_connection_ptr, std::vector<item_hash_t> > sync_item_requests_to_send;

          {
            ASSERT_TASK_NOT_PREEMPTED();
            std::set<item_hash_t> sync_items_to_request;

            // for each idle peer that we're syncing with
            for( const peer_connection_ptr& peer : _active_connections )
            {
              if( peer->we_need_sync_items_from_peer &&
                  sync_item_requests_to_send.find(peer) == sync_item_requests_to_send.end() && // if we've already scheduled a request for this peer, don't consider scheduling another
                  peer->idle() )
              {
                if (!peer->inhibit_fetching_sync_blocks)
                {
                  // loop through the items it has that we don't yet have on our blockchain
                  for( unsigned i = 0; i < peer->ids_of_items_to_get.size(); ++i )
                  {
                    item_hash_t item_to_potentially_request = peer->ids_of_items_to_get[i];
                    // if we don't already have this item in our temporary storage and we haven't requested from another syncing peer
                    if( !have_already_received_sync_item(item_to_potentially_request) && // already got it, but for some reson it's still in our list of items to fetch
                        sync_items_to_request.find(item_to_potentially_request) == sync_items_to_request.end() &&  // we have already decided to request it from another peer during this iteration
                        _active_sync_requests.find(item_to_potentially_request) == _active_sync_requests.end() ) // we've requested it in a previous iteration and we're still waiting for it to arrive
                    {
                      // then schedule a request from this peer
                      sync_item_requests_to_send[peer].push_back(item_to_potentially_request);
                      sync_items_to_request.insert( item_to_potentially_request );
                      if (sync_item_requests_to_send[peer].size() >= _node_configuration.maximum_blocks_per_peer_during_syncing)
                        break;
                    }
                  }
                }
              }
            }
          } // end non-preemptable section

          // make all the requests we scheduled in the loop above
          for( const auto& sync_item_request : sync_item_requests_to_send )
            request_sync_items_from_peer( sync_item_request.first, sync_item_request.second );
          sync_item_requests_to_send.clear();
        }
        else
          dlog("fetch_sync_items_loop is suspended pending backlog processing");

        if( !_sync_items_to_fetch_updated )
        {
          dlog( "no sync items to fetch right now, going to sleep" );
          _retrigger_fetch_sync_items_loop_promise = fc::promise<void>::ptr( new fc::promise<void>("graphene::net::retrigger_fetch_sync_items_loop") );
          _retrigger_fetch_sync_items_loop_promise->wait();
          _retrigger_fetch_sync_items_loop_promise.reset();
        }
      } // while( !canceled )
    }

    void node_impl::trigger_fetch_sync_items_loop()
    {
      VERIFY_CORRECT_THREAD();
      dlog( "Triggering fetch sync items loop now" );
      _sync_items_to_fetch_updated = true;
      if( _retrigger_fetch_sync_items_loop_promise )
        _retrigger_fetch_sync_items_loop_promise->set_value();
    }

    bool node_impl::is_item_in_any_peers_inventory(const item_id& item) const
    {
      for( const peer_connection_ptr& peer : _active_connections )
      {
        if (peer->inventory_peer_advertised_to_us.find(item) != peer->inventory_peer_advertised_to_us.end() )
          return true;
      }
      return false;
    }

    void node_impl::fetch_items_loop()
    {
      VERIFY_CORRECT_THREAD();
      while (!_fetch_item_loop_done.canceled())
      {
        _items_to_fetch_updated = false;
        dlog("beginning an iteration of fetch items (${count} items to fetch)",
             ("count", _items_to_fetch.size()));

        fc::time_point oldest_timestamp_to_fetch = fc::time_point::now() - fc::seconds(_recent_block_interval_in_seconds * GRAPHENE_NET_MESSAGE_CACHE_DURATION_IN_BLOCKS);
        fc::time_point next_peer_unblocked_time = fc::time_point::maximum();

        // we need to construct a list of items to request from each peer first,
        // then send the messages (in two steps, to avoid yielding while iterating)
        // we want to evenly distribute our requests among our peers.
        struct requested_item_count_index {};
        struct peer_and_items_to_fetch
        {
          peer_connection_ptr peer;
          std::vector<item_id> item_ids;
          peer_and_items_to_fetch(const peer_connection_ptr& peer) : peer(peer) {}
          bool operator<(const peer_and_items_to_fetch& rhs) const { return peer < rhs.peer; }
          size_t number_of_items() const { return item_ids.size(); }
        };
        typedef boost::multi_index_container<peer_and_items_to_fetch,
                                             boost::multi_index::indexed_by<boost::multi_index::ordered_unique<boost::multi_index::member<peer_and_items_to_fetch, peer_connection_ptr, &peer_and_items_to_fetch::peer> >,
                                                                            boost::multi_index::ordered_non_unique<boost::multi_index::tag<requested_item_count_index>,
                                                                                                                   boost::multi_index::const_mem_fun<peer_and_items_to_fetch, size_t, &peer_and_items_to_fetch::number_of_items> > > > fetch_messages_to_send_set;
        fetch_messages_to_send_set items_by_peer;

        // initialize the fetch_messages_to_send with an empty set of items for all idle peers
        for (const peer_connection_ptr& peer : _active_connections)
          if (peer->idle())
            items_by_peer.insert(peer_and_items_to_fetch(peer));

        // now loop over all items we want to fetch
        for (auto item_iter = _items_to_fetch.begin(); item_iter != _items_to_fetch.end();)
        {
          if (item_iter->timestamp < oldest_timestamp_to_fetch)
          {
            // this item has probably already fallen out of our peers' caches, we'll just ignore it.
            // this can happen during flooding, and the _items_to_fetch could otherwise get clogged
            // with a bunch of items that we'll never be able to request from any peer
            wlog("Unable to fetch item ${item} before its likely expiration time, removing it from our list of items to fetch", ("item", item_iter->item));
            item_iter = _items_to_fetch.erase(item_iter);
          }
          else
          {
            // find a peer that has it, we'll use the one who has the least requests going to it to load balance
            bool item_fetched = false;
            for (auto peer_iter = items_by_peer.get<requested_item_count_index>().begin(); peer_iter != items_by_peer.get<requested_item_count_index>().end(); ++peer_iter)
            {
              const peer_connection_ptr& peer = peer_iter->peer;
              // if they have the item and we haven't already decided to ask them for too many other items
              if (peer_iter->item_ids.size() < GRAPHENE_NET_MAX_ITEMS_PER_PEER_DURING_NORMAL_OPERATION &&
                  peer->inventory_peer_advertised_to_us.find(item_iter->item) != peer->inventory_peer_advertised_to_us.end())
              {
                if (item_iter->item.item_type == graphene::net::trx_message_type && peer->is_transaction_fetching_inhibited())
                  next_peer_unblocked_time = std::min(peer->transaction_fetching_inhibited_until, next_peer_unblocked_time);
                else
                {
                  //dlog("requesting item ${hash} from peer ${endpoint}",
                  //     ("hash", iter->item.item_hash)("endpoint", peer->get_remote_endpoint()));
                  item_id item_id_to_fetch = item_iter->item;
                  peer->items_requested_from_peer.insert(peer_connection::item_to_time_map_type::value_type(item_id_to_fetch, fc::time_point::now()));
                  item_iter = _items_to_fetch.erase(item_iter);
                  item_fetched = true;
                  items_by_peer.get<requested_item_count_index>().modify(peer_iter, [&item_id_to_fetch](peer_and_items_to_fetch& peer_and_items) {
                    peer_and_items.item_ids.push_back(item_id_to_fetch);
                  });
                  break;
                }
              }
            }
            if (!item_fetched)
              ++item_iter;
          }
        }

        // we've figured out which peer will be providing each item, now send the messages.
        for (const peer_and_items_to_fetch& peer_and_items : items_by_peer)
        {
          // the item lists are heterogenous and
          // the fetch_items_message can only deal with one item type at a time.
          std::map<uint32_t, std::vector<item_hash_t> > items_to_fetch_by_type;
          for (const item_id& item : peer_and_items.item_ids)
            items_to_fetch_by_type[item.item_type].push_back(item.item_hash);
          for (auto& items_by_type : items_to_fetch_by_type)
          {
            dlog("requesting ${count} items of type ${type} from peer ${endpoint}: ${hashes}",
                 ("count", items_by_type.second.size())("type", (uint32_t)items_by_type.first)
                 ("endpoint", peer_and_items.peer->get_remote_endpoint())
                 ("hashes", items_by_type.second));
            if (items_by_type.first == core_message_type_enum::block_message_type)
              for (const item_hash_t& id : items_by_type.second)
              {
                fc_dlog(fc::logger::get("sync"),
                        "requesting a block from peer ${endpoint} (message_id is ${id})",
                        ("endpoint", peer_and_items.peer->get_remote_endpoint())("id", id));
              }

            peer_and_items.peer->send_message(fetch_items_message(items_by_type.first,
                                                                  items_by_type.second));
          }
        }
        items_by_peer.clear();

        if (!_items_to_fetch_updated)
        {
          _retrigger_fetch_item_loop_promise = fc::promise<void>::ptr(new fc::promise<void>("graphene::net::retrigger_fetch_item_loop"));
          fc::microseconds time_until_retrigger = fc::microseconds::maximum();
          if (next_peer_unblocked_time != fc::time_point::maximum())
            time_until_retrigger = next_peer_unblocked_time - fc::time_point::now();
          try
          {
            if (time_until_retrigger > fc::microseconds(0))
              _retrigger_fetch_item_loop_promise->wait(time_until_retrigger);
          }
          catch (const fc::timeout_exception&)
          {
            dlog("Resuming fetch_items_loop due to timeout -- one of our peers should no longer be throttled");
          }
          _retrigger_fetch_item_loop_promise.reset();
        }
      } // while (!canceled)
    }

    void node_impl::trigger_fetch_items_loop()
    {
      VERIFY_CORRECT_THREAD();
      _items_to_fetch_updated = true;
      if( _retrigger_fetch_item_loop_promise )
        _retrigger_fetch_item_loop_promise->set_value();
    }

    void node_impl::advertise_inventory_loop()
    {
      VERIFY_CORRECT_THREAD();
      while (!_advertise_inventory_loop_done.canceled())
      {
        dlog("beginning an iteration of advertise inventory");
        // swap inventory into local variable, clearing the node's copy
        std::unordered_set<item_id> inventory_to_advertise;
        inventory_to_advertise.swap(_new_inventory);

        // process all inventory to advertise and construct the inventory messages we'll send
        // first, then send them all in a batch (to avoid any fiber interruption points while
        // we're computing the messages)
        std::list<std::pair<peer_connection_ptr, item_ids_inventory_message> > inventory_messages_to_send;

        for (const peer_connection_ptr& peer : _active_connections)
        {
          // only advertise to peers who are in sync with us
          //wdump((peer->peer_needs_sync_items_from_us));
          if( !peer->peer_needs_sync_items_from_us )
          {
            std::map<uint32_t, std::vector<item_hash_t> > items_to_advertise_by_type;
            // don't send the peer anything we've already advertised to it
            // or anything it has advertised to us
            // group the items we need to send by type, because we'll need to send one inventory message per type
            unsigned total_items_to_send_to_this_peer = 0;
            //wdump((inventory_to_advertise));
            for (const item_id& item_to_advertise : inventory_to_advertise)
            {
              //if (peer->inventory_advertised_to_peer.find(item_to_advertise) != peer->inventory_advertised_to_peer.end() )
              //   wdump((*peer->inventory_advertised_to_peer.find(item_to_advertise)));
              //if (peer->inventory_peer_advertised_to_us.find(item_to_advertise) != peer->inventory_peer_advertised_to_us.end() )
              //   wdump((*peer->inventory_peer_advertised_to_us.find(item_to_advertise)));

              if (peer->inventory_advertised_to_peer.find(item_to_advertise) == peer->inventory_advertised_to_peer.end() &&
                  peer->inventory_peer_advertised_to_us.find(item_to_advertise) == peer->inventory_peer_advertised_to_us.end())
              {
                items_to_advertise_by_type[item_to_advertise.item_type].push_back(item_to_advertise.item_hash);
                peer->inventory_advertised_to_peer.insert(peer_connection::timestamped_item_id(item_to_advertise, fc::time_point::now()));
                ++total_items_to_send_to_this_peer;
                if (item_to_advertise.item_type == trx_message_type)
                  testnetlog("advertising transaction ${id} to peer ${endpoint}", ("id", item_to_advertise.item_hash)("endpoint", peer->get_remote_endpoint()));
                dlog("advertising item ${id} to peer ${endpoint}", ("id", item_to_advertise.item_hash)("endpoint", peer->get_remote_endpoint()));
              }
            }
              dlog("advertising ${count} new item(s) of ${types} type(s) to peer ${endpoint}",
                   ("count", total_items_to_send_to_this_peer)
                   ("types", items_to_advertise_by_type.size())
                   ("endpoint", peer->get_remote_endpoint()));
            for (const auto& items_group : items_to_advertise_by_type)
              inventory_messages_to_send.push_back(std::make_pair(peer, item_ids_inventory_message(items_group.first, items_group.second)));
          }
          peer->clear_old_inventory();
        }

        for (auto iter = inventory_messages_to_send.begin(); iter != inventory_messages_to_send.end(); ++iter)
          iter->first->send_message(iter->second);
        inventory_messages_to_send.clear();

        if (_new_inventory.empty())
        {
          _retrigger_advertise_inventory_loop_promise = fc::promise<void>::ptr(new fc::promise<void>("graphene::net::retrigger_advertise_inventory_loop"));
          _retrigger_advertise_inventory_loop_promise->wait();
          _retrigger_advertise_inventory_loop_promise.reset();
        }
      } // while(!canceled)
    }

    void node_impl::trigger_advertise_inventory_loop()
    {
      VERIFY_CORRECT_THREAD();
      if( _retrigger_advertise_inventory_loop_promise )
        _retrigger_advertise_inventory_loop_promise->set_value();
    }

    void node_impl::terminate_inactive_connections_loop()
    {
      VERIFY_CORRECT_THREAD();
      std::list<peer_connection_ptr> peers_to_disconnect_gently;
      std::list<peer_connection_ptr> peers_to_disconnect_forcibly;
      std::list<peer_connection_ptr> peers_to_send_keep_alive;
      std::list<peer_connection_ptr> peers_to_terminate;

      // Disconnect peers that haven't sent us any data recently
      // These numbers are just guesses and we need to think through how this works better.
      // If we and our peers get disconnected from the rest of the network, we will not
      // receive any blocks or transactions from the rest of the world, and that will
      // probably make us disconnect from our peers even though we have working connections to
      // them (but they won't have sent us anything since they aren't getting blocks either).
      // This might not be so bad because it could make us initiate more connections and
      // reconnect with the rest of the network, or it might just futher isolate us.
      {
        // As usual, the first step is to walk through all our peers and figure out which
        // peers need action (disconneting, sending keepalives, etc), then we walk through
        // those lists yielding at our leisure later.
        ASSERT_TASK_NOT_PREEMPTED();

        uint32_t handshaking_timeout = _node_configuration.peer_inactivity_timeout;
        fc::time_point handshaking_disconnect_threshold = fc::time_point::now() - fc::seconds(handshaking_timeout);
        for( const peer_connection_ptr handshaking_peer : _handshaking_connections )
          if( handshaking_peer->connection_initiation_time < handshaking_disconnect_threshold &&
              handshaking_peer->get_last_message_received_time() < handshaking_disconnect_threshold &&
              handshaking_peer->get_last_message_sent_time() < handshaking_disconnect_threshold )
          {
            wlog( "Forcibly disconnecting from handshaking peer ${peer} due to inactivity of at least ${timeout} seconds",
                  ( "peer", handshaking_peer->get_remote_endpoint() )("timeout", handshaking_timeout ) );
            wlog("Peer's negotiating status: ${status}, bytes sent: ${sent}, bytes received: ${received}",
                  ("status", handshaking_peer->negotiation_status)
                  ("sent", handshaking_peer->get_total_bytes_sent())
                  ("received", handshaking_peer->get_total_bytes_received()));
            handshaking_peer->connection_closed_error = fc::exception(FC_LOG_MESSAGE(warn, "Terminating handshaking connection due to inactivity of ${timeout} seconds.  Negotiating status: ${status}, bytes sent: ${sent}, bytes received: ${received}",
                                                                                      ("peer", handshaking_peer->get_remote_endpoint())
                                                                                      ("timeout", handshaking_timeout)
                                                                                      ("status", handshaking_peer->negotiation_status)
                                                                                      ("sent", handshaking_peer->get_total_bytes_sent())
                                                                                      ("received", handshaking_peer->get_total_bytes_received())));
            peers_to_disconnect_forcibly.push_back( handshaking_peer );
          }

        // timeout for any active peers is two block intervals
        uint32_t active_disconnect_timeout = 10 * _recent_block_interval_in_seconds;
        uint32_t active_send_keepalive_timeout = active_disconnect_timeout / 2;

<<<<<<< HEAD
        // set the ignored request time out to 6 second.  When we request a block
        // or transaction from a peer, this timeout determines how long we wait for them
        // to reply before we give up and ask another peer for the item.
        // Ideally this should be significantly shorter than the block interval, because
        // we'd like to realize the block isn't coming and fetch it from a different
        // peer before the next block comes in.
        // Increased to 6 from 1 in #1660 due to heavy load. May need to adjust further
        fc::microseconds active_ignored_request_timeout = fc::microseconds( _node_configuration.active_ignored_request_timeout_microseconds );

=======
>>>>>>> ba48f20e
        fc::time_point active_disconnect_threshold = fc::time_point::now() - fc::seconds(active_disconnect_timeout);
        fc::time_point active_send_keepalive_threshold = fc::time_point::now() - fc::seconds(active_send_keepalive_timeout);
        fc::time_point active_ignored_request_threshold = fc::time_point::now() - fc::seconds(GRAPHENE_NET_ACTIVE_IGNORED_REQUEST_TIMEOUT_SECONDS);
        for( const peer_connection_ptr& active_peer : _active_connections )
        {
          if( active_peer->connection_initiation_time < active_disconnect_threshold &&
              active_peer->get_last_message_received_time() < active_disconnect_threshold )
          {
            wlog( "Closing connection with peer ${peer} due to inactivity of at least ${timeout} seconds",
                  ( "peer", active_peer->get_remote_endpoint() )("timeout", active_disconnect_timeout ) );
            peers_to_disconnect_gently.push_back( active_peer );
          }
          else
          {
            bool disconnect_due_to_request_timeout = false;
            if (!active_peer->sync_items_requested_from_peer.empty() &&
                active_peer->last_sync_item_received_time < active_ignored_request_threshold)
            {
              fc_wlog(fc::logger::get("sync"),
                      "disconnecting peer ${peer} because they haven't made any progress on my remaining ${count} sync item requests",
                      ("peer", active_peer->get_remote_endpoint())("count", active_peer->sync_items_requested_from_peer.size()));
              wlog("Disconnecting peer ${peer} because they haven't made any progress on my remaining ${count} sync item requests",
                   ("peer", active_peer->get_remote_endpoint())("count", active_peer->sync_items_requested_from_peer.size()));
              disconnect_due_to_request_timeout = true;
              break;
            }
            if (!disconnect_due_to_request_timeout &&
                active_peer->item_ids_requested_from_peer &&
                active_peer->item_ids_requested_from_peer->get<1>() < active_ignored_request_threshold)
              {
                fc_wlog(fc::logger::get("sync"), "Disconnecting peer ${peer} because they didn't respond to my request for sync item ids after ${synopsis}",
                      ("peer", active_peer->get_remote_endpoint())
                      ("synopsis", active_peer->item_ids_requested_from_peer->get<0>()));
                wlog("Disconnecting peer ${peer} because they didn't respond to my request for sync item ids after ${synopsis}",
                      ("peer", active_peer->get_remote_endpoint())
                      ("synopsis", active_peer->item_ids_requested_from_peer->get<0>()));
                disconnect_due_to_request_timeout = true;
              }
            if (!disconnect_due_to_request_timeout)
              for (const peer_connection::item_to_time_map_type::value_type& item_and_time : active_peer->items_requested_from_peer)
                if (item_and_time.second < active_ignored_request_threshold)
                {
                  fc_wlog(fc::logger::get("sync"), "Disconnecting peer ${peer} because they didn't respond to my request for item ${id}",
                        ("peer", active_peer->get_remote_endpoint())("id", item_and_time.first.item_hash));
                  wlog("Disconnecting peer ${peer} because they didn't respond to my request for item ${id}",
                        ("peer", active_peer->get_remote_endpoint())("id", item_and_time.first.item_hash));
                  disconnect_due_to_request_timeout = true;
                  break;
                }
            if (disconnect_due_to_request_timeout)
            {
              // we should probably disconnect nicely and give them a reason, but right now the logic
              // for rescheduling the requests only executes when the connection is fully closed,
              // and we want to get those requests rescheduled as soon as possible
              peers_to_disconnect_forcibly.push_back(active_peer);
            }
            else if (active_peer->connection_initiation_time < active_send_keepalive_threshold &&
                     active_peer->get_last_message_received_time() < active_send_keepalive_threshold)
            {
              wlog( "Sending a keepalive message to peer ${peer} who hasn't sent us any messages in the last ${timeout} seconds",
                    ( "peer", active_peer->get_remote_endpoint() )("timeout", active_send_keepalive_timeout ) );
              peers_to_send_keep_alive.push_back(active_peer);
            }            
            else if (active_peer->we_need_sync_items_from_peer && 
                     !active_peer->is_currently_handling_message() &&
                     !active_peer->item_ids_requested_from_peer &&
                     active_peer->ids_of_items_to_get.empty())
            {
              // This is a state we should never get into in the first place, but if we do, we should disconnect the peer
              // to re-establish the connection.
              fc_wlog(fc::logger::get("sync"), "Disconnecting peer ${peer} because we think we need blocks from them but sync has stalled.",
                      ("peer", active_peer->get_remote_endpoint()));
              wlog("Disconnecting peer ${peer} because we think we need blocks from them but sync has stalled.",
                      ("peer", active_peer->get_remote_endpoint()));
              peers_to_disconnect_forcibly.push_back(active_peer);
            }
          }
        }

        fc::time_point closing_disconnect_threshold = fc::time_point::now() - fc::seconds(GRAPHENE_NET_PEER_DISCONNECT_TIMEOUT);
        for( const peer_connection_ptr& closing_peer : _closing_connections )
          if( closing_peer->connection_closed_time < closing_disconnect_threshold )
          {
            // we asked this peer to close their connectoin to us at least GRAPHENE_NET_PEER_DISCONNECT_TIMEOUT
            // seconds ago, but they haven't done it yet.  Terminate the connection now
            wlog( "Forcibly disconnecting peer ${peer} who failed to close their connection in a timely manner",
                  ( "peer", closing_peer->get_remote_endpoint() ) );
            peers_to_disconnect_forcibly.push_back( closing_peer );
          }

        fc::time_point failed_terminate_threshold = fc::time_point::now() - fc::seconds(GRAPHENE_NET_FAILED_TERMINATE_TIMEOUT_SECONDS);
        for (const peer_connection_ptr& peer : _terminating_connections )
          if (peer->get_connection_terminated_time() != fc::time_point::min() &&
              peer->get_connection_terminated_time() < failed_terminate_threshold)
          {
            wlog("Terminating connection with peer ${peer}, closing the connection didn't work", ("peer", peer->get_remote_endpoint()));
            peers_to_terminate.push_back(peer);
          }

        // That's the end of the sorting step; now all peers that require further processing are now in one of the
        // lists peers_to_disconnect_gently,  peers_to_disconnect_forcibly, peers_to_send_keep_alive, or peers_to_terminate

        // if we've decided to delete any peers, do it now; in its current implementation this doesn't yield,
        // and once we start yielding, we may find that we've moved that peer to another list (closed or active)
        // and that triggers assertions, maybe even errors
        for (const peer_connection_ptr& peer : peers_to_terminate )
        {
          assert(_terminating_connections.find(peer) != _terminating_connections.end());
          _terminating_connections.erase(peer);
          schedule_peer_for_deletion(peer);
        }
        peers_to_terminate.clear();

        // if we're going to abruptly disconnect anyone, do it here
        // (it doesn't yield).  I don't think there would be any harm if this were
        // moved to the yielding section
        for( const peer_connection_ptr& peer : peers_to_disconnect_forcibly )
        {
          move_peer_to_terminating_list(peer);
          peer->close_connection();
        }
        peers_to_disconnect_forcibly.clear();
      } // end ASSERT_TASK_NOT_PREEMPTED()

      // Now process the peers that we need to do yielding functions with (disconnect sends a message with the
      // disconnect reason, so it may yield)
      for( const peer_connection_ptr& peer : peers_to_disconnect_gently )
      {
        fc::exception detailed_error( FC_LOG_MESSAGE(warn, "Disconnecting due to inactivity",
                                                      ( "last_message_received_seconds_ago", (peer->get_last_message_received_time() - fc::time_point::now() ).count() / fc::seconds(1 ).count() )
                                                      ( "last_message_sent_seconds_ago", (peer->get_last_message_sent_time() - fc::time_point::now() ).count() / fc::seconds(1 ).count() )
                                                      ( "inactivity_timeout", _active_connections.find(peer ) != _active_connections.end() ? _node_configuration.peer_inactivity_timeout * 10 : _node_configuration.peer_inactivity_timeout ) ) );
        disconnect_from_peer( peer.get(), "Disconnecting due to inactivity", false, detailed_error );
      }
      peers_to_disconnect_gently.clear();

      for( const peer_connection_ptr& peer : peers_to_send_keep_alive )
        peer->send_message(current_time_request_message(),
                           offsetof(current_time_request_message, request_sent_time));
      peers_to_send_keep_alive.clear();

      if (!_node_is_shutting_down && !_terminate_inactive_connections_loop_done.canceled())
         _terminate_inactive_connections_loop_done = fc::schedule( [this](){ terminate_inactive_connections_loop(); },
                                                                   fc::time_point::now() + fc::seconds(1),
                                                                   "terminate_inactive_connections_loop" );
    }

    void node_impl::fetch_updated_peer_lists_loop()
    {
      VERIFY_CORRECT_THREAD();

      std::list<peer_connection_ptr> original_active_peers(_active_connections.begin(), _active_connections.end());
      for( const peer_connection_ptr& active_peer : original_active_peers )
      {
        try
        {
          active_peer->send_message(address_request_message());
        }
        catch ( const fc::canceled_exception& )
        {
          throw;
        }
        catch (const fc::exception& e)
        {
          dlog("Caught exception while sending address request message to peer ${peer} : ${e}",
               ("peer", active_peer->get_remote_endpoint())("e", e));
        }
      }

      // this has nothing to do with updating the peer list, but we need to prune this list
      // at regular intervals, this is a fine place to do it.
      fc::time_point_sec oldest_failed_ids_to_keep(fc::time_point::now() - fc::minutes(GRAPHENE_NET_PRUNE_FAILED_IDS_MINUTES));
      auto oldest_failed_ids_to_keep_iter = _recently_failed_items.get<peer_connection::timestamp_index>().lower_bound(oldest_failed_ids_to_keep);
      auto begin_iter = _recently_failed_items.get<peer_connection::timestamp_index>().begin();
      _recently_failed_items.get<peer_connection::timestamp_index>().erase(begin_iter, oldest_failed_ids_to_keep_iter);

      if (!_node_is_shutting_down && !_fetch_updated_peer_lists_loop_done.canceled() )
         _fetch_updated_peer_lists_loop_done = fc::schedule( [this](){ fetch_updated_peer_lists_loop(); },
                                                             fc::time_point::now() + fc::minutes(GRAPHENE_NET_FETCH_UPDATED_PEER_LISTS_INTERVAL_MINUTES),
                                                             "fetch_updated_peer_lists_loop" );
    }
    void node_impl::update_bandwidth_data(uint32_t bytes_read_this_second, uint32_t bytes_written_this_second)
    {
      VERIFY_CORRECT_THREAD();
      _average_network_read_speed_seconds.push_back(bytes_read_this_second);
      _average_network_write_speed_seconds.push_back(bytes_written_this_second);
      ++_average_network_usage_second_counter;
      if (_average_network_usage_second_counter >= 60)
      {
        _average_network_usage_second_counter = 0;
        ++_average_network_usage_minute_counter;
        uint32_t average_read_this_minute = (uint32_t)boost::accumulate(_average_network_read_speed_seconds, uint64_t(0)) / (uint32_t)_average_network_read_speed_seconds.size();
        _average_network_read_speed_minutes.push_back(average_read_this_minute);
        uint32_t average_written_this_minute = (uint32_t)boost::accumulate(_average_network_write_speed_seconds, uint64_t(0)) / (uint32_t)_average_network_write_speed_seconds.size();
        _average_network_write_speed_minutes.push_back(average_written_this_minute);
        if (_average_network_usage_minute_counter >= 60)
        {
          _average_network_usage_minute_counter = 0;
          uint32_t average_read_this_hour = (uint32_t)boost::accumulate(_average_network_read_speed_minutes, uint64_t(0)) / (uint32_t)_average_network_read_speed_minutes.size();
          _average_network_read_speed_hours.push_back(average_read_this_hour);
          uint32_t average_written_this_hour = (uint32_t)boost::accumulate(_average_network_write_speed_minutes, uint64_t(0)) / (uint32_t)_average_network_write_speed_minutes.size();
          _average_network_write_speed_hours.push_back(average_written_this_hour);
        }
      }
    }
    void node_impl::bandwidth_monitor_loop()
    {
      VERIFY_CORRECT_THREAD();
      fc::time_point_sec current_time = fc::time_point::now();

      if (_bandwidth_monitor_last_update_time == fc::time_point_sec::min())
        _bandwidth_monitor_last_update_time = current_time;

      uint32_t seconds_since_last_update = current_time.sec_since_epoch() - _bandwidth_monitor_last_update_time.sec_since_epoch();
      seconds_since_last_update = std::max(UINT32_C(1), seconds_since_last_update);
      uint32_t bytes_read_this_second = _rate_limiter.get_actual_download_rate();
      uint32_t bytes_written_this_second = _rate_limiter.get_actual_upload_rate();
      for (uint32_t i = 0; i < seconds_since_last_update - 1; ++i)
        update_bandwidth_data(0, 0);
      update_bandwidth_data(bytes_read_this_second, bytes_written_this_second);
      _bandwidth_monitor_last_update_time = current_time;

      if (!_node_is_shutting_down && !_bandwidth_monitor_loop_done.canceled())
        _bandwidth_monitor_loop_done = fc::schedule( [=](){ bandwidth_monitor_loop(); },
                                                     fc::time_point::now() + fc::seconds(GRAPHENE_NET_BANDWIDTH_MONITOR_INTERVAL_SECONDS),
                                                     "bandwidth_monitor_loop" );
    }

    void node_impl::dump_node_status_task()
    {
      VERIFY_CORRECT_THREAD();
      dump_node_status();
      if (!_node_is_shutting_down && !_dump_node_status_task_done.canceled())
        _dump_node_status_task_done = fc::schedule([=](){ dump_node_status_task(); },
                                                   fc::time_point::now() + fc::minutes(GRAPHENE_NET_DUMP_NODE_STATUS_INTERVAL_MINUTES),
                                                   "dump_node_status_task");
    }

    void node_impl::delayed_peer_deletion_task()
    {
      VERIFY_CORRECT_THREAD();
#ifdef USE_PEERS_TO_DELETE_MUTEX
      fc::scoped_lock<fc::mutex> lock(_peers_to_delete_mutex);
      dlog("in delayed_peer_deletion_task with ${count} in queue", ("count", _peers_to_delete.size()));
      _peers_to_delete.clear();
      dlog("_peers_to_delete cleared");
#else
      while (!_peers_to_delete.empty())
      {
        std::list<peer_connection_ptr> peers_to_delete_copy;
        dlog("beginning an iteration of delayed_peer_deletion_task with ${count} in queue", ("count", _peers_to_delete.size()));
        peers_to_delete_copy.swap(_peers_to_delete);
      }
      dlog("leaving delayed_peer_deletion_task");
#endif
    }

    void node_impl::schedule_peer_for_deletion(const peer_connection_ptr& peer_to_delete)
    {
      VERIFY_CORRECT_THREAD();

      assert(_handshaking_connections.find(peer_to_delete) == _handshaking_connections.end());
      assert(_active_connections.find(peer_to_delete) == _active_connections.end());
      assert(_closing_connections.find(peer_to_delete) == _closing_connections.end());
      assert(_terminating_connections.find(peer_to_delete) == _terminating_connections.end());

#ifdef USE_PEERS_TO_DELETE_MUTEX
      dlog("scheduling peer for deletion: ${peer} (may block on a mutex here)", ("peer", peer_to_delete->get_remote_endpoint()));

      unsigned number_of_peers_to_delete;
      {
        fc::scoped_lock<fc::mutex> lock(_peers_to_delete_mutex);
        _peers_to_delete.emplace_back(peer_to_delete);
        number_of_peers_to_delete = _peers_to_delete.size();
      }
      dlog("peer scheduled for deletion: ${peer}", ("peer", peer_to_delete->get_remote_endpoint()));

      if (!_node_is_shutting_down &&
          (!_delayed_peer_deletion_task_done.valid() || _delayed_peer_deletion_task_done.ready()))
      {
        dlog("asyncing delayed_peer_deletion_task to delete ${size} peers", ("size", number_of_peers_to_delete));
        _delayed_peer_deletion_task_done = fc::async([this](){ delayed_peer_deletion_task(); }, "delayed_peer_deletion_task" );
    }
      else
        dlog("delayed_peer_deletion_task is already scheduled (current size of _peers_to_delete is ${size})", ("size", number_of_peers_to_delete));
#else
      dlog("scheduling peer for deletion: ${peer} (this will not block)", ("peer", peer_to_delete->get_remote_endpoint()));
      _peers_to_delete.push_back(peer_to_delete);
      if (!_node_is_shutting_down &&
          (!_delayed_peer_deletion_task_done.valid() || _delayed_peer_deletion_task_done.ready()))
      {
        dlog("asyncing delayed_peer_deletion_task to delete ${size} peers", ("size", _peers_to_delete.size()));
        _delayed_peer_deletion_task_done = fc::async([this](){ delayed_peer_deletion_task(); }, "delayed_peer_deletion_task" );
      }
      else
        dlog("delayed_peer_deletion_task is already scheduled (current size of _peers_to_delete is ${size})", ("size", _peers_to_delete.size()));

#endif
    }

    bool node_impl::is_accepting_new_connections()
    {
      VERIFY_CORRECT_THREAD();
      return !_p2p_network_connect_loop_done.canceled() && get_number_of_connections() <= _node_configuration.maximum_number_of_connections;
    }

    bool node_impl::is_wanting_new_connections()
    {
      VERIFY_CORRECT_THREAD();
      return !_p2p_network_connect_loop_done.canceled() && get_number_of_connections() < _node_configuration.desired_number_of_connections;
    }

    uint32_t node_impl::get_number_of_connections()
    {
      VERIFY_CORRECT_THREAD();
      return (uint32_t)(_handshaking_connections.size() + _active_connections.size());
    }

    peer_connection_ptr node_impl::get_peer_by_node_id(const node_id_t& node_id)
    {
      for (const peer_connection_ptr& active_peer : _active_connections)
        if (node_id == active_peer->node_id)
          return active_peer;
      for (const peer_connection_ptr& handshaking_peer : _handshaking_connections)
        if (node_id == handshaking_peer->node_id)
          return handshaking_peer;
      return peer_connection_ptr();
    }

    bool node_impl::is_already_connected_to_id(const node_id_t& node_id)
    {
      VERIFY_CORRECT_THREAD();
      if (node_id == _node_id)
      {
        dlog("is_already_connected_to_id returning true because the peer is us");
        return true;
      }
      for (const peer_connection_ptr active_peer : _active_connections)
        if (node_id == active_peer->node_id)
        {
          dlog("is_already_connected_to_id returning true because the peer is already in our active list");
          return true;
        }
      for (const peer_connection_ptr handshaking_peer : _handshaking_connections)
        if (node_id == handshaking_peer->node_id)
        {
          dlog("is_already_connected_to_id returning true because the peer is already in our handshaking list");
          return true;
        }
      return false;
    }

    // merge addresses received from a peer into our database
    bool node_impl::merge_address_info_with_potential_peer_database(const std::vector<address_info> addresses)
    {
      VERIFY_CORRECT_THREAD();
      bool new_information_received = false;
      for (const address_info& address : addresses)
      {
        if (address.firewalled == graphene::net::firewalled_state::not_firewalled)
        {
          potential_peer_record updated_peer_record = _potential_peer_db.lookup_or_create_entry_for_endpoint(address.remote_endpoint);
          if (address.last_seen_time > updated_peer_record.last_seen_time)
            new_information_received = true;
          updated_peer_record.last_seen_time = std::max(address.last_seen_time, updated_peer_record.last_seen_time);
          _potential_peer_db.update_entry(updated_peer_record);
        }
      }
      return new_information_received;
    }

    void node_impl::display_current_connections()
    {
      VERIFY_CORRECT_THREAD();
      dlog("Currently have ${current} of [${desired}/${max}] connections",
           ("current", get_number_of_connections())
           ("desired", _node_configuration.desired_number_of_connections)
           ("max", _node_configuration.maximum_number_of_connections));
      dlog("   my id is ${id}", ("id", _node_id));

      for (const peer_connection_ptr& active_connection : _active_connections)
      {
        dlog("        active: ${endpoint} with ${id}   [${direction}]",
             ("endpoint", active_connection->get_remote_endpoint())
             ("id", active_connection->node_id)
             ("direction", active_connection->direction));
      }
      for (const peer_connection_ptr& handshaking_connection : _handshaking_connections)
      {
        dlog("   handshaking: ${endpoint} with ${id}  [${direction}]",
             ("endpoint", handshaking_connection->get_remote_endpoint())
             ("id", handshaking_connection->node_id)
             ("direction", handshaking_connection->direction));
      }
    }

    void node_impl::on_message( peer_connection* originating_peer, const message& received_message )
    {
      VERIFY_CORRECT_THREAD();
      message_hash_type message_hash = received_message.id();
      dlog("handling message ${type} ${hash} size ${size} from peer ${endpoint}",
           ("type", graphene::net::core_message_type_enum(received_message.msg_type))("hash", message_hash)
           ("size", received_message.size)
           ("endpoint", originating_peer->get_remote_endpoint()));
      switch ( received_message.msg_type )
      {
      case core_message_type_enum::hello_message_type:
        on_hello_message(originating_peer, received_message.as<hello_message>());
        break;
      case core_message_type_enum::connection_accepted_message_type:
        on_connection_accepted_message(originating_peer, received_message.as<connection_accepted_message>());
        break;
      case core_message_type_enum::connection_rejected_message_type:
        on_connection_rejected_message(originating_peer, received_message.as<connection_rejected_message>());
        break;
      case core_message_type_enum::address_request_message_type:
        on_address_request_message(originating_peer, received_message.as<address_request_message>());
        break;
      case core_message_type_enum::address_message_type:
        on_address_message(originating_peer, received_message.as<address_message>());
        break;
      case core_message_type_enum::fetch_blockchain_item_ids_message_type:
        on_fetch_blockchain_item_ids_message(originating_peer, received_message.as<fetch_blockchain_item_ids_message>());
        break;
      case core_message_type_enum::blockchain_item_ids_inventory_message_type:
        on_blockchain_item_ids_inventory_message(originating_peer, received_message.as<blockchain_item_ids_inventory_message>());
        break;
      case core_message_type_enum::fetch_items_message_type:
        on_fetch_items_message(originating_peer, received_message.as<fetch_items_message>());
        break;
      case core_message_type_enum::item_not_available_message_type:
        on_item_not_available_message(originating_peer, received_message.as<item_not_available_message>());
        break;
      case core_message_type_enum::item_ids_inventory_message_type:
        on_item_ids_inventory_message(originating_peer, received_message.as<item_ids_inventory_message>());
        break;
      case core_message_type_enum::closing_connection_message_type:
        on_closing_connection_message(originating_peer, received_message.as<closing_connection_message>());
        break;
      case core_message_type_enum::block_message_type:
        process_block_message(originating_peer, received_message, message_hash);
        break;
      case core_message_type_enum::current_time_request_message_type:
        on_current_time_request_message(originating_peer, received_message.as<current_time_request_message>());
        break;
      case core_message_type_enum::current_time_reply_message_type:
        on_current_time_reply_message(originating_peer, received_message.as<current_time_reply_message>());
        break;
      case core_message_type_enum::check_firewall_message_type:
        on_check_firewall_message(originating_peer, received_message.as<check_firewall_message>());
        break;
      case core_message_type_enum::check_firewall_reply_message_type:
        on_check_firewall_reply_message(originating_peer, received_message.as<check_firewall_reply_message>());
        break;
      case core_message_type_enum::get_current_connections_request_message_type:
        on_get_current_connections_request_message(originating_peer, received_message.as<get_current_connections_request_message>());
        break;
      case core_message_type_enum::get_current_connections_reply_message_type:
        on_get_current_connections_reply_message(originating_peer, received_message.as<get_current_connections_reply_message>());
        break;

      default:
        // ignore any message in between core_message_type_first and _last that we don't handle above
        // to allow us to add messages in the future
        if (received_message.msg_type < core_message_type_enum::core_message_type_first ||
            received_message.msg_type > core_message_type_enum::core_message_type_last)
          process_ordinary_message(originating_peer, received_message, message_hash);
        break;
      }
    }


    fc::variant_object node_impl::generate_hello_user_data()
    {
      VERIFY_CORRECT_THREAD();
      // for the time being, shoehorn a bunch of properties into the user_data variant object,
      // which lets us add and remove fields without changing the protocol.  Once we
      // settle on what we really want in there, we'll likely promote them to first
      // class fields in the hello message
      fc::mutable_variant_object user_data;
      user_data["fc_git_revision_sha"] = fc::git_revision_sha;
      user_data["fc_git_revision_unix_timestamp"] = fc::git_revision_unix_timestamp;
#if defined( __APPLE__ )
      user_data["platform"] = "osx";
#elif defined( __linux__ )
      user_data["platform"] = "linux";
#elif defined( _MSC_VER )
      user_data["platform"] = "win32";
#else
      user_data["platform"] = "other";
#endif
      user_data["bitness"] = sizeof(void*) * 8;

      user_data["node_id"] = _node_id;

      item_hash_t head_block_id = _delegate->get_head_block_id();
      user_data["last_known_block_hash"] = head_block_id;
      user_data["last_known_block_number"] = _delegate->get_block_number(head_block_id);
      user_data["last_known_block_time"] = _delegate->get_block_time(head_block_id);

      if (!_hard_fork_block_numbers.empty())
        user_data["last_known_fork_block_number"] = _hard_fork_block_numbers.back();

      user_data["chain_id"] = _delegate->get_chain_id();

      return user_data;
    }
    void node_impl::parse_hello_user_data_for_peer(peer_connection* originating_peer, const fc::variant_object& user_data)
    {
      VERIFY_CORRECT_THREAD();
      // try to parse data out of the user_agent string
      if (user_data.contains("graphene_git_revision_sha"))
        originating_peer->graphene_git_revision_sha = user_data["graphene_git_revision_sha"].as_string();
      if (user_data.contains("graphene_git_revision_unix_timestamp"))
        originating_peer->graphene_git_revision_unix_timestamp = fc::time_point_sec(user_data["graphene_git_revision_unix_timestamp"].as<uint32_t>());
      if (user_data.contains("fc_git_revision_sha"))
        originating_peer->fc_git_revision_sha = user_data["fc_git_revision_sha"].as_string();
      if (user_data.contains("fc_git_revision_unix_timestamp"))
        originating_peer->fc_git_revision_unix_timestamp = fc::time_point_sec(user_data["fc_git_revision_unix_timestamp"].as<uint32_t>());
      if (user_data.contains("platform"))
        originating_peer->platform = user_data["platform"].as_string();
      if (user_data.contains("bitness"))
        originating_peer->bitness = user_data["bitness"].as<uint32_t>();
      if (user_data.contains("node_id"))
        originating_peer->node_id = user_data["node_id"].as<node_id_t>();
      if (user_data.contains("last_known_fork_block_number"))
        originating_peer->last_known_fork_block_number = user_data["last_known_fork_block_number"].as<uint32_t>();
      if (user_data.contains("chain_id"))
        originating_peer->chain_id = user_data["chain_id"].as<steem::protocol::chain_id_type>();
    }

    void node_impl::on_hello_message( peer_connection* originating_peer, const hello_message& hello_message_received )
    {
      VERIFY_CORRECT_THREAD();
      // this already_connected check must come before we fill in peer data below
      node_id_t peer_node_id = hello_message_received.node_public_key;
      try
      {
        peer_node_id = hello_message_received.user_data["node_id"].as<node_id_t>();
      }
      catch (const fc::exception&)
      {
        // either it's not there or it's not a valid session id.  either way, ignore.
      }
      bool already_connected_to_this_peer = is_already_connected_to_id(peer_node_id);

      // validate the node id
      fc::sha256::encoder shared_secret_encoder;
      fc::sha512 shared_secret = originating_peer->get_shared_secret();
      shared_secret_encoder.write(shared_secret.data(), sizeof(shared_secret));
      fc::ecc::public_key expected_node_public_key(hello_message_received.signed_shared_secret, shared_secret_encoder.result(), false);

      // store off the data provided in the hello message
      originating_peer->user_agent = hello_message_received.user_agent;
      originating_peer->node_public_key = hello_message_received.node_public_key;
      originating_peer->node_id = hello_message_received.node_public_key; // will probably be overwritten in parse_hello_user_data_for_peer()
      originating_peer->core_protocol_version = hello_message_received.core_protocol_version;
      originating_peer->inbound_address = hello_message_received.inbound_address;
      originating_peer->inbound_port = hello_message_received.inbound_port;
      originating_peer->outbound_port = hello_message_received.outbound_port;

      parse_hello_user_data_for_peer(originating_peer, hello_message_received.user_data);

      // if they didn't provide a last known fork, try to guess it
      if (originating_peer->last_known_fork_block_number == 0 &&
          originating_peer->graphene_git_revision_unix_timestamp)
      {
        uint32_t unix_timestamp = originating_peer->graphene_git_revision_unix_timestamp->sec_since_epoch();
        originating_peer->last_known_fork_block_number = _delegate->estimate_last_known_fork_from_git_revision_timestamp(unix_timestamp);
      }

      // now decide what to do with it
      if (originating_peer->their_state == peer_connection::their_connection_state::just_connected)
      {
        if (hello_message_received.node_public_key != expected_node_public_key.serialize())
        {
          wlog("Invalid signature in hello message from peer ${peer}", ("peer", originating_peer->get_remote_endpoint()));
          std::string rejection_message("Invalid signature in hello message");
          connection_rejected_message connection_rejected(_user_agent_string, core_protocol_version,
                                                          originating_peer->get_socket().remote_endpoint(),
                                                          rejection_reason_code::invalid_hello_message,
                                                          rejection_message);

          originating_peer->their_state = peer_connection::their_connection_state::connection_rejected;
          originating_peer->send_message( message(connection_rejected ) );
          // for this type of message, we're immediately disconnecting this peer
          disconnect_from_peer( originating_peer, "Invalid signature in hello message" );
          return;
        }
        if (originating_peer->last_known_fork_block_number != 0)
        {
          uint32_t next_fork_block_number = get_next_known_hard_fork_block_number(originating_peer->last_known_fork_block_number);
          if (next_fork_block_number != 0)
          {
            // we know about a fork they don't.  See if we've already passed that block.  If we have, don't let them
            // connect because we won't be able to give them anything useful
            uint32_t head_block_num = _delegate->get_block_number(_delegate->get_head_block_id());
            if (next_fork_block_number < head_block_num)
            {
#ifdef ENABLE_DEBUG_ULOGS
              ulog("Rejecting connection from peer because their version is too old.  Their version date: ${date}", ("date", originating_peer->graphene_git_revision_unix_timestamp));
#endif
              wlog("Received hello message from peer running a version of that can only understand blocks up to #${their_hard_fork}, but I'm at head block number #${my_block_number}",
                   ("their_hard_fork", next_fork_block_number)("my_block_number", head_block_num));
              std::ostringstream rejection_message;
              rejection_message << "Your client is outdated -- you can only understand blocks up to #" << next_fork_block_number << ", but I'm already on block #" << head_block_num;
              connection_rejected_message connection_rejected(_user_agent_string, core_protocol_version,
                                                              originating_peer->get_socket().remote_endpoint(),
                                                              rejection_reason_code::unspecified,
                                                              rejection_message.str() );

              originating_peer->their_state = peer_connection::their_connection_state::connection_rejected;
              originating_peer->send_message(message(connection_rejected));
              // for this type of message, we're immediately disconnecting this peer, instead of trying to
              // allowing her to ask us for peers (any of our peers will be on the same chain as us, so there's no
              // benefit of sharing them)
              disconnect_from_peer(originating_peer, "Your client is too old, please upgrade");
              return;
            }
          }
        }
        if ( !originating_peer->chain_id || *originating_peer->chain_id != _delegate->get_chain_id() )
        {
            wlog("Received hello message from peer running a node for different blockchain.",
               ("my_chain_id", _delegate->get_chain_id())("their_chain_id", originating_peer->chain_id) );

            std::ostringstream rejection_message;
            rejection_message << "Your client is running a different chain id";
            connection_rejected_message connection_rejected(_user_agent_string, core_protocol_version,
                                                            originating_peer->get_socket().remote_endpoint(),
                                                            rejection_reason_code::different_chain,
                                                            rejection_message.str() );

            originating_peer->their_state = peer_connection::their_connection_state::connection_rejected;
            originating_peer->send_message( message( connection_rejected ) );
            // for this type of message, we're immediately disconnecting this peer, instead of trying to
            // allowing her to ask us for peers (any of our peers will be on the same chain as us, so there's no
            // benefit of sharing them)
            disconnect_from_peer(originating_peer, "Your client is on a different chain, please specify different seed nodes");
            return;
        }
        if (already_connected_to_this_peer)
        {

          connection_rejected_message connection_rejected;
          if (_node_id == originating_peer->node_id)
            connection_rejected = connection_rejected_message(_user_agent_string, core_protocol_version,
                                                              originating_peer->get_socket().remote_endpoint(),
                                                              rejection_reason_code::connected_to_self,
                                                              "I'm connecting to myself");
          else
            connection_rejected = connection_rejected_message(_user_agent_string, core_protocol_version,
                                                              originating_peer->get_socket().remote_endpoint(),
                                                              rejection_reason_code::already_connected,
                                                              "I'm already connected to you");
          originating_peer->their_state = peer_connection::their_connection_state::connection_rejected;
          originating_peer->send_message(message(connection_rejected));
          dlog("Received a hello_message from peer ${peer} that I'm already connected to (with id ${id}), rejection",
               ("peer", originating_peer->get_remote_endpoint())
               ("id", originating_peer->node_id));
        }
#ifdef ENABLE_P2P_DEBUGGING_API
        else if(!_allowed_peers.empty() &&
                _allowed_peers.find(originating_peer->node_id) == _allowed_peers.end())
        {
          connection_rejected_message connection_rejected(_user_agent_string, core_protocol_version,
                                                          originating_peer->get_socket().remote_endpoint(),
                                                          rejection_reason_code::blocked,
                                                          "you are not in my allowed_peers list");
          originating_peer->their_state = peer_connection::their_connection_state::connection_rejected;
          originating_peer->send_message( message(connection_rejected ) );
          dlog( "Received a hello_message from peer ${peer} who isn't in my allowed_peers list, rejection", ("peer", originating_peer->get_remote_endpoint() ) );
        }
#endif // ENABLE_P2P_DEBUGGING_API
        else
        {
          // whether we're planning on accepting them as a peer or not, they seem to be a valid node,
          // so add them to our database if they're not firewalled

          // in the hello message, the peer sent us the IP address and port it thought it was connecting from.
          // If they match the IP and port we see, we assume that they're actually on the internet and they're not
          // firewalled.
          fc::ip::endpoint peers_actual_outbound_endpoint = originating_peer->get_socket().remote_endpoint();
          if( peers_actual_outbound_endpoint.get_address() == originating_peer->inbound_address &&
              peers_actual_outbound_endpoint.port() == originating_peer->outbound_port )
          {
            if( originating_peer->inbound_port == 0 )
            {
              dlog( "peer does not appear to be firewalled, but they did not give an inbound port so I'm treating them as if they are." );
              originating_peer->is_firewalled = firewalled_state::firewalled;
            }
            else
            {
              // peer is not firewalled, add it to our database
              fc::ip::endpoint peers_inbound_endpoint(originating_peer->inbound_address, originating_peer->inbound_port);
              potential_peer_record updated_peer_record = _potential_peer_db.lookup_or_create_entry_for_endpoint(peers_inbound_endpoint);
              _potential_peer_db.update_entry(updated_peer_record);
              originating_peer->is_firewalled = firewalled_state::not_firewalled;
            }
          }
          else
          {
            dlog("peer is firewalled: they think their outbound endpoint is ${reported_endpoint}, but I see it as ${actual_endpoint}",
                 ("reported_endpoint", fc::ip::endpoint(originating_peer->inbound_address, originating_peer->outbound_port))
                 ("actual_endpoint", peers_actual_outbound_endpoint));
            originating_peer->is_firewalled = firewalled_state::firewalled;
          }

          if (!is_accepting_new_connections())
          {
            connection_rejected_message connection_rejected(_user_agent_string, core_protocol_version,
                                                            originating_peer->get_socket().remote_endpoint(),
                                                            rejection_reason_code::not_accepting_connections,
                                                            "not accepting any more incoming connections");
            originating_peer->their_state = peer_connection::their_connection_state::connection_rejected;
            originating_peer->send_message(message(connection_rejected));
            dlog("Received a hello_message from peer ${peer}, but I'm not accepting any more connections, rejection",
                 ("peer", originating_peer->get_remote_endpoint()));
          }
          else
          {
            originating_peer->their_state = peer_connection::their_connection_state::connection_accepted;
            originating_peer->send_message(message(connection_accepted_message()));
            dlog("Received a hello_message from peer ${peer}, sending reply to accept connection",
                 ("peer", originating_peer->get_remote_endpoint()));
          }
        }
      }
      else
      {
        // we can wind up here if we've connected to ourself, and the source and
        // destination endpoints are the same, causing messages we send out
        // to arrive back on the initiating socket instead of the receiving
        // socket.  If we did a complete job of enumerating local addresses,
        // we could avoid directly connecting to ourselves, or at least detect
        // immediately when we did it and disconnect.

        // The only way I know of that we'd get an unexpected hello that we
        //  can't really guard against is if we do a simulatenous open, we
        // probably need to think through that case.  We're not attempting that
        // yet, though, so it's ok to just disconnect here.
        wlog("unexpected hello_message from peer, disconnecting");
        disconnect_from_peer(originating_peer, "Received a unexpected hello_message");
      }
    }

    void node_impl::on_connection_accepted_message(peer_connection* originating_peer, const connection_accepted_message& connection_accepted_message_received)
    {
      VERIFY_CORRECT_THREAD();
      dlog("Received a connection_accepted in response to my \"hello\" from ${peer}", ("peer", originating_peer->get_remote_endpoint()));
      originating_peer->negotiation_status = peer_connection::connection_negotiation_status::peer_connection_accepted;
      originating_peer->our_state = peer_connection::our_connection_state::connection_accepted;
      originating_peer->send_message(address_request_message());
      fc::time_point now = fc::time_point::now();
      if (_is_firewalled == firewalled_state::unknown &&
          _last_firewall_check_message_sent < now - fc::minutes(GRAPHENE_NET_FIREWALL_CHECK_MESSAGE_INTERVAL_MINUTES) &&
          originating_peer->core_protocol_version >= 106)
      {
        wlog("I don't know if I'm firewalled.  Sending a firewall check message to peer ${peer}",
             ("peer", originating_peer->get_remote_endpoint()));
        originating_peer->firewall_check_state = new firewall_check_state_data;

        originating_peer->send_message(check_firewall_message());
        _last_firewall_check_message_sent = now;
      }
    }

    void node_impl::on_connection_rejected_message(peer_connection* originating_peer, const connection_rejected_message& connection_rejected_message_received)
    {
      VERIFY_CORRECT_THREAD();
      if (originating_peer->our_state == peer_connection::our_connection_state::just_connected)
      {
        ilog("Received a rejection from ${peer} in response to my \"hello\", reason: \"${reason}\"",
             ("peer", originating_peer->get_remote_endpoint())
             ("reason", connection_rejected_message_received.reason_string));

        if (connection_rejected_message_received.reason_code == rejection_reason_code::connected_to_self)
        {
          _potential_peer_db.erase(originating_peer->get_socket().remote_endpoint());
          move_peer_to_closing_list(originating_peer->shared_from_this());
          originating_peer->close_connection();
        }
        else
        {
          // update our database to record that we were rejected so we won't try to connect again for a while
          // this only happens on connections we originate, so we should already know that peer is not firewalled
          fc::optional<potential_peer_record> updated_peer_record = _potential_peer_db.lookup_entry_for_endpoint(originating_peer->get_socket().remote_endpoint());
          if (updated_peer_record)
          {
            updated_peer_record->last_connection_disposition = last_connection_rejected;
            updated_peer_record->last_connection_attempt_time = fc::time_point::now();
            _potential_peer_db.update_entry(*updated_peer_record);
          }
        }

        originating_peer->negotiation_status = peer_connection::connection_negotiation_status::peer_connection_rejected;
        originating_peer->our_state = peer_connection::our_connection_state::connection_rejected;
        originating_peer->send_message(address_request_message());
      }
      else
        FC_THROW( "unexpected connection_rejected_message from peer" );
    }

    void node_impl::on_address_request_message(peer_connection* originating_peer, const address_request_message& address_request_message_received)
    {
      VERIFY_CORRECT_THREAD();
      dlog("Received an address request message");

      address_message reply;
      if (!_node_configuration.peer_advertising_disabled)
      {
        reply.addresses.reserve(_active_connections.size());
        for (const peer_connection_ptr& active_peer : _active_connections)
        {
          fc::optional<potential_peer_record> updated_peer_record = _potential_peer_db.lookup_entry_for_endpoint(*active_peer->get_remote_endpoint());
          if (updated_peer_record)
          {
            updated_peer_record->last_seen_time = fc::time_point::now();
            _potential_peer_db.update_entry(*updated_peer_record);
          }

          reply.addresses.emplace_back(address_info(*active_peer->get_remote_endpoint(),
                                                    fc::time_point::now(),
                                                    active_peer->round_trip_delay,
                                                    active_peer->node_id,
                                                    active_peer->direction,
                                                    active_peer->is_firewalled));
        }
      }
      originating_peer->send_message(reply);
    }

    void node_impl::on_address_message(peer_connection* originating_peer, const address_message& address_message_received)
    {
      VERIFY_CORRECT_THREAD();
      dlog("Received an address message containing ${size} addresses", ("size", address_message_received.addresses.size()));
      for (const address_info& address : address_message_received.addresses)
      {
        dlog("    ${endpoint} last seen ${time}", ("endpoint", address.remote_endpoint)("time", address.last_seen_time));
      }
      std::vector<graphene::net::address_info> updated_addresses = address_message_received.addresses;
      for (address_info& address : updated_addresses)
        address.last_seen_time = fc::time_point_sec(fc::time_point::now());
      bool new_information_received = merge_address_info_with_potential_peer_database(updated_addresses);
      if (new_information_received)
        trigger_p2p_network_connect_loop();

      if (_handshaking_connections.find(originating_peer->shared_from_this()) != _handshaking_connections.end())
      {
        // if we were handshaking, we need to continue with the next step in handshaking (which is either
        // ending handshaking and starting synchronization or disconnecting)
        if( originating_peer->our_state == peer_connection::our_connection_state::connection_rejected)
          disconnect_from_peer(originating_peer, "You rejected my connection request (hello message) so I'm disconnecting");
        else if (originating_peer->their_state == peer_connection::their_connection_state::connection_rejected)
          disconnect_from_peer(originating_peer, "I rejected your connection request (hello message) so I'm disconnecting");
        else
        {
          fc::optional<fc::ip::endpoint> inbound_endpoint = originating_peer->get_endpoint_for_connecting();
          if (inbound_endpoint)
          {
            // mark the connection as successful in the database
            fc::optional<potential_peer_record> updated_peer_record = _potential_peer_db.lookup_entry_for_endpoint(*inbound_endpoint);
            if (updated_peer_record)
            {
              updated_peer_record->last_connection_disposition = last_connection_succeeded;
              _potential_peer_db.update_entry(*updated_peer_record);
            }
          }

          originating_peer->negotiation_status = peer_connection::connection_negotiation_status::negotiation_complete;
          move_peer_to_active_list(originating_peer->shared_from_this());
          new_peer_just_added(originating_peer->shared_from_this());
        }
      }
      // else if this was an active connection, then this was just a reply to our periodic address requests.
      // we've processed it, there's nothing else to do
    }

    void node_impl::on_fetch_blockchain_item_ids_message(peer_connection* originating_peer,
                                                         const fetch_blockchain_item_ids_message& fetch_blockchain_item_ids_message_received)
    {
      VERIFY_CORRECT_THREAD();
      item_id peers_last_item_seen = item_id(fetch_blockchain_item_ids_message_received.item_type, item_hash_t());
      if (fetch_blockchain_item_ids_message_received.blockchain_synopsis.empty())
      {
        dlog("sync: received a request for item ids starting at the beginning of the chain from peer ${peer_endpoint} (full request: ${synopsis})",
             ("peer_endpoint", originating_peer->get_remote_endpoint())
             ("synopsis", fetch_blockchain_item_ids_message_received.blockchain_synopsis));
      }
      else
      {
        item_hash_t peers_last_item_hash_seen = fetch_blockchain_item_ids_message_received.blockchain_synopsis.back();
        dlog("sync: received a request for item ids after ${last_item_seen} from peer ${peer_endpoint} (full request: ${synopsis})",
             ("last_item_seen", peers_last_item_hash_seen)
             ("peer_endpoint", originating_peer->get_remote_endpoint())
             ("synopsis", fetch_blockchain_item_ids_message_received.blockchain_synopsis));
        peers_last_item_seen.item_hash = peers_last_item_hash_seen;
      }

      blockchain_item_ids_inventory_message reply_message;
      reply_message.item_type = fetch_blockchain_item_ids_message_received.item_type;
      reply_message.total_remaining_item_count = 0;
      try
      {
        reply_message.item_hashes_available = _delegate->get_block_ids(fetch_blockchain_item_ids_message_received.blockchain_synopsis,
                                                                       reply_message.total_remaining_item_count);
      }
      catch (const peer_is_on_an_unreachable_fork&)
      {
        dlog("Peer is on a fork and there's no set of blocks we can provide to switch them to our fork");
        // we reply with an empty list as if we had an empty blockchain;
        // we don't want to disconnect because they may be able to provide
        // us with blocks on their chain
      }

      bool disconnect_from_inhibited_peer = false;
      // if our client doesn't have any items after the item the peer requested, it will send back
      // a list containing the last item the peer requested
      //wdump((reply_message)(fetch_blockchain_item_ids_message_received.blockchain_synopsis));
      if( reply_message.item_hashes_available.empty() )
        originating_peer->peer_needs_sync_items_from_us = false; /* I have no items in my blockchain */
      else if( !fetch_blockchain_item_ids_message_received.blockchain_synopsis.empty() &&
               reply_message.item_hashes_available.size() == 1 &&
               std::find(fetch_blockchain_item_ids_message_received.blockchain_synopsis.begin(),
                         fetch_blockchain_item_ids_message_received.blockchain_synopsis.end(),
                         reply_message.item_hashes_available.back() ) != fetch_blockchain_item_ids_message_received.blockchain_synopsis.end() )
      {
        /* the last item in the peer's list matches the last item in our list */
        originating_peer->peer_needs_sync_items_from_us = false;
        if (originating_peer->inhibit_fetching_sync_blocks)
          disconnect_from_inhibited_peer = true; // delay disconnecting until after we send our reply to this fetch_blockchain_item_ids_message
      }
      else
        originating_peer->peer_needs_sync_items_from_us = true;

      if (!originating_peer->peer_needs_sync_items_from_us)
      {
        dlog("sync: peer is already in sync with us");
        // if we thought we had all the items this peer had, but now it turns out that we don't
        // have the last item it requested to send from,
        // we need to kick off another round of synchronization
        if (!originating_peer->we_need_sync_items_from_peer &&
            !fetch_blockchain_item_ids_message_received.blockchain_synopsis.empty() &&
            !_delegate->has_item(peers_last_item_seen))
        {
          dlog("sync: restarting sync with peer ${peer}", ("peer", originating_peer->get_remote_endpoint()));
          start_synchronizing_with_peer(originating_peer->shared_from_this());
        }
      }
      else
      {
        dlog("sync: peer is out of sync, sending peer ${count} items ids: first: ${first_item_id}, last: ${last_item_id}",
             ("count", reply_message.item_hashes_available.size())
             ("first_item_id", reply_message.item_hashes_available.front())
             ("last_item_id", reply_message.item_hashes_available.back()));
        if (!originating_peer->we_need_sync_items_from_peer &&
            !fetch_blockchain_item_ids_message_received.blockchain_synopsis.empty() &&
            !_delegate->has_item(peers_last_item_seen))
        {
          dlog("sync: restarting sync with peer ${peer}", ("peer", originating_peer->get_remote_endpoint()));
          start_synchronizing_with_peer(originating_peer->shared_from_this());
        }
      }
      originating_peer->send_message(reply_message);

      if (disconnect_from_inhibited_peer)
        {
        // the peer has all of our blocks, and we don't want any of theirs, so disconnect them
        disconnect_from_peer(originating_peer, "you are on a fork that I'm unable to switch to");
        return;
        }

      if (originating_peer->direction == peer_connection_direction::inbound &&
          _handshaking_connections.find(originating_peer->shared_from_this()) != _handshaking_connections.end())
      {
        // handshaking is done, move the connection to fully active status and start synchronizing
        dlog("peer ${endpoint} which was handshaking with us has started synchronizing with us, start syncing with it",
             ("endpoint", originating_peer->get_remote_endpoint()));
        fc::optional<fc::ip::endpoint> inbound_endpoint = originating_peer->get_endpoint_for_connecting();
        if (inbound_endpoint)
        {
          // mark the connection as successful in the database
          potential_peer_record updated_peer_record = _potential_peer_db.lookup_or_create_entry_for_endpoint(*inbound_endpoint);
          updated_peer_record.last_connection_disposition = last_connection_succeeded;
          _potential_peer_db.update_entry(updated_peer_record);
        }

        // transition it to our active list
        move_peer_to_active_list(originating_peer->shared_from_this());
        new_peer_just_added(originating_peer->shared_from_this());
      }
    }

    uint32_t node_impl::calculate_unsynced_block_count_from_all_peers()
    {
      VERIFY_CORRECT_THREAD();
      uint32_t max_number_of_unfetched_items = 0;
      for( const peer_connection_ptr& peer : _active_connections )
      {
        uint32_t this_peer_number_of_unfetched_items = (uint32_t)peer->ids_of_items_to_get.size() + peer->number_of_unfetched_item_ids;
        max_number_of_unfetched_items = std::max(max_number_of_unfetched_items,
                                                 this_peer_number_of_unfetched_items);
      }
      return max_number_of_unfetched_items;
    }

    // get a blockchain synopsis that makes sense to send to the given peer.
    // If the peer isn't yet syncing with us, this is just a synopsis of our active blockchain
    // If the peer is syncing with us, it is a synopsis of our active blockchain plus the
    //    blocks the peer has already told us it has
    std::vector<item_hash_t> node_impl::create_blockchain_synopsis_for_peer( const peer_connection* peer )
    {
      VERIFY_CORRECT_THREAD();
      item_hash_t reference_point = peer->last_block_delegate_has_seen;

      // when we call _delegate->get_blockchain_synopsis(), we may yield and there's a
      // chance this peer's state will change before we get control back.  Save off
      // the stuff necessary for generating the synopsis.
      // This is pretty expensive, we should find a better way to do this
      std::vector<item_hash_t> original_ids_of_items_to_get(peer->ids_of_items_to_get.begin(), peer->ids_of_items_to_get.end());
      uint32_t number_of_blocks_after_reference_point = original_ids_of_items_to_get.size();

      std::vector<item_hash_t> synopsis = _delegate->get_blockchain_synopsis(reference_point, number_of_blocks_after_reference_point);

#if 0
      // just for debugging, enable this and set a breakpoint to step through
      if (synopsis.empty())
        synopsis = _delegate->get_blockchain_synopsis(reference_point, number_of_blocks_after_reference_point);

      // TODO: it's possible that the returned synopsis is empty if the blockchain is empty (that's fine)
      // or if the reference point is now past our undo history (that's not).
      // in the second case, we should mark this peer as one we're unable to sync with and
      // disconnect them.
      if (reference_point != item_hash_t() && synopsis.empty())
        FC_THROW_EXCEPTION(block_older_than_undo_history, "You are on a fork I'm unable to switch to");
#endif

      if( number_of_blocks_after_reference_point )
      {
        // then the synopsis is incomplete, add the missing elements from ids_of_items_to_get
        uint32_t first_block_num_in_ids_to_get = _delegate->get_block_number(original_ids_of_items_to_get.front());
        uint32_t true_high_block_num = first_block_num_in_ids_to_get + original_ids_of_items_to_get.size() - 1;

        // in order to generate a seamless synopsis, we need to be using the same low_block_num as the
        // backend code; the first block in the synopsis will be the low block number it used
        uint32_t low_block_num = synopsis.empty() ? 1 : _delegate->get_block_number(synopsis.front());

        do
        {
          if( low_block_num >= first_block_num_in_ids_to_get )
            synopsis.push_back(original_ids_of_items_to_get[low_block_num - first_block_num_in_ids_to_get]);
          low_block_num += (true_high_block_num - low_block_num + 2 ) / 2;
        }
        while ( low_block_num <= true_high_block_num );
        assert(synopsis.back() == original_ids_of_items_to_get.back());
      }
      return synopsis;
    }

    void node_impl::fetch_next_batch_of_item_ids_from_peer( peer_connection* peer, bool reset_fork_tracking_data_for_peer /* = false */ )
    {
      VERIFY_CORRECT_THREAD();
      if( reset_fork_tracking_data_for_peer )
      {
        peer->last_block_delegate_has_seen = item_hash_t();
        peer->last_block_time_delegate_has_seen = _delegate->get_block_time(item_hash_t());
      }

      fc::oexception synopsis_exception;
      try
      {
        std::vector<item_hash_t> blockchain_synopsis = create_blockchain_synopsis_for_peer( peer );

        item_hash_t last_item_seen = blockchain_synopsis.empty() ? item_hash_t() : blockchain_synopsis.back();
        dlog( "sync: sending a request for the next items after ${last_item_seen} to peer ${peer}, (full request is ${blockchain_synopsis})",
             ( "last_item_seen", last_item_seen )
             ( "peer", peer->get_remote_endpoint() )
             ( "blockchain_synopsis", blockchain_synopsis ) );
        peer->item_ids_requested_from_peer = boost::make_tuple( blockchain_synopsis, fc::time_point::now() );
        peer->send_message( fetch_blockchain_item_ids_message(_sync_item_type, blockchain_synopsis ) );
      }
      catch (const block_older_than_undo_history& e)
      {
        synopsis_exception = e;
      }
      if (synopsis_exception)
        disconnect_from_peer(peer, "You are on a fork I'm unable to switch to");
    }

    void node_impl::on_blockchain_item_ids_inventory_message(peer_connection* originating_peer,
                                                             const blockchain_item_ids_inventory_message& blockchain_item_ids_inventory_message_received )
    {
      VERIFY_CORRECT_THREAD();
      // ignore unless we asked for the data
      if( originating_peer->item_ids_requested_from_peer )
      {
        // verify that the peer's the block ids the peer sent is a valid response to our request;
        // It should either be an empty list of blocks, or a list of blocks that builds off of one of
        // the blocks in the synopsis we sent
        if (!blockchain_item_ids_inventory_message_received.item_hashes_available.empty())
        {
          // what's more, it should be a sequential list of blocks, verify that first
          uint32_t first_block_number_in_reponse = _delegate->get_block_number(blockchain_item_ids_inventory_message_received.item_hashes_available.front());
          for (unsigned i = 1; i < blockchain_item_ids_inventory_message_received.item_hashes_available.size(); ++i)
          {
            uint32_t actual_num = _delegate->get_block_number(blockchain_item_ids_inventory_message_received.item_hashes_available[i]);
            uint32_t expected_num = first_block_number_in_reponse + i;
            if (actual_num != expected_num)
            {
              wlog("Invalid response from peer ${peer_endpoint}.  The list of blocks they provided is not sequential, "
                   "the ${position}th block in their reply was block number ${actual_num}, "
                   "but it should have been number ${expected_num}",
                   ("peer_endpoint", originating_peer->get_remote_endpoint())
                   ("position", i)
                   ("actual_num", actual_num)
                   ("expected_num", expected_num));
              fc::exception error_for_peer(FC_LOG_MESSAGE(error,
                                                          "You gave an invalid response to my request for sync blocks.  The list of blocks you provided is not sequential, "
                                                          "the ${position}th block in their reply was block number ${actual_num}, "
                                                          "but it should have been number ${expected_num}",
                                                          ("position", i)
                                                          ("actual_num", actual_num)
                                                          ("expected_num", expected_num)));
              disconnect_from_peer(originating_peer,
                                   "You gave an invalid response to my request for sync blocks",
                                   true, error_for_peer);
              return;
            }
          }

          const std::vector<item_hash_t>& synopsis_sent_in_request = originating_peer->item_ids_requested_from_peer->get<0>();
          const item_hash_t& first_item_hash = blockchain_item_ids_inventory_message_received.item_hashes_available.front();

          if (synopsis_sent_in_request.empty())
          {
            // if we sent an empty synopsis, we were asking for all blocks, so the first block should be block 1
            if (_delegate->get_block_number(first_item_hash) != 1)
            {
              wlog("Invalid response from peer ${peer_endpoint}.  We requested a list of sync blocks starting from the beginning of the chain, "
                   "but they provided a list of blocks starting with ${first_block}",
                   ("peer_endpoint", originating_peer->get_remote_endpoint())
                   ("first_block", first_item_hash));
              fc::exception error_for_peer(FC_LOG_MESSAGE(error, "You gave an invalid response for my request for sync blocks.  I asked for blocks starting from the beginning of the chain, "
                                                          "but you returned a list of blocks starting with ${first_block}",
                                                          ("first_block", first_item_hash)));
              disconnect_from_peer(originating_peer,
                                   "You gave an invalid response to my request for sync blocks",
                                   true, error_for_peer);
              return;
            }
          }
          else // synopsis was not empty, we expect a response building off one of the blocks we sent
          {
            if (boost::range::find(synopsis_sent_in_request, first_item_hash) == synopsis_sent_in_request.end())
            {
              wlog("Invalid response from peer ${peer_endpoint}.  We requested a list of sync blocks based on the synopsis ${synopsis}, but they "
                   "provided a list of blocks starting with ${first_block}",
                   ("peer_endpoint", originating_peer->get_remote_endpoint())
                   ("synopsis", synopsis_sent_in_request)
                   ("first_block", first_item_hash));
              fc::exception error_for_peer(FC_LOG_MESSAGE(error, "You gave an invalid response for my request for sync blocks.  I asked for blocks following something in "
                                                          "${synopsis}, but you returned a list of blocks starting with ${first_block} which wasn't one of your choices",
                                                          ("synopsis", synopsis_sent_in_request)
                                                          ("first_block", first_item_hash)));
              disconnect_from_peer(originating_peer,
                                   "You gave an invalid response to my request for sync blocks",
                                   true, error_for_peer);
              return;
            }
          }
        }
        originating_peer->item_ids_requested_from_peer.reset();

        // if exceptions are throw after clearing the item_ids_requested_from_peer (above),
        // it could leave our sync in a stalled state.  Wrap a try/catch around the rest
        // of the function so we can log if this ever happens.
        try
        {
          dlog( "sync: received a list of ${count} available items from ${peer_endpoint}",
               ( "count", blockchain_item_ids_inventory_message_received.item_hashes_available.size() )
               ( "peer_endpoint", originating_peer->get_remote_endpoint() ) );
          //for( const item_hash_t& item_hash : blockchain_item_ids_inventory_message_received.item_hashes_available )
          //{
          //  dlog( "sync:     ${hash}", ("hash", item_hash ) );
          //}

          // if the peer doesn't have any items after the one we asked for
          if( blockchain_item_ids_inventory_message_received.total_remaining_item_count == 0 &&
              ( blockchain_item_ids_inventory_message_received.item_hashes_available.empty() || // there are no items in the peer's blockchain.  this should only happen if our blockchain was empty when we requested, might want to verify that.
               ( blockchain_item_ids_inventory_message_received.item_hashes_available.size() == 1 &&
                _delegate->has_item( item_id(blockchain_item_ids_inventory_message_received.item_type,
                                            blockchain_item_ids_inventory_message_received.item_hashes_available.front() ) ) ) ) && // we've already seen the last item in the peer's blockchain
              originating_peer->ids_of_items_to_get.empty() &&
              originating_peer->number_of_unfetched_item_ids == 0 ) // <-- is the last check necessary?
          {
            dlog( "sync: peer said we're up-to-date, entering normal operation with this peer" );
            originating_peer->we_need_sync_items_from_peer = false;

            uint32_t new_number_of_unfetched_items = calculate_unsynced_block_count_from_all_peers();
            _total_number_of_unfetched_items = new_number_of_unfetched_items;
            if( new_number_of_unfetched_items == 0 )
              _delegate->sync_status( blockchain_item_ids_inventory_message_received.item_type, 0 );

            return;
          }

          std::deque<item_hash_t> item_hashes_received( blockchain_item_ids_inventory_message_received.item_hashes_available.begin(),
                                                       blockchain_item_ids_inventory_message_received.item_hashes_available.end() );
          originating_peer->number_of_unfetched_item_ids = blockchain_item_ids_inventory_message_received.total_remaining_item_count;
          // flush any items this peer sent us that we've already received and processed from another peer
          if (!item_hashes_received.empty() &&
              originating_peer->ids_of_items_to_get.empty())
          {
            bool is_first_item_for_other_peer = false;
            for (const peer_connection_ptr& peer : _active_connections)
              if (peer != originating_peer->shared_from_this() &&
                  !peer->ids_of_items_to_get.empty() &&
                  peer->ids_of_items_to_get.front() == blockchain_item_ids_inventory_message_received.item_hashes_available.front())
              {
                dlog("The item ${newitem} is the first item for peer ${peer}",
                     ("newitem", blockchain_item_ids_inventory_message_received.item_hashes_available.front())
                     ("peer", peer->get_remote_endpoint()));
                is_first_item_for_other_peer = true;
                break;
              }
            dlog("is_first_item_for_other_peer: ${is_first}.  item_hashes_received.size() = ${size}",
                 ("is_first", is_first_item_for_other_peer)("size", item_hashes_received.size()));
            if (!is_first_item_for_other_peer)
            {
              while (!item_hashes_received.empty() &&
                     _delegate->has_item(item_id(blockchain_item_ids_inventory_message_received.item_type,
                                                 item_hashes_received.front())))
              {
                assert(item_hashes_received.front() != item_hash_t());
                originating_peer->last_block_delegate_has_seen = item_hashes_received.front();
                originating_peer->last_block_time_delegate_has_seen = _delegate->get_block_time(item_hashes_received.front());
                dlog("popping item because delegate has already seen it.  peer ${peer}'s last block the delegate has seen is now ${block_id} (actual block #${actual_block_num})",
                     ("peer", originating_peer->get_remote_endpoint())
                     ("block_id", originating_peer->last_block_delegate_has_seen)
                     ("actual_block_num", _delegate->get_block_number(item_hashes_received.front())));

                item_hashes_received.pop_front();
              }
              dlog("after removing all items we have already seen, item_hashes_received.size() = ${size}", ("size", item_hashes_received.size()));
            }
          }
          else if (!item_hashes_received.empty())
          {
            // we received a list of items and we already have a list of items to fetch from this peer.
            // In the normal case, this list will immediately follow the existing list, meaning the
            // last hash of our existing list will match the first hash of the new list.

            // In the much less likely case, we've received a partial list of items from the peer, then
            // the peer switched forks before sending us the remaining list.  In this case, the first
            // hash in the new list may not be the last hash in the existing list (it may be earlier, or
            // it may not exist at all.

            // In either case, pop items off the back of our existing list until we find our first
            // item, then append our list.
            while (!originating_peer->ids_of_items_to_get.empty())
<<<<<<< HEAD
            {
              if (item_hashes_received.front() != originating_peer->ids_of_items_to_get.back())
                originating_peer->ids_of_items_to_get.pop_back();
              else
                break;
            }
            if (originating_peer->ids_of_items_to_get.empty())
            {
=======
            {
              if (item_hashes_received.front() != originating_peer->ids_of_items_to_get.back())
                originating_peer->ids_of_items_to_get.pop_back();
              else
                break;
            }
            if (originating_peer->ids_of_items_to_get.empty())
            {
>>>>>>> ba48f20e
              // this happens when the peer has switched forks between the last inventory message and
              // this one, and there weren't any unfetched items in common
              // We don't know where in the blockchain the new front() actually falls, all we can
              // expect is that it is a block that we knew about because it should be one of the
              // blocks we sent in the initial synopsis.
              assert(_delegate->has_item(item_id(_sync_item_type, item_hashes_received.front())));
              originating_peer->last_block_delegate_has_seen = item_hashes_received.front();
              originating_peer->last_block_time_delegate_has_seen = _delegate->get_block_time(item_hashes_received.front());
              item_hashes_received.pop_front();
            }
            else
            {
              // the common simple case: the new list extends the old.  pop off the duplicate element
              originating_peer->ids_of_items_to_get.pop_back();
            }
          }

          if (!item_hashes_received.empty() && !originating_peer->ids_of_items_to_get.empty())
            assert(item_hashes_received.front() != originating_peer->ids_of_items_to_get.back());

          // append the remaining items to the peer's list
          boost::push_back(originating_peer->ids_of_items_to_get, item_hashes_received);

          originating_peer->number_of_unfetched_item_ids = blockchain_item_ids_inventory_message_received.total_remaining_item_count;

          // at any given time, there's a maximum number of blocks that can possibly be out there
          // [(now - genesis time) / block interval].  If they offer us more blocks than that,
          // they must be an attacker or have a buggy client.
          fc::time_point_sec minimum_time_of_last_offered_block =
              originating_peer->last_block_time_delegate_has_seen + // timestamp of the block immediately before the first unfetched block
<<<<<<< HEAD
              originating_peer->number_of_unfetched_item_ids * STEEMIT_BLOCK_INTERVAL;
=======
              originating_peer->number_of_unfetched_item_ids * STEEM_BLOCK_INTERVAL;
>>>>>>> ba48f20e
          if (minimum_time_of_last_offered_block > _delegate->get_blockchain_now() + GRAPHENE_NET_FUTURE_SYNC_BLOCKS_GRACE_PERIOD_SEC)
          {
            wlog("Disconnecting from peer ${peer} who offered us an implausible number of blocks, their last block would be in the future (${timestamp})",
                 ("peer", originating_peer->get_remote_endpoint())
                 ("timestamp", minimum_time_of_last_offered_block));
            fc::exception error_for_peer(FC_LOG_MESSAGE(error, "You offered me a list of more sync blocks than could possibly exist.  Total blocks offered: ${blocks}, Minimum time of the last block you offered: ${minimum_time_of_last_offered_block}, Now: ${now}",
                                                        ("blocks", originating_peer->number_of_unfetched_item_ids)
                                                        ("minimum_time_of_last_offered_block", minimum_time_of_last_offered_block)
                                                        ("now", _delegate->get_blockchain_now())));
            disconnect_from_peer(originating_peer,
                                 "You offered me a list of more sync blocks than could possibly exist",
                                 true, error_for_peer);
            return;
          }

          uint32_t new_number_of_unfetched_items = calculate_unsynced_block_count_from_all_peers();
          if (new_number_of_unfetched_items != _total_number_of_unfetched_items)
            _delegate->sync_status(blockchain_item_ids_inventory_message_received.item_type,
                                   new_number_of_unfetched_items);
          _total_number_of_unfetched_items = new_number_of_unfetched_items;

          if (blockchain_item_ids_inventory_message_received.total_remaining_item_count != 0)
          {
            // the peer hasn't sent us all the items it knows about.
            if (originating_peer->ids_of_items_to_get.size() > GRAPHENE_NET_MIN_BLOCK_IDS_TO_PREFETCH)
            {
              // we have a good number of item ids from this peer, start fetching blocks from it;
              // we'll switch back later to finish the job.
              trigger_fetch_sync_items_loop();
            }
            else
            {
              // keep fetching the peer's list of sync items until we get enough to switch into block-
              // fetchimg mode
              fetch_next_batch_of_item_ids_from_peer(originating_peer);
            }
          }
          else
          {
            // the peer has told us about all of the items it knows
            if (!originating_peer->ids_of_items_to_get.empty())
            {
              // we now know about all of the items the peer knows about, and there are some items on the list
              // that we should try to fetch.  Kick off the fetch loop.
              trigger_fetch_sync_items_loop();
            }
            else
            {
              // If we get here, the peer has sent us a non-empty list of items, but we have already
              // received all of the items from other peers.  Send a new request to the peer to
              // see if we're really in sync
              fetch_next_batch_of_item_ids_from_peer(originating_peer);
            }
          }
        }
        catch (const fc::canceled_exception&)
        {
          throw;
        }
        catch (const fc::exception& e)
        {
          elog("Caught unexpected exception: ${e}", ("e", e));
          assert(false && "exceptions not expected here");
        }
        catch (const std::exception& e)
        {
          elog("Caught unexpected exception: ${e}", ("e", e.what()));
          assert(false && "exceptions not expected here");
        }
        catch (...)
        {
          elog("Caught unexpected exception, could break sync operation");
        }
      }
      else
      {
        wlog("sync: received a list of sync items available, but I didn't ask for any!");
      }
    }

    message node_impl::get_message_for_item(const item_id& item)
    {
      try
      {
        return _message_cache.get_message(item.item_hash);
      }
      catch (fc::key_not_found_exception&)
      {}
      try
      {
        return _delegate->get_item(item);
      }
      catch (fc::key_not_found_exception&)
      {}
      return item_not_available_message(item);
    }

    void node_impl::on_fetch_items_message(peer_connection* originating_peer, const fetch_items_message& fetch_items_message_received)
    {
      VERIFY_CORRECT_THREAD();
      dlog("received items request for ids ${ids} of type ${type} from peer ${endpoint}",
           ("ids", fetch_items_message_received.items_to_fetch)
           ("type", fetch_items_message_received.item_type)
           ("endpoint", originating_peer->get_remote_endpoint()));

      fc::optional<message> last_block_message_sent;

      std::list<message> reply_messages;
      for (const item_hash_t& item_hash : fetch_items_message_received.items_to_fetch)
      {
        try
        {
          message requested_message = _message_cache.get_message(item_hash);
          dlog("received item request for item ${id} from peer ${endpoint}, returning the item from my message cache",
               ("endpoint", originating_peer->get_remote_endpoint())
               ("id", requested_message.id()));
          reply_messages.push_back(requested_message);
          if (fetch_items_message_received.item_type == block_message_type)
            last_block_message_sent = requested_message;
          continue;
        }
        catch (fc::key_not_found_exception&)
        {
           // it wasn't in our local cache, that's ok ask the client
        }

        item_id item_to_fetch(fetch_items_message_received.item_type, item_hash);
        try
        {
          message requested_message = _delegate->get_item(item_to_fetch);
          dlog("received item request from peer ${endpoint}, returning the item from delegate with id ${id} size ${size}",
               ("id", requested_message.id())
               ("size", requested_message.size)
               ("endpoint", originating_peer->get_remote_endpoint()));
          reply_messages.push_back(requested_message);
          if (fetch_items_message_received.item_type == block_message_type)
            last_block_message_sent = requested_message;
          continue;
        }
        catch (fc::key_not_found_exception&)
        {
          reply_messages.push_back(item_not_available_message(item_to_fetch));
          dlog("received item request from peer ${endpoint} but we don't have it",
               ("endpoint", originating_peer->get_remote_endpoint()));
        }
      }

      // if we sent them a block, update our record of the last block they've seen accordingly
      if (last_block_message_sent)
      {
        graphene::net::block_message block = last_block_message_sent->as<graphene::net::block_message>();
        originating_peer->last_block_delegate_has_seen = block.block_id;
        originating_peer->last_block_time_delegate_has_seen = _delegate->get_block_time(block.block_id);
      }

      for (const message& reply : reply_messages)
      {
        if (reply.msg_type == block_message_type)
          originating_peer->send_item(item_id(block_message_type, reply.as<graphene::net::block_message>().block_id));
        else
          originating_peer->send_message(reply);
      }
    }

    void node_impl::on_item_not_available_message( peer_connection* originating_peer, const item_not_available_message& item_not_available_message_received )
    {
      VERIFY_CORRECT_THREAD();
      const item_id& requested_item = item_not_available_message_received.requested_item;
      auto regular_item_iter = originating_peer->items_requested_from_peer.find(requested_item);
      if (regular_item_iter != originating_peer->items_requested_from_peer.end())
      {
        originating_peer->items_requested_from_peer.erase( regular_item_iter );
        originating_peer->inventory_peer_advertised_to_us.erase( requested_item );
        if (is_item_in_any_peers_inventory(requested_item))
          _items_to_fetch.insert(prioritized_item_id(requested_item, _items_to_fetch_sequence_counter++));
        wlog("Peer doesn't have the requested item.");
        trigger_fetch_items_loop();
        return;
      }

      auto sync_item_iter = originating_peer->sync_items_requested_from_peer.find(requested_item.item_hash);
      if (sync_item_iter != originating_peer->sync_items_requested_from_peer.end())
      {
        originating_peer->sync_items_requested_from_peer.erase(sync_item_iter);

        if (originating_peer->peer_needs_sync_items_from_us)
          originating_peer->inhibit_fetching_sync_blocks = true;
        else
          disconnect_from_peer(originating_peer, "You are missing a sync item you claim to have, your database is probably corrupted. Try --rebuild-index.",true,
                               fc::exception(FC_LOG_MESSAGE(error,"You are missing a sync item you claim to have, your database is probably corrupted. Try --rebuild-index.",
                               ("item_id", requested_item))));
        wlog("Peer doesn't have the requested sync item.  This really shouldn't happen");
        trigger_fetch_sync_items_loop();
        return;
      }

      dlog("Peer doesn't have an item we're looking for, which is fine because we weren't looking for it");
    }

    void node_impl::on_item_ids_inventory_message(peer_connection* originating_peer, const item_ids_inventory_message& item_ids_inventory_message_received)
    {
      VERIFY_CORRECT_THREAD();

      // expire old inventory so we'll be making decisions our about whether to fetch blocks below based only on recent inventory
      originating_peer->clear_old_inventory();

      dlog( "received inventory of ${count} items from peer ${endpoint}",
           ( "count", item_ids_inventory_message_received.item_hashes_available.size() )("endpoint", originating_peer->get_remote_endpoint() ) );
      for( const item_hash_t& item_hash : item_ids_inventory_message_received.item_hashes_available )
      {
        if (_message_ids_currently_being_processed.find(item_hash) != _message_ids_currently_being_processed.end())
          // we're in the middle of processing this item, no need to fetch it again
          continue;
        item_id advertised_item_id(item_ids_inventory_message_received.item_type, item_hash);

        if (_new_inventory.find(advertised_item_id) != _new_inventory.end())
          // we've processed this item but haven't advertised it to our peers yet, don't fetch it again
          continue;

        bool we_advertised_this_item_to_a_peer = false;
        bool we_requested_this_item_from_a_peer = false;
        for (const peer_connection_ptr peer : _active_connections)
        {
          if (peer->inventory_advertised_to_peer.find(advertised_item_id) != peer->inventory_advertised_to_peer.end())
          {
            we_advertised_this_item_to_a_peer = true;
            break;
          }
          if (peer->items_requested_from_peer.find(advertised_item_id) != peer->items_requested_from_peer.end())
            we_requested_this_item_from_a_peer = true;
        }

        // if we have already advertised it to a peer, we must have it, no need to do anything else
        if (!we_advertised_this_item_to_a_peer)
        {
          // if the peer has flooded us with transactions, don't add these to the inventory to prevent our
          // inventory list from growing without bound.  We try to allow fetching blocks even when
          // we've stopped fetching transactions.
          if ((item_ids_inventory_message_received.item_type == graphene::net::trx_message_type &&
               originating_peer->is_inventory_advertised_to_us_list_full_for_transactions()) ||
              originating_peer->is_inventory_advertised_to_us_list_full())
            break;
          originating_peer->inventory_peer_advertised_to_us.insert(peer_connection::timestamped_item_id(advertised_item_id, fc::time_point::now()));
          if (!we_requested_this_item_from_a_peer)
          {
            if (_recently_failed_items.find(item_id(item_ids_inventory_message_received.item_type, item_hash)) != _recently_failed_items.end())
            {
              dlog("not adding ${item_hash} to our list of items to fetch because we've recently fetched a copy and it failed to push",
                   ("item_hash", item_hash));
            }
            else
            {
              auto items_to_fetch_iter = _items_to_fetch.get<item_id_index>().find(advertised_item_id);
              if (items_to_fetch_iter == _items_to_fetch.get<item_id_index>().end())
              {
                // it's new to us
                _items_to_fetch.insert(prioritized_item_id(advertised_item_id, _items_to_fetch_sequence_counter++));
                dlog("adding item ${item_hash} from inventory message to our list of items to fetch",
                     ("item_hash", item_hash));
                trigger_fetch_items_loop();
              }
              else
              {
                // another peer has told us about this item already, but this peer just told us it has the item
                // too, we can expect it to be around in this peer's cache for longer, so update its timestamp
                _items_to_fetch.get<item_id_index>().modify(items_to_fetch_iter,
                                                            [](prioritized_item_id& item) { item.timestamp = fc::time_point::now(); });
              }
            }
          }
        }
      }

    }

    void node_impl::on_closing_connection_message( peer_connection* originating_peer, const closing_connection_message& closing_connection_message_received )
    {
      VERIFY_CORRECT_THREAD();
      originating_peer->they_have_requested_close = true;

      if( closing_connection_message_received.closing_due_to_error )
      {
        elog( "Peer ${peer} is disconnecting us because of an error: ${msg}, exception: ${error}",
             ( "peer", originating_peer->get_remote_endpoint() )
             ( "msg", closing_connection_message_received.reason_for_closing )
             ( "error", closing_connection_message_received.error ) );
        std::ostringstream message;
        message << "Peer " << fc::variant( originating_peer->get_remote_endpoint() ).as_string() <<
                  " disconnected us: " << closing_connection_message_received.reason_for_closing;
        fc::exception detailed_error(FC_LOG_MESSAGE(warn, "Peer ${peer} is disconnecting us because of an error: ${msg}, exception: ${error}",
                                                    ( "peer", originating_peer->get_remote_endpoint() )
                                                    ( "msg", closing_connection_message_received.reason_for_closing )
                                                    ( "error", closing_connection_message_received.error ) ));
        _delegate->error_encountered( message.str(),
                                      detailed_error );
      }
      else
      {
        wlog( "Peer ${peer} is disconnecting us because: ${msg}",
             ( "peer", originating_peer->get_remote_endpoint() )
             ( "msg", closing_connection_message_received.reason_for_closing ) );
      }
      if( originating_peer->we_have_requested_close )
        originating_peer->close_connection();
      }

    void node_impl::on_connection_closed(peer_connection* originating_peer)
    {
      VERIFY_CORRECT_THREAD();
      peer_connection_ptr originating_peer_ptr = originating_peer->shared_from_this();
      _rate_limiter.remove_tcp_socket( &originating_peer->get_socket() );

      // if we closed the connection (due to timeout or handshake failure), we should have recorded an
      // error message to store in the peer database when we closed the connection
      fc::optional<fc::ip::endpoint> inbound_endpoint = originating_peer->get_endpoint_for_connecting();
      if (originating_peer->connection_closed_error && inbound_endpoint)
      {
        fc::optional<potential_peer_record> updated_peer_record = _potential_peer_db.lookup_entry_for_endpoint(*inbound_endpoint);
        if (updated_peer_record)
        {
          updated_peer_record->last_error = *originating_peer->connection_closed_error;
          _potential_peer_db.update_entry(*updated_peer_record);
        }
      }

      _closing_connections.erase(originating_peer_ptr);
      _handshaking_connections.erase(originating_peer_ptr);
      _terminating_connections.erase(originating_peer_ptr);
      if (_active_connections.find(originating_peer_ptr) != _active_connections.end())
      {
        _active_connections.erase(originating_peer_ptr);

        if (inbound_endpoint && originating_peer_ptr->get_remote_endpoint())
        {
          fc::optional<potential_peer_record> updated_peer_record = _potential_peer_db.lookup_entry_for_endpoint(*inbound_endpoint);
          if (updated_peer_record)
          {
            updated_peer_record->last_seen_time = fc::time_point::now();
            _potential_peer_db.update_entry(*updated_peer_record);
          }
        }
      }

      ilog("Remote peer ${endpoint} closed their connection to us", ("endpoint", originating_peer->get_remote_endpoint()));
      display_current_connections();
      trigger_p2p_network_connect_loop();

      // notify the node delegate so it can update the display
      if( _active_connections.size() != _last_reported_number_of_connections )
      {
        _last_reported_number_of_connections = (uint32_t)_active_connections.size();
        _delegate->connection_count_changed( _last_reported_number_of_connections );
      }

      // if we had delegated a firewall check to this peer, send it to another peer
      if (originating_peer->firewall_check_state)
      {
        if (originating_peer->firewall_check_state->requesting_peer != node_id_t())
        {
          // it's a check we're doing for another node
          firewall_check_state_data* firewall_check_state = originating_peer->firewall_check_state;
          originating_peer->firewall_check_state = nullptr;
          forward_firewall_check_to_next_available_peer(firewall_check_state);
        }
        else
        {
          // we were asking them to check whether we're firewalled.  we'll just let it
          // go for now
          delete originating_peer->firewall_check_state;
        }
      }

      // if we had requested any sync or regular items from this peer that we haven't
      // received yet, reschedule them to be fetched from another peer
      if (!originating_peer->sync_items_requested_from_peer.empty())
      {
        for (const auto& sync_item : originating_peer->sync_items_requested_from_peer)
          _active_sync_requests.erase(sync_item);
        trigger_fetch_sync_items_loop();
      }

      if (!originating_peer->items_requested_from_peer.empty())
      {
        for (const auto& item_and_time : originating_peer->items_requested_from_peer)
        {
          if (is_item_in_any_peers_inventory(item_and_time.first))
            _items_to_fetch.insert(prioritized_item_id(item_and_time.first, _items_to_fetch_sequence_counter++));
        }
        trigger_fetch_items_loop();
      }

      schedule_peer_for_deletion(originating_peer_ptr);
    }

    void node_impl::send_sync_block_to_node_delegate(const graphene::net::block_message& block_message_to_send)
    {
      dlog("in send_sync_block_to_node_delegate()");
      bool client_accepted_block = false;
      bool discontinue_fetching_blocks_from_peer = false;

      fc::oexception handle_message_exception;

      try
      {
        std::vector<fc::uint160_t> contained_transaction_message_ids;
        fc_ilog(fc::logger::get("sync"),
                "p2p pushing sync block #${block_num} ${block_hash}",
                ("block_num", block_message_to_send.block.block_num())
                ("block_hash", block_message_to_send.block_id));
        _delegate->handle_block(block_message_to_send, true, contained_transaction_message_ids);
        ilog("Successfully pushed sync block ${num} (id:${id})",
             ("num", block_message_to_send.block.block_num())
             ("id", block_message_to_send.block_id));
        _most_recent_blocks_accepted.push_back(block_message_to_send.block_id);

        client_accepted_block = true;
      }
      catch (const block_older_than_undo_history& e)
      {
        fc_wlog(fc::logger::get("sync"),
                "p2p failed to push sync block #${block_num} ${block_hash}: block is on a fork older than our undo history would "
                "allow us to switch to: ${e}",
                ("block_num", block_message_to_send.block.block_num())
                ("block_hash", block_message_to_send.block_id)
                ("e", (fc::exception)e));
        wlog("Failed to push sync block ${num} (id:${id}): block is on a fork older than our undo history would "
             "allow us to switch to: ${e}",
             ("num", block_message_to_send.block.block_num())
             ("id", block_message_to_send.block_id)
             ("e", (fc::exception)e));
        handle_message_exception = e;
        discontinue_fetching_blocks_from_peer = true;
      }
      catch (const fc::canceled_exception&)
      {
        throw;
      }
      catch (const fc::exception& e)
      {
        fc_wlog(fc::logger::get("sync"),
                "p2p failed to push sync block #${block_num} ${block_hash}: client rejected sync block sent by peer: ${e}",
                ("block_num", block_message_to_send.block.block_num())
                ("block_hash", block_message_to_send.block_id)("e", e));
        wlog("Failed to push sync block ${num} (id:${id}): client rejected sync block sent by peer: ${e}",
             ("num", block_message_to_send.block.block_num())
             ("id", block_message_to_send.block_id)
             ("e", e));
        handle_message_exception = e;
      }

      // build up lists for any potentially-blocking operations we need to do, then do them
      // at the end of this function
      std::set<peer_connection_ptr> peers_with_newly_empty_item_lists;
      std::set<peer_connection_ptr> peers_we_need_to_sync_to;
      std::map<peer_connection_ptr, std::pair<std::string, fc::oexception> > peers_to_disconnect; // map peer -> pair<reason_string, exception>

      if( client_accepted_block )
      {
        --_total_number_of_unfetched_items;
        dlog("sync: client accpted the block, we now have only ${count} items left to fetch before we're in sync",
              ("count", _total_number_of_unfetched_items));
        bool is_fork_block = is_hard_fork_block(block_message_to_send.block.block_num());
        for (const peer_connection_ptr& peer : _active_connections)
        {
          ASSERT_TASK_NOT_PREEMPTED(); // don't yield while iterating over _active_connections
          bool disconnecting_this_peer = false;
          if (is_fork_block)
          {
            // we just pushed a hard fork block.  Find out if this peer is running a client
            // that will be unable to process future blocks
            if (peer->last_known_fork_block_number != 0)
            {
              uint32_t next_fork_block_number = get_next_known_hard_fork_block_number(peer->last_known_fork_block_number);
              if (next_fork_block_number != 0 &&
                  next_fork_block_number <= block_message_to_send.block.block_num())
              {
                std::ostringstream disconnect_reason_stream;
                disconnect_reason_stream << "You need to upgrade your client due to hard fork at block " << block_message_to_send.block.block_num();
                peers_to_disconnect[peer] = std::make_pair(disconnect_reason_stream.str(),
                                                           fc::oexception(fc::exception(FC_LOG_MESSAGE(error, "You need to upgrade your client due to hard fork at block ${block_number}",
                                                                                                       ("block_number", block_message_to_send.block.block_num())))));
#ifdef ENABLE_DEBUG_ULOGS
                ulog("Disconnecting from peer during sync because their version is too old.  Their version date: ${date}", ("date", peer->graphene_git_revision_unix_timestamp));
#endif
                disconnecting_this_peer = true;
              }
            }
          }
          if (!disconnecting_this_peer &&
              peer->ids_of_items_to_get.empty() && peer->ids_of_items_being_processed.empty())
          {
            dlog( "Cannot pop first element off peer ${peer}'s list, its list is empty", ("peer", peer->get_remote_endpoint() ) );
            // we don't know for sure that this peer has the item we just received.
            // If peer is still syncing to us, we know they will ask us for
            // sync item ids at least one more time and we'll notify them about
            // the item then, so there's no need to do anything.  If we still need items
            // from them, we'll be asking them for more items at some point, and
            // that will clue them in that they are out of sync.  If we're fully in sync
            // we need to kick off another round of synchronization with them so they can
            // find out about the new item.
            if (!peer->peer_needs_sync_items_from_us && !peer->we_need_sync_items_from_peer)
            {
              dlog("We will be restarting synchronization with peer ${peer}", ("peer", peer->get_remote_endpoint()));
              peers_we_need_to_sync_to.insert(peer);
            }
          }
          else if (!disconnecting_this_peer)
          {
            auto items_being_processed_iter = peer->ids_of_items_being_processed.find(block_message_to_send.block_id);
            if (items_being_processed_iter != peer->ids_of_items_being_processed.end())
            {
              peer->last_block_delegate_has_seen = block_message_to_send.block_id;
              peer->last_block_time_delegate_has_seen = block_message_to_send.block.timestamp;

              peer->ids_of_items_being_processed.erase(items_being_processed_iter);
              dlog("Removed item from ${endpoint}'s list of items being processed, still processing ${len} blocks",
                   ("endpoint", peer->get_remote_endpoint())("len", peer->ids_of_items_being_processed.size()));

              // if we just received the last item in our list from this peer, we will want to
              // send another request to find out if we are in sync, but we can't do this yet
              // (we don't want to allow a fiber swap in the middle of popping items off the list)
              if (peer->ids_of_items_to_get.empty() &&
                  peer->number_of_unfetched_item_ids == 0 &&
                  peer->ids_of_items_being_processed.empty())
                peers_with_newly_empty_item_lists.insert(peer);

              // in this case, we know the peer was offering us this exact item, no need to
              // try to inform them of its existence
            }
          }
        }
      }
      else
      {
        // invalid message received
        for (const peer_connection_ptr& peer : _active_connections)
        {
          ASSERT_TASK_NOT_PREEMPTED(); // don't yield while iterating over _active_connections

          if (peer->ids_of_items_being_processed.find(block_message_to_send.block_id) != peer->ids_of_items_being_processed.end())
          {
            if (discontinue_fetching_blocks_from_peer)
            {
              wlog("inhibiting fetching sync blocks from peer ${endpoint} because it is on a fork that's too old",
                   ("endpoint", peer->get_remote_endpoint()));
              peer->inhibit_fetching_sync_blocks = true;
            }
            else
              peers_to_disconnect[peer] = std::make_pair(std::string("You offered us a block that we reject as invalid"), fc::oexception(handle_message_exception));
          }
        }
      }

      for (auto& peer_to_disconnect : peers_to_disconnect)
      {
        const peer_connection_ptr& peer = peer_to_disconnect.first;
        std::string reason_string;
        fc::oexception reason_exception;
        std::tie(reason_string, reason_exception) = peer_to_disconnect.second;
        wlog("disconnecting client ${endpoint} because it offered us the rejected block",
             ("endpoint", peer->get_remote_endpoint()));
        disconnect_from_peer(peer.get(), reason_string, true, reason_exception);
      }
      for (const peer_connection_ptr& peer : peers_with_newly_empty_item_lists)
        fetch_next_batch_of_item_ids_from_peer(peer.get());

      for (const peer_connection_ptr& peer : peers_we_need_to_sync_to)
        start_synchronizing_with_peer(peer);

      dlog("Leaving send_sync_block_to_node_delegate");

      if (// _suspend_fetching_sync_blocks && <-- you can use this if "maximum_number_of_blocks_to_handle_at_one_time" == "maximum_number_of_sync_blocks_to_prefetch"
          !_node_is_shutting_down &&
          (!_process_backlog_of_sync_blocks_done.valid() || _process_backlog_of_sync_blocks_done.ready()))
        _process_backlog_of_sync_blocks_done = fc::async([=](){ process_backlog_of_sync_blocks(); },
                                                         "process_backlog_of_sync_blocks");
    }

    void node_impl::process_backlog_of_sync_blocks()
    {
      VERIFY_CORRECT_THREAD();
      // garbage-collect the list of async tasks here for lack of a better place
      for (auto calls_iter = _handle_message_calls_in_progress.begin();
            calls_iter != _handle_message_calls_in_progress.end();)
      {
        if (calls_iter->ready())
          calls_iter = _handle_message_calls_in_progress.erase(calls_iter);
        else
          ++calls_iter;
      }

      dlog("in process_backlog_of_sync_blocks");
      if (_handle_message_calls_in_progress.size() >= _node_configuration.maximum_number_of_blocks_to_handle_at_one_time)
      {
        dlog("leaving process_backlog_of_sync_blocks because we're already processing too many blocks");
        return; // we will be rescheduled when the next block finishes its processing
      }
      dlog("currently ${count} blocks in the process of being handled", ("count", _handle_message_calls_in_progress.size()));


      if (_suspend_fetching_sync_blocks)
      {
        dlog("resuming processing sync block backlog because we only ${count} blocks in progress",
             ("count", _handle_message_calls_in_progress.size()));
        _suspend_fetching_sync_blocks = false;
      }


      // when syncing with multiple peers, it's possible that we'll have hundreds of blocks ready to push
      // to the client at once.  This can be slow, and we need to limit the number we push at any given
      // time to allow network traffic to continue so we don't end up disconnecting from peers
      //fc::time_point start_time = fc::time_point::now();
      //fc::time_point when_we_should_yield = start_time + fc::seconds(1);

      bool block_processed_this_iteration;
      unsigned blocks_processed = 0;

      std::set<peer_connection_ptr> peers_with_newly_empty_item_lists;
      std::set<peer_connection_ptr> peers_we_need_to_sync_to;
      std::map<peer_connection_ptr, fc::oexception> peers_with_rejected_block;

      do
      {
        std::copy(std::make_move_iterator(_new_received_sync_items.begin()),
                  std::make_move_iterator(_new_received_sync_items.end()),
                  std::front_inserter(_received_sync_items));
        _new_received_sync_items.clear();
        dlog("currently ${count} sync items to consider", ("count", _received_sync_items.size()));

        block_processed_this_iteration = false;
        for (auto received_block_iter = _received_sync_items.begin();
             received_block_iter != _received_sync_items.end();
             ++received_block_iter)
        {

          // find out if this block is the next block on the active chain or one of the forks
          bool potential_first_block = false;
          for (const peer_connection_ptr& peer : _active_connections)
          {
            ASSERT_TASK_NOT_PREEMPTED(); // don't yield while iterating over _active_connections
            if (!peer->ids_of_items_to_get.empty() &&
                peer->ids_of_items_to_get.front() == received_block_iter->block_id)
            {
              potential_first_block = true;
              peer->ids_of_items_to_get.pop_front();
              peer->ids_of_items_being_processed.insert(received_block_iter->block_id);
            }
          }

          // if it is, process it, remove it from all sync peers lists
          if (potential_first_block)
          {
            // we can get into an interesting situation near the end of synchronization.  We can be in
            // sync with one peer who is sending us the last block on the chain via a regular inventory
            // message, while at the same time still be synchronizing with a peer who is sending us the
            // block through the sync mechanism.  Further, we must request both blocks because
            // we don't know they're the same (for the peer in normal operation, it has only told us the
            // message id, for the peer in the sync case we only known the block_id).
            if (std::find(_most_recent_blocks_accepted.begin(), _most_recent_blocks_accepted.end(),
                          received_block_iter->block_id) == _most_recent_blocks_accepted.end())
            {
              graphene::net::block_message block_message_to_process = *received_block_iter;
              _received_sync_items.erase(received_block_iter);
              _handle_message_calls_in_progress.emplace_back(fc::async([this, block_message_to_process](){
                send_sync_block_to_node_delegate(block_message_to_process);
              }, "send_sync_block_to_node_delegate"));
              ++blocks_processed;
              block_processed_this_iteration = true;
            }
            else
            {
              dlog("Already received and accepted this block (presumably through normal inventory mechanism), treating it as accepted");
<<<<<<< HEAD
              std::vector< peer_connection_ptr > peers_needing_next_batch;
=======
>>>>>>> ba48f20e
              for (const peer_connection_ptr& peer : _active_connections)
              {
                auto items_being_processed_iter = peer->ids_of_items_being_processed.find(received_block_iter->block_id);
                if (items_being_processed_iter != peer->ids_of_items_being_processed.end())
                {
                  peer->ids_of_items_being_processed.erase(items_being_processed_iter);
                  dlog("Removed item from ${endpoint}'s list of items being processed, still processing ${len} blocks",
                       ("endpoint", peer->get_remote_endpoint())("len", peer->ids_of_items_being_processed.size()));

                  // if we just processed the last item in our list from this peer, we will want to
<<<<<<< HEAD
                  // send another request to find out if we are now in sync (this is normally handled in
=======
                  // send another request to find out if we are now in sync (this is normally handled in 
>>>>>>> ba48f20e
                  // send_sync_block_to_node_delegate)
                  if (peer->ids_of_items_to_get.empty() &&
                      peer->number_of_unfetched_item_ids == 0 &&
                      peer->ids_of_items_being_processed.empty())
                  {
                    dlog("We received last item in our list for peer ${endpoint}, setup to do a sync check", ("endpoint", peer->get_remote_endpoint()));
<<<<<<< HEAD
                    peers_needing_next_batch.push_back( peer );
                  }
                }
              }
              for( const peer_connection_ptr& peer : peers_needing_next_batch )
                fetch_next_batch_of_item_ids_from_peer(peer.get());
=======
                    fetch_next_batch_of_item_ids_from_peer(peer.get());
                  }
                }
              }
>>>>>>> ba48f20e
            }

            break; // start iterating _received_sync_items from the beginning
          } // end if potential_first_block
        } // end for each block in _received_sync_items

        if (_handle_message_calls_in_progress.size() >= _node_configuration.maximum_number_of_blocks_to_handle_at_one_time)
        {
          dlog("stopping processing sync block backlog because we have ${count} blocks in progress",
               ("count", _handle_message_calls_in_progress.size()));
          //ulog("stopping processing sync block backlog because we have ${count} blocks in progress, total on hand: ${received}",
          //     ("count", _handle_message_calls_in_progress.size())("received", _received_sync_items.size()));
          if (_received_sync_items.size() >= _node_configuration.maximum_number_of_sync_blocks_to_prefetch)
            _suspend_fetching_sync_blocks = true;
          break;
        }
      } while (block_processed_this_iteration);

      dlog("leaving process_backlog_of_sync_blocks, ${count} processed", ("count", blocks_processed));

      if (!_suspend_fetching_sync_blocks)
        trigger_fetch_sync_items_loop();
    }

    void node_impl::trigger_process_backlog_of_sync_blocks()
    {
      if (!_node_is_shutting_down &&
          (!_process_backlog_of_sync_blocks_done.valid() || _process_backlog_of_sync_blocks_done.ready()))
        _process_backlog_of_sync_blocks_done = fc::async([=](){ process_backlog_of_sync_blocks(); }, "process_backlog_of_sync_blocks");
    }

    void node_impl::process_block_during_sync( peer_connection* originating_peer,
                                               const graphene::net::block_message& block_message_to_process, const message_hash_type& message_hash )
    {
      VERIFY_CORRECT_THREAD();
      dlog( "received a sync block from peer ${endpoint}", ("endpoint", originating_peer->get_remote_endpoint() ) );

      // add it to the front of _received_sync_items, then process _received_sync_items to try to
      // pass as many messages as possible to the client.
      _new_received_sync_items.push_front( block_message_to_process );
      trigger_process_backlog_of_sync_blocks();
    }

    void node_impl::process_block_during_normal_operation( peer_connection* originating_peer,
                                                           const graphene::net::block_message& block_message_to_process,
                                                           const message_hash_type& message_hash )
    {
      fc::time_point message_receive_time = fc::time_point::now();

      dlog( "received a block from peer ${endpoint}, passing it to client", ("endpoint", originating_peer->get_remote_endpoint() ) );
      std::set<peer_connection_ptr> peers_to_disconnect;
      std::string disconnect_reason;
      fc::oexception disconnect_exception;
      fc::oexception restart_sync_exception;
      try
      {
        // we can get into an intersting situation near the end of synchronization.  We can be in
        // sync with one peer who is sending us the last block on the chain via a regular inventory
        // message, while at the same time still be synchronizing with a peer who is sending us the
        // block through the sync mechanism.  Further, we must request both blocks because
        // we don't know they're the same (for the peer in normal operation, it has only told us the
        // message id, for the peer in the sync case we only known the block_id).
        fc::time_point message_validated_time;
        if (std::find(_most_recent_blocks_accepted.begin(), _most_recent_blocks_accepted.end(),
                      block_message_to_process.block_id) == _most_recent_blocks_accepted.end())
        {
          std::vector<fc::uint160_t> contained_transaction_message_ids;
          _message_ids_currently_being_processed.insert(message_hash);
          fc_ilog(fc::logger::get("sync"),
                  "p2p pushing block #${block_num} ${block_hash} from ${peer} (message_id was ${id})",
                  ("block_num", block_message_to_process.block.block_num())
                  ("block_hash", block_message_to_process.block_id)
                  ("peer", originating_peer->get_remote_endpoint())("id", message_hash));
          _delegate->handle_block(block_message_to_process, false, contained_transaction_message_ids);
          _message_ids_currently_being_processed.erase(message_hash);
          message_validated_time = fc::time_point::now();
          ilog("Successfully pushed block ${num} (id:${id})",
                ("num", block_message_to_process.block.block_num())
                ("id", block_message_to_process.block_id));
          _most_recent_blocks_accepted.push_back(block_message_to_process.block_id);

          bool new_transaction_discovered = false;
          for (const item_hash_t& transaction_message_hash : contained_transaction_message_ids)
          {
            _items_to_fetch.get<item_id_index>().erase(item_id(trx_message_type, transaction_message_hash));
            // there are two ways we could behave here: we could either act as if we received
            // the transaction outside the block and offer it to our peers, or we could just
            // forget about it (we would still advertise this block to our peers so they should
            // get the transaction through that mechanism).
            // We take the second approach, bring in the next if block to try the first approach
            //if (items_erased)
            //{
            //  new_transaction_discovered = true;
            //  _new_inventory.insert(item_id(trx_message_type, transaction_message_hash));
            //}
          }
          if (new_transaction_discovered)
            trigger_advertise_inventory_loop();
        }
        else
        {
          fc_ilog(fc::logger::get("sync"),
                  "p2p NOT pushing block #${block_num} ${block_hash} from ${peer} because we recently pushed it",
                  ("block_num", block_message_to_process.block.block_num())
                  ("block_hash", block_message_to_process.block_id)
                  ("peer", originating_peer->get_remote_endpoint())("id", message_hash));
          dlog( "Already received and accepted this block (presumably through sync mechanism), treating it as accepted" );
        }

        dlog( "client validated the block, advertising it to other peers" );

        item_id block_message_item_id(core_message_type_enum::block_message_type, message_hash);
        uint32_t block_number = block_message_to_process.block.block_num();
        fc::time_point_sec block_time = block_message_to_process.block.timestamp;

        for (const peer_connection_ptr& peer : _active_connections)
        {
          ASSERT_TASK_NOT_PREEMPTED(); // don't yield while iterating over _active_connections

          auto iter = peer->inventory_peer_advertised_to_us.find(block_message_item_id);
          if (iter != peer->inventory_peer_advertised_to_us.end())
          {
            // this peer offered us the item.  It will eventually expire from the peer's
            // inventory_peer_advertised_to_us list after some time has passed (currently 2 minutes).
            // For now, it will remain there, which will prevent us from offering the peer this
            // block back when we rebroadcast the block below
            peer->last_block_delegate_has_seen = block_message_to_process.block_id;
            peer->last_block_time_delegate_has_seen = block_time;
          }
          peer->clear_old_inventory();
        }
        message_propagation_data propagation_data{message_receive_time, message_validated_time, originating_peer->node_id};
        broadcast( block_message_to_process, propagation_data );
        _message_cache.block_accepted();

        if (is_hard_fork_block(block_number))
        {
          // we just pushed a hard fork block.  Find out if any of our peers are running clients
          // that will be unable to process future blocks
          for (const peer_connection_ptr& peer : _active_connections)
          {
            if (peer->last_known_fork_block_number != 0)
            {
              uint32_t next_fork_block_number = get_next_known_hard_fork_block_number(peer->last_known_fork_block_number);
              if (next_fork_block_number != 0 &&
                  next_fork_block_number <= block_number)
              {
                peers_to_disconnect.insert(peer);
#ifdef ENABLE_DEBUG_ULOGS
                ulog("Disconnecting from peer because their version is too old.  Their version date: ${date}", ("date", peer->graphene_git_revision_unix_timestamp));
#endif
              }
            }
          }
          if (!peers_to_disconnect.empty())
          {
            std::ostringstream disconnect_reason_stream;
            disconnect_reason_stream << "You need to upgrade your client due to hard fork at block " << block_number;
            disconnect_reason = disconnect_reason_stream.str();
            disconnect_exception = fc::exception(FC_LOG_MESSAGE(error, "You need to upgrade your client due to hard fork at block ${block_number}",
                                                                ("block_number", block_number)));
          }
        }
      }
      catch (const fc::canceled_exception&)
      {
        throw;
      }
      catch (const unlinkable_block_exception& e)
      {
        restart_sync_exception = e;
      }
      catch (const fc::exception& e)
      {
        // client rejected the block.  Disconnect the client and any other clients that offered us this block
        wlog("Failed to push block ${num} (id:${id}), client rejected block sent by peer",
              ("num", block_message_to_process.block.block_num())
              ("id", block_message_to_process.block_id));

        disconnect_exception = e;
        disconnect_reason = "You offered me a block that I have deemed to be invalid";

        peers_to_disconnect.insert( originating_peer->shared_from_this() );
        for (const peer_connection_ptr& peer : _active_connections)
          if (!peer->ids_of_items_to_get.empty() && peer->ids_of_items_to_get.front() == block_message_to_process.block_id)
            peers_to_disconnect.insert(peer);
      }

      if (restart_sync_exception)
      {
        wlog("Peer ${peer} sent me a block that didn't link to our blockchain.  Restarting sync mode with them to get the missing block. "
             "Error pushing block was: ${e}",
             ("peer", originating_peer->get_remote_endpoint())
             ("e", *restart_sync_exception));
        start_synchronizing_with_peer(originating_peer->shared_from_this());
      }

      for (const peer_connection_ptr& peer : peers_to_disconnect)
      {
        wlog("disconnecting client ${endpoint} because it offered us the rejected block", ("endpoint", peer->get_remote_endpoint()));
        disconnect_from_peer(peer.get(), disconnect_reason, true, *disconnect_exception);
      }
    }
    void node_impl::process_block_message(peer_connection* originating_peer,
                                          const message& message_to_process,
                                          const message_hash_type& message_hash)
    {
      VERIFY_CORRECT_THREAD();
      // find out whether we requested this item while we were synchronizing or during normal operation
      // (it's possible that we request an item during normal operation and then get kicked into sync
      // mode before we receive and process the item.  In that case, we should process the item as a normal
      // item to avoid confusing the sync code)
      graphene::net::block_message block_message_to_process(message_to_process.as<graphene::net::block_message>());
      auto item_iter = originating_peer->items_requested_from_peer.find(item_id(graphene::net::block_message_type, message_hash));
      if (item_iter != originating_peer->items_requested_from_peer.end())
      {
        originating_peer->items_requested_from_peer.erase(item_iter);
        process_block_during_normal_operation(originating_peer, block_message_to_process, message_hash);
        if (originating_peer->idle())
          trigger_fetch_items_loop();
        return;
      }
      else
      {
        // not during normal operation.  see if we requested it during sync
        auto sync_item_iter = originating_peer->sync_items_requested_from_peer.find( block_message_to_process.block_id);
        if (sync_item_iter != originating_peer->sync_items_requested_from_peer.end())
        {
          originating_peer->sync_items_requested_from_peer.erase(sync_item_iter);
          // if exceptions are throw here after removing the sync item from the list (above),
          // it could leave our sync in a stalled state.  Wrap a try/catch around the rest
          // of the function so we can log if this ever happens.
          try
          {
            originating_peer->last_sync_item_received_time = fc::time_point::now();
            _active_sync_requests.erase(block_message_to_process.block_id);
            process_block_during_sync(originating_peer, block_message_to_process, message_hash);
            if (originating_peer->idle())
            {
              // we have finished fetching a batch of items, so we either need to grab another batch of items
              // or we need to get another list of item ids.
              if (originating_peer->number_of_unfetched_item_ids > 0 &&
                  originating_peer->ids_of_items_to_get.size() < GRAPHENE_NET_MIN_BLOCK_IDS_TO_PREFETCH)
                fetch_next_batch_of_item_ids_from_peer(originating_peer);
              else
                trigger_fetch_sync_items_loop();
            }
            return;
          }
          catch (const fc::canceled_exception& e)
          {
            throw;
          }
          catch (const fc::exception& e)
          {
            elog("Caught unexpected exception: ${e}", ("e", e));
            assert(false && "exceptions not expected here");
          }
          catch (const std::exception& e)
          {
            elog("Caught unexpected exception: ${e}", ("e", e.what()));
            assert(false && "exceptions not expected here");
          }
          catch (...)
          {
            elog("Caught unexpected exception, could break sync operation");
          }
        }
      }

      // if we get here, we didn't request the message, we must have a misbehaving peer
      wlog("received a block ${block_id} I didn't ask for from peer ${endpoint}, disconnecting from peer",
           ("endpoint", originating_peer->get_remote_endpoint())
           ("block_id", block_message_to_process.block_id));
      fc::exception detailed_error(FC_LOG_MESSAGE(error, "You sent me a block that I didn't ask for, block_id: ${block_id}",
                                                  ("block_id", block_message_to_process.block_id)
                                                  ("graphene_git_revision_sha", originating_peer->graphene_git_revision_sha)
                                                  ("graphene_git_revision_unix_timestamp", originating_peer->graphene_git_revision_unix_timestamp)
                                                  ("fc_git_revision_sha", originating_peer->fc_git_revision_sha)
                                                  ("fc_git_revision_unix_timestamp", originating_peer->fc_git_revision_unix_timestamp)));
      disconnect_from_peer(originating_peer, "You sent me a block that I didn't ask for", true, detailed_error);
    }

    void node_impl::on_current_time_request_message(peer_connection* originating_peer,
                                                    const current_time_request_message& current_time_request_message_received)
    {
      VERIFY_CORRECT_THREAD();
      fc::time_point request_received_time(fc::time_point::now());
      current_time_reply_message reply(current_time_request_message_received.request_sent_time,
                                       request_received_time);
      originating_peer->send_message(reply, offsetof(current_time_reply_message, reply_transmitted_time));
    }

    void node_impl::on_current_time_reply_message(peer_connection* originating_peer,
                                                  const current_time_reply_message& current_time_reply_message_received)
    {
      VERIFY_CORRECT_THREAD();
      fc::time_point reply_received_time = fc::time_point::now();
      originating_peer->clock_offset = fc::microseconds(((current_time_reply_message_received.request_received_time - current_time_reply_message_received.request_sent_time) +
                                                         (current_time_reply_message_received.reply_transmitted_time - reply_received_time)).count() / 2);
      originating_peer->round_trip_delay = (reply_received_time - current_time_reply_message_received.request_sent_time) -
                                           (current_time_reply_message_received.reply_transmitted_time - current_time_reply_message_received.request_received_time);
    }

    void node_impl::forward_firewall_check_to_next_available_peer(firewall_check_state_data* firewall_check_state)
    {
      for (const peer_connection_ptr& peer : _active_connections)
      {
        if (firewall_check_state->expected_node_id != peer->node_id && // it's not the node who is asking us to test
            !peer->firewall_check_state && // the peer isn't already performing a check for another node
            firewall_check_state->nodes_already_tested.find(peer->node_id) == firewall_check_state->nodes_already_tested.end() &&
            peer->core_protocol_version >= 106)
        {
          wlog("forwarding firewall check for node ${to_check} to peer ${checker}",
               ("to_check", firewall_check_state->endpoint_to_test)
               ("checker", peer->get_remote_endpoint()));
          firewall_check_state->nodes_already_tested.insert(peer->node_id);
          peer->firewall_check_state = firewall_check_state;
          check_firewall_message check_request;
          check_request.endpoint_to_check = firewall_check_state->endpoint_to_test;
          check_request.node_id = firewall_check_state->expected_node_id;
          peer->send_message(check_request);
          return;
        }
      }
      wlog("Unable to forward firewall check for node ${to_check} to any other peers, returning 'unable'",
           ("to_check", firewall_check_state->endpoint_to_test));

      peer_connection_ptr originating_peer = get_peer_by_node_id(firewall_check_state->expected_node_id);
      if (originating_peer)
      {
        check_firewall_reply_message reply;
        reply.node_id = firewall_check_state->expected_node_id;
        reply.endpoint_checked = firewall_check_state->endpoint_to_test;
        reply.result = firewall_check_result::unable_to_check;
        originating_peer->send_message(reply);
      }
      delete firewall_check_state;
    }

    void node_impl::on_check_firewall_message(peer_connection* originating_peer,
                                              const check_firewall_message& check_firewall_message_received)
    {
      VERIFY_CORRECT_THREAD();

      if (check_firewall_message_received.node_id == node_id_t() &&
          check_firewall_message_received.endpoint_to_check == fc::ip::endpoint())
      {
        // originating_peer is asking us to test whether it is firewalled
        // we're not going to try to connect back to the originating peer directly,
        // instead, we're going to coordinate requests by asking some of our peers
        // to try to connect to the originating peer, and relay the results back
        wlog("Peer ${peer} wants us to check whether it is firewalled", ("peer", originating_peer->get_remote_endpoint()));
        firewall_check_state_data* firewall_check_state = new firewall_check_state_data;
        // if they are using the same inbound and outbound port, try connecting to their outbound endpoint.
        // if they are using a different inbound port, use their outbound address but the inbound port they reported
        fc::ip::endpoint endpoint_to_check = originating_peer->get_socket().remote_endpoint();
        if (originating_peer->inbound_port != originating_peer->outbound_port)
          endpoint_to_check = fc::ip::endpoint(endpoint_to_check.get_address(), originating_peer->inbound_port);
        firewall_check_state->endpoint_to_test = endpoint_to_check;
        firewall_check_state->expected_node_id = originating_peer->node_id;
        firewall_check_state->requesting_peer = originating_peer->node_id;

        forward_firewall_check_to_next_available_peer(firewall_check_state);
      }
      else
      {
        // we're being asked to check another node
        // first, find out if we're currently connected to that node.  If we are, we
        // can't perform the test
        if (is_already_connected_to_id(check_firewall_message_received.node_id) ||
            is_connection_to_endpoint_in_progress(check_firewall_message_received.endpoint_to_check))
        {
          check_firewall_reply_message reply;
          reply.node_id = check_firewall_message_received.node_id;
          reply.endpoint_checked = check_firewall_message_received.endpoint_to_check;
          reply.result = firewall_check_result::unable_to_check;
        }
        else
        {
          // we're not connected to them, so we need to set up a connection to them
          // to test.
          peer_connection_ptr peer_for_testing(peer_connection::make_shared(this));
          peer_for_testing->firewall_check_state = new firewall_check_state_data;
          peer_for_testing->firewall_check_state->endpoint_to_test = check_firewall_message_received.endpoint_to_check;
          peer_for_testing->firewall_check_state->expected_node_id = check_firewall_message_received.node_id;
          peer_for_testing->firewall_check_state->requesting_peer = originating_peer->node_id;
          peer_for_testing->set_remote_endpoint(check_firewall_message_received.endpoint_to_check);
          initiate_connect_to(peer_for_testing);
        }
      }
    }

    void node_impl::on_check_firewall_reply_message(peer_connection* originating_peer,
                                                    const check_firewall_reply_message& check_firewall_reply_message_received)
    {
      VERIFY_CORRECT_THREAD();

      if (originating_peer->firewall_check_state &&
          originating_peer->firewall_check_state->requesting_peer != node_id_t())
      {
        // then this is a peer that is helping us check the firewalled state of one of our other peers
        // and they're reporting back
        // if they got a result, return it to the original peer.  if they were unable to check,
        // we'll try another peer.
        wlog("Peer ${reporter} reports firewall check status ${status} for ${peer}",
             ("reporter", originating_peer->get_remote_endpoint())
             ("status", check_firewall_reply_message_received.result)
             ("peer", check_firewall_reply_message_received.endpoint_checked));

        if (check_firewall_reply_message_received.result == firewall_check_result::unable_to_connect ||
            check_firewall_reply_message_received.result == firewall_check_result::connection_successful)
        {
          peer_connection_ptr original_peer = get_peer_by_node_id(originating_peer->firewall_check_state->requesting_peer);
          if (original_peer)
          {
            if (check_firewall_reply_message_received.result == firewall_check_result::connection_successful)
            {
              // if we previously thought this peer was firewalled, mark them as not firewalled
              if (original_peer->is_firewalled != firewalled_state::not_firewalled)
              {

                original_peer->is_firewalled = firewalled_state::not_firewalled;
                // there should be no old entry if we thought they were firewalled, so just create a new one
                fc::optional<fc::ip::endpoint> inbound_endpoint = originating_peer->get_endpoint_for_connecting();
                if (inbound_endpoint)
                {
                  potential_peer_record updated_peer_record = _potential_peer_db.lookup_or_create_entry_for_endpoint(*inbound_endpoint);
                  updated_peer_record.last_seen_time = fc::time_point::now();
                  _potential_peer_db.update_entry(updated_peer_record);
                }
              }
            }
            original_peer->send_message(check_firewall_reply_message_received);
          }
          delete originating_peer->firewall_check_state;
          originating_peer->firewall_check_state = nullptr;
        }
        else
        {
          // they were unable to check for us, ask another peer
          firewall_check_state_data* firewall_check_state = originating_peer->firewall_check_state;
          originating_peer->firewall_check_state = nullptr;
          forward_firewall_check_to_next_available_peer(firewall_check_state);
        }
      }
      else if (originating_peer->firewall_check_state)
      {
        // this is a reply to a firewall check we initiated.
        wlog("Firewall check we initiated has returned with result: ${result}, endpoint = ${endpoint}",
             ("result", check_firewall_reply_message_received.result)
             ("endpoint", check_firewall_reply_message_received.endpoint_checked));
        if (check_firewall_reply_message_received.result == firewall_check_result::connection_successful)
        {
          _is_firewalled = firewalled_state::not_firewalled;
          _publicly_visible_listening_endpoint = check_firewall_reply_message_received.endpoint_checked;
        }
        else if (check_firewall_reply_message_received.result == firewall_check_result::unable_to_connect)
        {
          _is_firewalled = firewalled_state::firewalled;
          _publicly_visible_listening_endpoint = fc::optional<fc::ip::endpoint>();
        }
        delete originating_peer->firewall_check_state;
        originating_peer->firewall_check_state = nullptr;
      }
      else
      {
        wlog("Received a firewall check reply to a request I never sent");
      }

    }

    void node_impl::on_get_current_connections_request_message(peer_connection* originating_peer,
                                                               const get_current_connections_request_message& get_current_connections_request_message_received)
    {
      VERIFY_CORRECT_THREAD();
      get_current_connections_reply_message reply;

      if (!_average_network_read_speed_minutes.empty())
      {
        reply.upload_rate_one_minute = _average_network_write_speed_minutes.back();
        reply.download_rate_one_minute = _average_network_read_speed_minutes.back();

        size_t minutes_to_average = std::min(_average_network_write_speed_minutes.size(), (size_t)15);
        boost::circular_buffer<uint32_t>::iterator start_iter = _average_network_write_speed_minutes.end() - minutes_to_average;
        reply.upload_rate_fifteen_minutes = std::accumulate(start_iter, _average_network_write_speed_minutes.end(), 0) / (uint32_t)minutes_to_average;
        start_iter = _average_network_read_speed_minutes.end() - minutes_to_average;
        reply.download_rate_fifteen_minutes = std::accumulate(start_iter, _average_network_read_speed_minutes.end(), 0) / (uint32_t)minutes_to_average;

        minutes_to_average = std::min(_average_network_write_speed_minutes.size(), (size_t)60);
        start_iter = _average_network_write_speed_minutes.end() - minutes_to_average;
        reply.upload_rate_one_hour = std::accumulate(start_iter, _average_network_write_speed_minutes.end(), 0) / (uint32_t)minutes_to_average;
        start_iter = _average_network_read_speed_minutes.end() - minutes_to_average;
        reply.download_rate_one_hour = std::accumulate(start_iter, _average_network_read_speed_minutes.end(), 0) / (uint32_t)minutes_to_average;
      }

      fc::time_point now = fc::time_point::now();
      for (const peer_connection_ptr& peer : _active_connections)
      {
        ASSERT_TASK_NOT_PREEMPTED(); // don't yield while iterating over _active_connections

        current_connection_data data_for_this_peer;
        data_for_this_peer.connection_duration = now.sec_since_epoch() - peer->connection_initiation_time.sec_since_epoch();
        if (peer->get_remote_endpoint()) // should always be set for anyone we're actively connected to
          data_for_this_peer.remote_endpoint = *peer->get_remote_endpoint();
        data_for_this_peer.clock_offset = peer->clock_offset;
        data_for_this_peer.round_trip_delay = peer->round_trip_delay;
        data_for_this_peer.node_id = peer->node_id;
        data_for_this_peer.connection_direction = peer->direction;
        data_for_this_peer.firewalled = peer->is_firewalled;
        fc::mutable_variant_object user_data;
        if (peer->graphene_git_revision_sha)
          user_data["graphene_git_revision_sha"] = *peer->graphene_git_revision_sha;
        if (peer->graphene_git_revision_unix_timestamp)
          user_data["graphene_git_revision_unix_timestamp"] = *peer->graphene_git_revision_unix_timestamp;
        if (peer->fc_git_revision_sha)
          user_data["fc_git_revision_sha"] = *peer->fc_git_revision_sha;
        if (peer->fc_git_revision_unix_timestamp)
          user_data["fc_git_revision_unix_timestamp"] = *peer->fc_git_revision_unix_timestamp;
        if (peer->platform)
          user_data["platform"] = *peer->platform;
        if (peer->bitness)
          user_data["bitness"] = *peer->bitness;
        user_data["user_agent"] = peer->user_agent;

        user_data["last_known_block_hash"] = peer->last_block_delegate_has_seen;
        user_data["last_known_block_number"] = _delegate->get_block_number(peer->last_block_delegate_has_seen);
        user_data["last_known_block_time"] = peer->last_block_time_delegate_has_seen;

        data_for_this_peer.user_data = user_data;
        reply.current_connections.emplace_back(data_for_this_peer);
      }
      originating_peer->send_message(reply);
    }

    void node_impl::on_get_current_connections_reply_message(peer_connection* originating_peer,
                                                             const get_current_connections_reply_message& get_current_connections_reply_message_received)
    {
      VERIFY_CORRECT_THREAD();
    }


    // this handles any message we get that doesn't require any special processing.
    // currently, this is any message other than block messages and p2p-specific
    // messages.  (transaction messages would be handled here, for example)
    // this just passes the message to the client, and does the bookkeeping
    // related to requesting and rebroadcasting the message.
    void node_impl::process_ordinary_message( peer_connection* originating_peer,
                                              const message& message_to_process, const message_hash_type& message_hash )
    {
      VERIFY_CORRECT_THREAD();
      fc::time_point message_receive_time = fc::time_point::now();

      // only process it if we asked for it
      auto iter = originating_peer->items_requested_from_peer.find( item_id(message_to_process.msg_type, message_hash) );
      if( iter == originating_peer->items_requested_from_peer.end() )
      {
        wlog( "received a message I didn't ask for from peer ${endpoint}, disconnecting from peer",
             ( "endpoint", originating_peer->get_remote_endpoint() ) );
        fc::exception detailed_error( FC_LOG_MESSAGE(error, "You sent me a message that I didn't ask for, message_hash: ${message_hash}",
                                                    ( "message_hash", message_hash ) ) );
        disconnect_from_peer( originating_peer, "You sent me a message that I didn't request", true, detailed_error );
        return;
      }
      else
      {
        originating_peer->items_requested_from_peer.erase( iter );
        if (originating_peer->idle())
          trigger_fetch_items_loop();

        // Next: have the delegate process the message
        fc::time_point message_validated_time;
        try
        {
          if (message_to_process.msg_type == trx_message_type)
          {
            trx_message transaction_message_to_process = message_to_process.as<trx_message>();
            dlog("passing message containing transaction ${trx} to client", ("trx", transaction_message_to_process.trx.id()));
            _delegate->handle_transaction(transaction_message_to_process);
          }
          else
            _delegate->handle_message( message_to_process );
          message_validated_time = fc::time_point::now();
        }
        catch ( const fc::canceled_exception& )
        {
          throw;
        }
        catch ( const fc::exception& e )
        {
          wlog( "client rejected message sent by peer ${peer}, ${e}", ("peer", originating_peer->get_remote_endpoint() )("e", e) );
          // record it so we don't try to fetch this item again
          _recently_failed_items.insert(peer_connection::timestamped_item_id(item_id(message_to_process.msg_type, message_hash ), fc::time_point::now()));
          return;
        }

        // finally, if the delegate validated the message, broadcast it to our other peers
        message_propagation_data propagation_data{message_receive_time, message_validated_time, originating_peer->node_id};
        broadcast( message_to_process, propagation_data );
      }
    }

    void node_impl::start_synchronizing_with_peer( const peer_connection_ptr& peer )
    {
      VERIFY_CORRECT_THREAD();
      peer->ids_of_items_to_get.clear();
      peer->number_of_unfetched_item_ids = 0;
      peer->we_need_sync_items_from_peer = true;
      peer->last_block_delegate_has_seen = item_hash_t();
      peer->last_block_time_delegate_has_seen = _delegate->get_block_time(item_hash_t());
      peer->inhibit_fetching_sync_blocks = false;
      fetch_next_batch_of_item_ids_from_peer( peer.get() );
    }

    void node_impl::start_synchronizing()
    {
      for( const peer_connection_ptr& peer : _active_connections )
        start_synchronizing_with_peer( peer );
    }

    void node_impl::new_peer_just_added( const peer_connection_ptr& peer )
    {
      VERIFY_CORRECT_THREAD();
      peer->send_message(current_time_request_message(),
                         offsetof(current_time_request_message, request_sent_time));
      start_synchronizing_with_peer( peer );
      if( _active_connections.size() != _last_reported_number_of_connections )
      {
        _last_reported_number_of_connections = (uint32_t)_active_connections.size();
        _delegate->connection_count_changed( _last_reported_number_of_connections );
      }
    }

    void node_impl::close()
    {
      VERIFY_CORRECT_THREAD();

      try
      {
        _potential_peer_db.close();
      }
      catch ( const fc::exception& e )
      {
        wlog( "Exception thrown while closing P2P peer database, ignoring: ${e}", ("e", e) );
      }
      catch (...)
      {
        wlog( "Exception thrown while closing P2P peer database, ignoring" );
      }

      // First, stop accepting incoming network connections
      try
      {
        _tcp_server.close();
        dlog("P2P TCP server closed");
      }
      catch ( const fc::exception& e )
      {
        wlog( "Exception thrown while closing P2P TCP server, ignoring: ${e}", ("e", e) );
      }
      catch (...)
      {
        wlog( "Exception thrown while closing P2P TCP server, ignoring" );
      }

      try
      {
        _accept_loop_complete.cancel_and_wait("node_impl::close()");
        dlog("P2P accept loop terminated");
      }
      catch ( const fc::exception& e )
      {
        wlog( "Exception thrown while terminating P2P accept loop, ignoring: ${e}", ("e", e) );
      }
      catch (...)
      {
        wlog( "Exception thrown while terminating P2P accept loop, ignoring" );
      }

      // terminate all of our long-running loops (these run continuously instead of rescheduling themselves)
      try
      {
        _p2p_network_connect_loop_done.cancel("node_impl::close()");
        // cancel() is currently broken, so we need to wake up the task to allow it to finish
        trigger_p2p_network_connect_loop();
        _p2p_network_connect_loop_done.wait();
        dlog("P2P connect loop terminated");
      }
      catch ( const fc::canceled_exception& )
      {
        dlog("P2P connect loop terminated");
      }
      catch ( const fc::exception& e )
      {
        wlog( "Exception thrown while terminating P2P connect loop, ignoring: ${e}", ("e", e) );
      }
      catch (...)
      {
        wlog( "Exception thrown while terminating P2P connect loop, ignoring" );
      }

      try
      {
        _process_backlog_of_sync_blocks_done.cancel_and_wait("node_impl::close()");
        dlog("Process backlog of sync items task terminated");
      }
      catch ( const fc::canceled_exception& )
      {
        dlog("Process backlog of sync items task terminated");
      }
      catch ( const fc::exception& e )
      {
        wlog( "Exception thrown while terminating Process backlog of sync items task, ignoring: ${e}", ("e", e) );
      }
      catch (...)
      {
        wlog( "Exception thrown while terminating Process backlog of sync items task, ignoring" );
      }

      unsigned handle_message_call_count = 0;
      while( true )
      {
        auto it = _handle_message_calls_in_progress.begin();
        if( it == _handle_message_calls_in_progress.end() )
           break;
        if( it->ready() || it->error() || it->canceled() )
        {
           _handle_message_calls_in_progress.erase( it );
           continue;
        }
        ++handle_message_call_count;
        try
        {
          it->cancel_and_wait("node_impl::close()");
          dlog("handle_message call #${count} task terminated", ("count", handle_message_call_count));
        }
        catch ( const fc::canceled_exception& )
        {
          dlog("handle_message call #${count} task terminated", ("count", handle_message_call_count));
        }
        catch ( const fc::exception& e )
        {
          wlog("Exception thrown while terminating handle_message call #${count} task, ignoring: ${e}", ("e", e)("count", handle_message_call_count));
        }
        catch (...)
        {
          wlog("Exception thrown while terminating handle_message call #${count} task, ignoring",("count", handle_message_call_count));
        }
      }

      try
      {
        _fetch_sync_items_loop_done.cancel("node_impl::close()");
        // cancel() is currently broken, so we need to wake up the task to allow it to finish
        trigger_fetch_sync_items_loop();
        _fetch_sync_items_loop_done.wait();
        dlog("Fetch sync items loop terminated");
      }
      catch ( const fc::canceled_exception& )
      {
        dlog("Fetch sync items loop terminated");
      }
      catch ( const fc::exception& e )
      {
        wlog( "Exception thrown while terminating Fetch sync items loop, ignoring: ${e}", ("e", e) );
      }
      catch (...)
      {
        wlog( "Exception thrown while terminating Fetch sync items loop, ignoring" );
      }

      try
      {
        _fetch_item_loop_done.cancel("node_impl::close()");
        // cancel() is currently broken, so we need to wake up the task to allow it to finish
        trigger_fetch_items_loop();
        _fetch_item_loop_done.wait();
        dlog("Fetch items loop terminated");
      }
      catch ( const fc::canceled_exception& )
      {
        dlog("Fetch items loop terminated");
      }
      catch ( const fc::exception& e )
      {
        wlog( "Exception thrown while terminating Fetch items loop, ignoring: ${e}", ("e", e) );
      }
      catch (...)
      {
        wlog( "Exception thrown while terminating Fetch items loop, ignoring" );
      }

      try
      {
        _advertise_inventory_loop_done.cancel("node_impl::close()");
        // cancel() is currently broken, so we need to wake up the task to allow it to finish
        trigger_advertise_inventory_loop();
        _advertise_inventory_loop_done.wait();
        dlog("Advertise inventory loop terminated");
      }
      catch ( const fc::canceled_exception& )
      {
        dlog("Advertise inventory loop terminated");
      }
      catch ( const fc::exception& e )
      {
        wlog( "Exception thrown while terminating Advertise inventory loop, ignoring: ${e}", ("e", e) );
      }
      catch (...)
      {
        wlog( "Exception thrown while terminating Advertise inventory loop, ignoring" );
      }


      // Next, terminate our existing connections.  First, close all of the connections nicely.
      // This will close the sockets and may result in calls to our "on_connection_closing"
      // method to inform us that the connection really closed (or may not if we manage to cancel
      // the read loop before it gets an EOF).
      // operate off copies of the lists in case they change during iteration
      std::list<peer_connection_ptr> all_peers;
      boost::push_back(all_peers, _active_connections);
      boost::push_back(all_peers, _handshaking_connections);
      boost::push_back(all_peers, _closing_connections);

      for (const peer_connection_ptr& peer : all_peers)
      {
        try
        {
          peer->destroy_connection();
        }
        catch ( const fc::exception& e )
        {
          wlog( "Exception thrown while closing peer connection, ignoring: ${e}", ("e", e) );
        }
        catch (...)
        {
          wlog( "Exception thrown while closing peer connection, ignoring" );
        }
      }

      // and delete all of the peer_connection objects
      _active_connections.clear();
      _handshaking_connections.clear();
      _closing_connections.clear();
      all_peers.clear();

      {
#ifdef USE_PEERS_TO_DELETE_MUTEX
        fc::scoped_lock<fc::mutex> lock(_peers_to_delete_mutex);
#endif
        try
        {
          _delayed_peer_deletion_task_done.cancel_and_wait("node_impl::close()");
          dlog("Delayed peer deletion task terminated");
        }
        catch ( const fc::exception& e )
        {
          wlog( "Exception thrown while terminating Delayed peer deletion task, ignoring: ${e}", ("e", e) );
        }
        catch (...)
        {
          wlog( "Exception thrown while terminating Delayed peer deletion task, ignoring" );
        }
        _peers_to_delete.clear();
      }

      // Now that there are no more peers that can call methods on us, there should be no
      // chance for one of our loops to be rescheduled, so we can safely terminate all of
      // our loops now
      try
      {
        _terminate_inactive_connections_loop_done.cancel_and_wait("node_impl::close()");
        dlog("Terminate inactive connections loop terminated");
      }
      catch ( const fc::exception& e )
      {
        wlog( "Exception thrown while terminating Terminate inactive connections loop, ignoring: ${e}", ("e", e) );
      }
      catch (...)
      {
        wlog( "Exception thrown while terminating Terminate inactive connections loop, ignoring" );
      }

      try
      {
        _fetch_updated_peer_lists_loop_done.cancel_and_wait("node_impl::close()");
        dlog("Fetch updated peer lists loop terminated");
      }
      catch ( const fc::exception& e )
      {
        wlog( "Exception thrown while terminating Fetch updated peer lists loop, ignoring: ${e}", ("e", e) );
      }
      catch (...)
      {
        wlog( "Exception thrown while terminating Fetch updated peer lists loop, ignoring" );
      }

      try
      {
        _bandwidth_monitor_loop_done.cancel_and_wait("node_impl::close()");
        dlog("Bandwidth monitor loop terminated");
      }
      catch ( const fc::exception& e )
      {
        wlog( "Exception thrown while terminating Bandwidth monitor loop, ignoring: ${e}", ("e", e) );
      }
      catch (...)
      {
        wlog( "Exception thrown while terminating Bandwidth monitor loop, ignoring" );
      }

      try
      {
        _dump_node_status_task_done.cancel_and_wait("node_impl::close()");
        dlog("Dump node status task terminated");
      }
      catch ( const fc::exception& e )
      {
        wlog( "Exception thrown while terminating Dump node status task, ignoring: ${e}", ("e", e) );
      }
      catch (...)
      {
        wlog( "Exception thrown while terminating Dump node status task, ignoring" );
      }
    } // node_impl::close()

    void node_impl::accept_connection_task( peer_connection_ptr new_peer )
    {
      VERIFY_CORRECT_THREAD();
      new_peer->accept_connection(); // this blocks until the secure connection is fully negotiated
      send_hello_message(new_peer);
    }

    void node_impl::accept_loop()
    {
      VERIFY_CORRECT_THREAD();
      while ( !_accept_loop_complete.canceled() )
      {
        peer_connection_ptr new_peer(peer_connection::make_shared(this));

        try
        {
          _tcp_server.accept( new_peer->get_socket() );
          ilog( "accepted inbound connection from ${remote_endpoint}", ("remote_endpoint", new_peer->get_socket().remote_endpoint() ) );
          if (_node_is_shutting_down)
            return;
          new_peer->connection_initiation_time = fc::time_point::now();
          _handshaking_connections.insert( new_peer );
          _rate_limiter.add_tcp_socket( &new_peer->get_socket() );
          std::weak_ptr<peer_connection> new_weak_peer(new_peer);
          new_peer->accept_or_connect_task_done = fc::async( [this, new_weak_peer]() {
            peer_connection_ptr new_peer(new_weak_peer.lock());
            assert(new_peer);
            if (!new_peer)
              return;
            accept_connection_task(new_peer);
          }, "accept_connection_task" );

          // limit the rate at which we accept connections to mitigate DOS attacks
          fc::usleep( fc::milliseconds(10) );
        } FC_CAPTURE_AND_LOG( () )
      }
    } // accept_loop()

    void node_impl::send_hello_message(const peer_connection_ptr& peer)
    {
      VERIFY_CORRECT_THREAD();
      peer->negotiation_status = peer_connection::connection_negotiation_status::hello_sent;

      fc::sha256::encoder shared_secret_encoder;
      fc::sha512 shared_secret = peer->get_shared_secret();
      shared_secret_encoder.write(shared_secret.data(), sizeof(shared_secret));
      fc::ecc::compact_signature signature = _node_configuration.private_key.sign_compact(shared_secret_encoder.result());

      // in the hello messsage, we send three things:
      //  ip address
      //  outbound port
      //  inbound port
      // The peer we're connecting to will assume we're firewalled if the
      // ip address and outbound port we send don't match the values it sees on its remote endpoint
      //
      // if we know that we're behind a NAT that will allow incoming connections because our firewall
      // detection figured it out, send those values instead.

      fc::ip::endpoint local_endpoint(peer->get_socket().local_endpoint());
      uint16_t listening_port = _node_configuration.accept_incoming_connections ? _actual_listening_endpoint.port() : 0;

      if (_is_firewalled == firewalled_state::not_firewalled &&
          _publicly_visible_listening_endpoint)
      {
        local_endpoint = *_publicly_visible_listening_endpoint;
        listening_port = _publicly_visible_listening_endpoint->port();
      }

      hello_message hello(_user_agent_string,
                          core_protocol_version,
                          local_endpoint.get_address(),
                          listening_port,
                          local_endpoint.port(),
                          _node_public_key,
                          signature,
                          generate_hello_user_data());

      peer->send_message(message(hello));
    }

    void node_impl::connect_to_task(peer_connection_ptr new_peer,
                                    const fc::ip::endpoint& remote_endpoint)
    {
      VERIFY_CORRECT_THREAD();

      if (!new_peer->performing_firewall_check())
      {
        // create or find the database entry for the new peer
        // if we're connecting to them, we believe they're not firewalled
        potential_peer_record updated_peer_record = _potential_peer_db.lookup_or_create_entry_for_endpoint(remote_endpoint);
        updated_peer_record.last_connection_disposition = last_connection_failed;
        updated_peer_record.last_connection_attempt_time = fc::time_point::now();;
        _potential_peer_db.update_entry(updated_peer_record);
      }
      else
      {
        wlog("connecting to peer ${peer} for firewall check", ("peer", new_peer->get_remote_endpoint()));
      }

      fc::oexception connect_failed_exception;

      try
      {
        new_peer->connect_to(remote_endpoint, _actual_listening_endpoint);  // blocks until the connection is established and secure connection is negotiated

        // we connected to the peer.  guess they're not firewalled....
        new_peer->is_firewalled = firewalled_state::not_firewalled;

        // connection succeeded, we've started handshaking.  record that in our database
        potential_peer_record updated_peer_record = _potential_peer_db.lookup_or_create_entry_for_endpoint(remote_endpoint);
        updated_peer_record.last_connection_disposition = last_connection_handshaking_failed;
        updated_peer_record.number_of_successful_connection_attempts++;
        updated_peer_record.last_seen_time = fc::time_point::now();
        _potential_peer_db.update_entry(updated_peer_record);
      }
      catch (const fc::exception& except)
      {
        connect_failed_exception = except;
      }

      if (connect_failed_exception && !new_peer->performing_firewall_check())
      {
        // connection failed.  record that in our database
        potential_peer_record updated_peer_record = _potential_peer_db.lookup_or_create_entry_for_endpoint(remote_endpoint);
        updated_peer_record.last_connection_disposition = last_connection_failed;
        updated_peer_record.number_of_failed_connection_attempts++;
        if (new_peer->connection_closed_error)
          updated_peer_record.last_error = *new_peer->connection_closed_error;
        else
          updated_peer_record.last_error = *connect_failed_exception;
        _potential_peer_db.update_entry(updated_peer_record);
      }

      if (new_peer->performing_firewall_check())
      {
        // we were connecting to test whether the node is firewalled, and we now know the result.
        // send a message back to the requester
        peer_connection_ptr requesting_peer = get_peer_by_node_id(new_peer->firewall_check_state->requesting_peer);
        if (requesting_peer)
        {
          check_firewall_reply_message reply;
          reply.endpoint_checked = new_peer->firewall_check_state->endpoint_to_test;
          reply.node_id = new_peer->firewall_check_state->expected_node_id;
          reply.result = connect_failed_exception ?
                           firewall_check_result::unable_to_connect :
                           firewall_check_result::connection_successful;
          wlog("firewall check of ${peer_checked} ${success_or_failure}, sending reply to ${requester}",
                ("peer_checked", new_peer->get_remote_endpoint())
                ("success_or_failure", connect_failed_exception ? "failed" : "succeeded" )
                ("requester", requesting_peer->get_remote_endpoint()));

          requesting_peer->send_message(reply);
        }
      }

      if (connect_failed_exception || new_peer->performing_firewall_check())
      {
        // if the connection failed or if this connection was just intended to check
        // whether the peer is firewalled, we want to disconnect now.
        _handshaking_connections.erase(new_peer);
        _terminating_connections.erase(new_peer);
        assert(_active_connections.find(new_peer) == _active_connections.end());
        _active_connections.erase(new_peer);
        assert(_closing_connections.find(new_peer) == _closing_connections.end());
        _closing_connections.erase(new_peer);

        display_current_connections();
        trigger_p2p_network_connect_loop();
        schedule_peer_for_deletion(new_peer);

        if (connect_failed_exception)
          throw *connect_failed_exception;
      }
      else
      {
        // connection was successful and we want to stay connected
        fc::ip::endpoint local_endpoint = new_peer->get_local_endpoint();
        new_peer->inbound_address = local_endpoint.get_address();
        new_peer->inbound_port = _node_configuration.accept_incoming_connections ? _actual_listening_endpoint.port() : 0;
        new_peer->outbound_port = local_endpoint.port();

        new_peer->our_state = peer_connection::our_connection_state::just_connected;
        new_peer->their_state = peer_connection::their_connection_state::just_connected;
        send_hello_message(new_peer);
        dlog("Sent \"hello\" to peer ${peer}", ("peer", new_peer->get_remote_endpoint()));
      }
    }

    // methods implementing node's public interface
    void node_impl::set_node_delegate(node_delegate* del, fc::thread* thread_for_delegate_calls)
    {
      VERIFY_CORRECT_THREAD();
      _delegate.reset();
      if (del)
        _delegate.reset(new statistics_gathering_node_delegate_wrapper(del, thread_for_delegate_calls));
    }

    void node_impl::load_configuration( const fc::path& configuration_directory )
    {
      VERIFY_CORRECT_THREAD();
      _node_configuration_directory = configuration_directory;
      fc::path configuration_file_name( _node_configuration_directory / NODE_CONFIGURATION_FILENAME );
      bool node_configuration_loaded = false;
      if( fc::exists(configuration_file_name ) )
      {
        try
        {
          _node_configuration = fc::json::from_file( configuration_file_name ).as<node_configuration>();
          ilog( "Loaded configuration from file ${filename}", ("filename", configuration_file_name ) );

          if( _node_configuration.private_key == fc::ecc::private_key() )
          {
            ilog( "generating new private key for this node" );
            _node_configuration.private_key = fc::ecc::private_key::generate();
          }

          node_configuration_loaded = true;
        }
        catch ( fc::parse_error_exception& parse_error )
        {
          elog( "malformed node configuration file ${filename}: ${error}",
               ( "filename", configuration_file_name )("error", parse_error.to_detail_string() ) );
        }
        catch ( fc::exception& except )
        {
          elog( "unexpected exception while reading configuration file ${filename}: ${error}",
               ( "filename", configuration_file_name )("error", except.to_detail_string() ) );
        }
      }

      if( !node_configuration_loaded )
      {
        _node_configuration = node_configuration();

#ifdef GRAPHENE_TEST_NETWORK
        uint32_t port = GRAPHENE_NET_TEST_P2P_PORT + GRAPHENE_TEST_NETWORK_VERSION;
#else
        uint32_t port = GRAPHENE_NET_DEFAULT_P2P_PORT;
#endif
        _node_configuration.listen_endpoint.set_port( port );
        _node_configuration.accept_incoming_connections = true;
        _node_configuration.wait_if_endpoint_is_busy = false;

        ilog( "generating new private key for this node" );
        _node_configuration.private_key = fc::ecc::private_key::generate();
      }

      _node_public_key = _node_configuration.private_key.get_public_key().serialize();

      fc::path potential_peer_database_file_name(_node_configuration_directory / POTENTIAL_PEER_DATABASE_FILENAME);
      try
      {
        _potential_peer_db.open(potential_peer_database_file_name);

        // push back the time on all peers loaded from the database so we will be able to retry them immediately
        for (peer_database::iterator itr = _potential_peer_db.begin(); itr != _potential_peer_db.end(); ++itr)
        {
          potential_peer_record updated_peer_record = *itr;
          updated_peer_record.last_connection_attempt_time = std::min<fc::time_point_sec>(updated_peer_record.last_connection_attempt_time,
                                                                                          fc::time_point::now() - fc::seconds(_node_configuration.peer_connection_retry_timeout));
          _potential_peer_db.update_entry(updated_peer_record);
        }

        trigger_p2p_network_connect_loop();
      }
      catch (fc::exception& except)
      {
        elog("unable to open peer database ${filename}: ${error}",
             ("filename", potential_peer_database_file_name)("error", except.to_detail_string()));
        throw;
      }
    }

    void node_impl::listen_to_p2p_network()
    {
      VERIFY_CORRECT_THREAD();
      if (!_node_configuration.accept_incoming_connections)
      {
        wlog("accept_incoming_connections is false, p2p network will not accept any incoming connections");
        return;
      }

      assert(_node_public_key != fc::ecc::public_key_data());

      fc::ip::endpoint listen_endpoint = _node_configuration.listen_endpoint;
      if( listen_endpoint.port() != 0 )
      {
        // if the user specified a port, we only want to bind to it if it's not already
        // being used by another application.  During normal operation, we set the
        // SO_REUSEADDR/SO_REUSEPORT flags so that we can bind outbound sockets to the
        // same local endpoint as we're listening on here.  On some platforms, setting
        // those flags will prevent us from detecting that other applications are
        // listening on that port.  We'd like to detect that, so we'll set up a temporary
        // tcp server without that flag to see if we can listen on that port.
        bool first = true;
        for( ;; )
        {
          bool listen_failed = false;

          try
          {
            fc::tcp_server temporary_server;
            if( listen_endpoint.get_address() != fc::ip::address() )
              temporary_server.listen( listen_endpoint );
            else
              temporary_server.listen( listen_endpoint.port() );
            break;
          }
          catch ( const fc::exception&)
          {
            listen_failed = true;
          }

          if (listen_failed)
          {
            if( _node_configuration.wait_if_endpoint_is_busy )
            {
              std::ostringstream error_message_stream;
              if( first )
              {
                error_message_stream << "Unable to listen for connections on port " << listen_endpoint.port()
                                     << ", retrying in a few seconds\n";
                error_message_stream << "You can wait for it to become available, or restart this program using\n";
                error_message_stream << "the --p2p-port option to specify another port\n";
                first = false;
              }
              else
              {
                error_message_stream << "\nStill waiting for port " << listen_endpoint.port() << " to become available\n";
              }
              std::string error_message = error_message_stream.str();
              ulog(error_message);
              _delegate->error_encountered( error_message, fc::oexception() );
              fc::usleep( fc::seconds(GRAPHENE_NET_PORT_WAIT_DELAY_SECONDS) );
            }
            else // don't wait, just find a random port
            {
              wlog( "unable to bind on the requested endpoint ${endpoint}, which probably means that endpoint is already in use",
                   ( "endpoint", listen_endpoint ) );
              listen_endpoint.set_port( 0 );
            }
          } // if (listen_failed)
        } // for(;;)
      } // if (listen_endpoint.port() != 0)
      else // port is 0
      {
        // if they requested a random port, we'll just assume it's available
        // (it may not be due to ip address, but we'll detect that in the next step)
      }

      _tcp_server.set_reuse_address();
      try
      {
        if( listen_endpoint.get_address() != fc::ip::address() )
          _tcp_server.listen( listen_endpoint );
        else
          _tcp_server.listen( listen_endpoint.port() );
        _actual_listening_endpoint = _tcp_server.get_local_endpoint();
        ilog( "listening for connections on endpoint ${endpoint} (our first choice)",
              ( "endpoint", _actual_listening_endpoint ) );
      }
      catch ( fc::exception& e )
      {
        FC_RETHROW_EXCEPTION( e, error, "unable to listen on ${endpoint}", ("endpoint",listen_endpoint ) );
      }
    }

    void node_impl::connect_to_p2p_network()
    {
      VERIFY_CORRECT_THREAD();
      assert(_node_public_key != fc::ecc::public_key_data());

      assert(!_accept_loop_complete.valid() &&
             !_p2p_network_connect_loop_done.valid() &&
             !_fetch_sync_items_loop_done.valid() &&
             !_fetch_item_loop_done.valid() &&
             !_advertise_inventory_loop_done.valid() &&
             !_terminate_inactive_connections_loop_done.valid() &&
             !_fetch_updated_peer_lists_loop_done.valid() &&
             !_bandwidth_monitor_loop_done.valid() &&
             !_dump_node_status_task_done.valid());
      if (_node_configuration.accept_incoming_connections)
        _accept_loop_complete = fc::async( [=](){ accept_loop(); }, "accept_loop");
      _p2p_network_connect_loop_done = fc::async( [=]() { p2p_network_connect_loop(); }, "p2p_network_connect_loop" );
      _fetch_sync_items_loop_done = fc::async( [=]() { fetch_sync_items_loop(); }, "fetch_sync_items_loop" );
      _fetch_item_loop_done = fc::async( [=]() { fetch_items_loop(); }, "fetch_items_loop" );
      _advertise_inventory_loop_done = fc::async( [=]() { advertise_inventory_loop(); }, "advertise_inventory_loop" );
      _terminate_inactive_connections_loop_done = fc::async( [=]() { terminate_inactive_connections_loop(); }, "terminate_inactive_connections_loop" );
      _fetch_updated_peer_lists_loop_done = fc::async([=](){ fetch_updated_peer_lists_loop(); }, "fetch_updated_peer_lists_loop");
      _bandwidth_monitor_loop_done = fc::async([=](){ bandwidth_monitor_loop(); }, "bandwidth_monitor_loop");
      _dump_node_status_task_done = fc::async([=](){ dump_node_status_task(); }, "dump_node_status_task");
    }

    void node_impl::add_node(const fc::ip::endpoint& ep)
    {
      VERIFY_CORRECT_THREAD();
      // if we're connecting to them, we believe they're not firewalled
      potential_peer_record updated_peer_record = _potential_peer_db.lookup_or_create_entry_for_endpoint(ep);

      // if we've recently connected to this peer, reset the last_connection_attempt_time to allow
      // us to immediately retry this peer
      updated_peer_record.last_connection_attempt_time = std::min<fc::time_point_sec>(updated_peer_record.last_connection_attempt_time,
                                                                                      fc::time_point::now() - fc::seconds(_node_configuration.peer_connection_retry_timeout));
      _add_once_node_list.push_back(updated_peer_record);
      _potential_peer_db.update_entry(updated_peer_record);
      trigger_p2p_network_connect_loop();
    }

    void node_impl::initiate_connect_to(const peer_connection_ptr& new_peer)
    {
      new_peer->get_socket().open();
      new_peer->get_socket().set_reuse_address();
      new_peer->connection_initiation_time = fc::time_point::now();
      _handshaking_connections.insert(new_peer);
      _rate_limiter.add_tcp_socket(&new_peer->get_socket());

      if (_node_is_shutting_down)
        return;

      std::weak_ptr<peer_connection> new_weak_peer(new_peer);
      new_peer->accept_or_connect_task_done = fc::async([this, new_weak_peer](){
        peer_connection_ptr new_peer(new_weak_peer.lock());
        assert(new_peer);
        if (!new_peer)
          return;
        connect_to_task(new_peer, *new_peer->get_remote_endpoint());
      }, "connect_to_task");
    }

    void node_impl::connect_to_endpoint(const fc::ip::endpoint& remote_endpoint)
    {
      VERIFY_CORRECT_THREAD();
      if (is_connection_to_endpoint_in_progress(remote_endpoint))
        FC_THROW_EXCEPTION(already_connected_to_requested_peer, "already connected to requested endpoint ${endpoint}",
                           ("endpoint", remote_endpoint));

      dlog("node_impl::connect_to_endpoint(${endpoint})", ("endpoint", remote_endpoint));
      peer_connection_ptr new_peer(peer_connection::make_shared(this));
      new_peer->set_remote_endpoint(remote_endpoint);
      initiate_connect_to(new_peer);
    }

    peer_connection_ptr node_impl::get_connection_to_endpoint( const fc::ip::endpoint& remote_endpoint )
    {
      VERIFY_CORRECT_THREAD();
      for( const peer_connection_ptr& active_peer : _active_connections )
      {
        fc::optional<fc::ip::endpoint> endpoint_for_this_peer( active_peer->get_remote_endpoint() );
        if( endpoint_for_this_peer && *endpoint_for_this_peer == remote_endpoint )
          return active_peer;
      }
      for( const peer_connection_ptr& handshaking_peer : _handshaking_connections )
      {
        fc::optional<fc::ip::endpoint> endpoint_for_this_peer( handshaking_peer->get_remote_endpoint() );
        if( endpoint_for_this_peer && *endpoint_for_this_peer == remote_endpoint )
          return handshaking_peer;
      }
      return peer_connection_ptr();
    }

    bool node_impl::is_connection_to_endpoint_in_progress( const fc::ip::endpoint& remote_endpoint )
    {
      VERIFY_CORRECT_THREAD();
      return get_connection_to_endpoint( remote_endpoint ) != peer_connection_ptr();
    }

    void node_impl::move_peer_to_active_list(const peer_connection_ptr& peer)
    {
      VERIFY_CORRECT_THREAD();
      _active_connections.insert(peer);
      _handshaking_connections.erase(peer);
      _closing_connections.erase(peer);
      _terminating_connections.erase(peer);
      fc_ilog(fc::logger::get("sync"), "New peer is connected (${peer}), now ${count} active peers",
              ("peer", peer->get_remote_endpoint())
              ("count", _active_connections.size()));
    }

    void node_impl::move_peer_to_closing_list(const peer_connection_ptr& peer)
    {
      VERIFY_CORRECT_THREAD();
      _active_connections.erase(peer);
      _handshaking_connections.erase(peer);
      _closing_connections.insert(peer);
      _terminating_connections.erase(peer);
      fc_ilog(fc::logger::get("sync"), "Peer connection closing (${peer}), now ${count} active peers",
              ("peer", peer->get_remote_endpoint())
              ("count", _active_connections.size()));
    }

    void node_impl::move_peer_to_terminating_list(const peer_connection_ptr& peer)
    {
      VERIFY_CORRECT_THREAD();
      _active_connections.erase(peer);
      _handshaking_connections.erase(peer);
      _closing_connections.erase(peer);
      _terminating_connections.insert(peer);
      fc_ilog(fc::logger::get("sync"), "Peer connection terminating (${peer}), now ${count} active peers",
              ("peer", peer->get_remote_endpoint())
              ("count", _active_connections.size()));
    }

    void node_impl::dump_node_status()
    {
      VERIFY_CORRECT_THREAD();
      ilog( "----------------- PEER STATUS UPDATE --------------------" );
      ilog( " number of peers: ${active} active, ${handshaking}, ${closing} closing.  attempting to maintain ${desired} - ${maximum} peers",
           ( "active", _active_connections.size() )("handshaking", _handshaking_connections.size() )("closing",_closing_connections.size() )
           ( "desired", _node_configuration.desired_number_of_connections )("maximum", _node_configuration.maximum_number_of_connections ) );
      for( const peer_connection_ptr& peer : _active_connections )
      {
        ilog( "       active peer ${endpoint} peer_is_in_sync_with_us:${in_sync_with_us} we_are_in_sync_with_peer:${in_sync_with_them}",
             ( "endpoint", peer->get_remote_endpoint() )
             ( "in_sync_with_us", !peer->peer_needs_sync_items_from_us )("in_sync_with_them", !peer->we_need_sync_items_from_peer ) );
        if( peer->we_need_sync_items_from_peer )
          ilog( "              above peer has ${count} sync items we might need", ("count", peer->ids_of_items_to_get.size() ) );
        if (peer->inhibit_fetching_sync_blocks)
          ilog( "              we are not fetching sync blocks from the above peer (inhibit_fetching_sync_blocks == true)" );

      }
      for( const peer_connection_ptr& peer : _handshaking_connections )
      {
        ilog( "  handshaking peer ${endpoint} in state ours(${our_state}) theirs(${their_state})",
             ( "endpoint", peer->get_remote_endpoint() )("our_state", peer->our_state )("their_state", peer->their_state ) );
      }

      ilog( "--------- MEMORY USAGE ------------" );
      ilog( "node._active_sync_requests size: ${size}", ("size", _active_sync_requests.size() ) );
      ilog( "node._received_sync_items size: ${size}", ("size", _received_sync_items.size() ) );
      ilog( "node._new_received_sync_items size: ${size}", ("size", _new_received_sync_items.size() ) );
      ilog( "node._items_to_fetch size: ${size}", ("size", _items_to_fetch.size() ) );
      ilog( "node._new_inventory size: ${size}", ("size", _new_inventory.size() ) );
      ilog( "node._message_cache size: ${size}", ("size", _message_cache.size() ) );
      for( const peer_connection_ptr& peer : _active_connections )
      {
        ilog( "  peer ${endpoint}", ("endpoint", peer->get_remote_endpoint() ) );
        ilog( "    peer.ids_of_items_to_get size: ${size}", ("size", peer->ids_of_items_to_get.size() ) );
        ilog( "    peer.inventory_peer_advertised_to_us size: ${size}", ("size", peer->inventory_peer_advertised_to_us.size() ) );
        ilog( "    peer.inventory_advertised_to_peer size: ${size}", ("size", peer->inventory_advertised_to_peer.size() ) );
        ilog( "    peer.items_requested_from_peer size: ${size}", ("size", peer->items_requested_from_peer.size() ) );
        ilog( "    peer.sync_items_requested_from_peer size: ${size}", ("size", peer->sync_items_requested_from_peer.size() ) );
      }
      ilog( "--------- END MEMORY USAGE ------------" );
    }

    void node_impl::disconnect_from_peer( peer_connection* peer_to_disconnect,
                                          const std::string& reason_for_disconnect,
                                          bool caused_by_error /* = false */,
                                          const fc::oexception& error /* = fc::oexception() */ )
    {
      VERIFY_CORRECT_THREAD();
      move_peer_to_closing_list(peer_to_disconnect->shared_from_this());

      if (peer_to_disconnect->they_have_requested_close)
      {
        // the peer has already told us that it's ready to close the connection, so just close the connection
        peer_to_disconnect->close_connection();
      }
      else
      {
        // we're the first to try to want to close the connection
        fc::optional<fc::ip::endpoint> inbound_endpoint = peer_to_disconnect->get_endpoint_for_connecting();
        if (inbound_endpoint)
        {
          fc::optional<potential_peer_record> updated_peer_record = _potential_peer_db.lookup_entry_for_endpoint(*inbound_endpoint);
          if (updated_peer_record)
          {
            updated_peer_record->last_seen_time = fc::time_point::now();
            if (error)
              updated_peer_record->last_error = error;
            else
              updated_peer_record->last_error = fc::exception(FC_LOG_MESSAGE(info, reason_for_disconnect.c_str()));
            _potential_peer_db.update_entry(*updated_peer_record);
          }
        }
        peer_to_disconnect->we_have_requested_close = true;
        peer_to_disconnect->connection_closed_time = fc::time_point::now();

        closing_connection_message closing_message( reason_for_disconnect, caused_by_error, error );
        peer_to_disconnect->send_message( closing_message );
      }

      // notify the user.  This will be useful in testing, but we might want to remove it later;
      // it makes good sense to notify the user if other nodes think she is behaving badly, but
      // if we're just detecting and dissconnecting other badly-behaving nodes, they don't really care.
      if (caused_by_error)
      {
        std::ostringstream error_message;
        error_message << "I am disconnecting peer " << fc::variant( peer_to_disconnect->get_remote_endpoint() ).as_string() <<
                         " for reason: " << reason_for_disconnect;
        _delegate->error_encountered(error_message.str(), fc::oexception());
        dlog(error_message.str());
      }
      else
        dlog("Disconnecting from ${peer} for ${reason}", ("peer",peer_to_disconnect->get_remote_endpoint()) ("reason",reason_for_disconnect));
      // peer_to_disconnect->close_connection();
    }

    void node_impl::listen_on_endpoint( const fc::ip::endpoint& ep, bool wait_if_not_available )
    {
      VERIFY_CORRECT_THREAD();
      _node_configuration.listen_endpoint = ep;
      _node_configuration.wait_if_endpoint_is_busy = wait_if_not_available;
      save_node_configuration();
    }

    void node_impl::accept_incoming_connections(bool accept)
    {
      VERIFY_CORRECT_THREAD();
      _node_configuration.accept_incoming_connections = accept;
      save_node_configuration();
    }

    void node_impl::listen_on_port( uint16_t port, bool wait_if_not_available )
    {
      VERIFY_CORRECT_THREAD();
      _node_configuration.listen_endpoint = fc::ip::endpoint( fc::ip::address(), port );
      _node_configuration.wait_if_endpoint_is_busy = wait_if_not_available;
      save_node_configuration();
    }

    fc::ip::endpoint node_impl::get_actual_listening_endpoint() const
    {
      VERIFY_CORRECT_THREAD();
      return _actual_listening_endpoint;
    }

    std::vector<peer_status> node_impl::get_connected_peers() const
    {
      VERIFY_CORRECT_THREAD();
      std::vector<peer_status> statuses;
      for (const peer_connection_ptr& peer : _active_connections)
      {
        ASSERT_TASK_NOT_PREEMPTED(); // don't yield while iterating over _active_connections

        peer_status this_peer_status;
        this_peer_status.version = 0;
        fc::optional<fc::ip::endpoint> endpoint = peer->get_remote_endpoint();
        if (endpoint)
          this_peer_status.host = *endpoint;
        fc::mutable_variant_object peer_details;
        peer_details["addr"] = endpoint ? (std::string)*endpoint : std::string();
        peer_details["addrlocal"] = (std::string)peer->get_local_endpoint();
        peer_details["services"] = "00000001";
        peer_details["lastsend"] = peer->get_last_message_sent_time().sec_since_epoch();
        peer_details["lastrecv"] = peer->get_last_message_received_time().sec_since_epoch();
        peer_details["bytessent"] = peer->get_total_bytes_sent();
        peer_details["bytesrecv"] = peer->get_total_bytes_received();
        peer_details["conntime"] = peer->get_connection_time();
        peer_details["pingtime"] = "";
        peer_details["pingwait"] = "";
        peer_details["version"] = "";
        peer_details["subver"] = peer->user_agent;
        peer_details["inbound"] = peer->direction == peer_connection_direction::inbound;
        peer_details["firewall_status"] = peer->is_firewalled;
        peer_details["startingheight"] = "";
        peer_details["banscore"] = "";
        peer_details["syncnode"] = "";

        if (peer->fc_git_revision_sha)
        {
          std::string revision_string = *peer->fc_git_revision_sha;
          if (*peer->fc_git_revision_sha == fc::git_revision_sha)
            revision_string += " (same as ours)";
          else
            revision_string += " (different from ours)";
          peer_details["fc_git_revision_sha"] = revision_string;

        }
        if (peer->fc_git_revision_unix_timestamp)
        {
          peer_details["fc_git_revision_unix_timestamp"] = *peer->fc_git_revision_unix_timestamp;
          std::string age_string = fc::get_approximate_relative_time_string( *peer->fc_git_revision_unix_timestamp);
          if (*peer->fc_git_revision_unix_timestamp == fc::time_point_sec(fc::git_revision_unix_timestamp))
            age_string += " (same as ours)";
          else if (*peer->fc_git_revision_unix_timestamp > fc::time_point_sec(fc::git_revision_unix_timestamp))
            age_string += " (newer than ours)";
          else
            age_string += " (older than ours)";
          peer_details["fc_git_revision_age"] = age_string;
        }

        if (peer->platform)
          peer_details["platform"] = *peer->platform;

        // provide these for debugging
        // warning: these are just approximations, if the peer is "downstream" of us, they may
        // have received blocks from other peers that we are unaware of
        peer_details["current_head_block"] = peer->last_block_delegate_has_seen;
        peer_details["current_head_block_number"] = _delegate->get_block_number(peer->last_block_delegate_has_seen);
        peer_details["current_head_block_time"] = peer->last_block_time_delegate_has_seen;

        this_peer_status.info = peer_details;
        statuses.push_back(this_peer_status);
      }
      return statuses;
    }

    uint32_t node_impl::get_connection_count() const
    {
      VERIFY_CORRECT_THREAD();
      return (uint32_t)_active_connections.size();
    }

    void node_impl::broadcast( const message& item_to_broadcast, const message_propagation_data& propagation_data )
    {
      VERIFY_CORRECT_THREAD();
      fc::uint160_t hash_of_message_contents;
      if( item_to_broadcast.msg_type == graphene::net::block_message_type )
      {
        graphene::net::block_message block_message_to_broadcast = item_to_broadcast.as<graphene::net::block_message>();
        hash_of_message_contents = block_message_to_broadcast.block_id; // for debugging
        _most_recent_blocks_accepted.push_back( block_message_to_broadcast.block_id );
      }
      else if( item_to_broadcast.msg_type == graphene::net::trx_message_type )
      {
        graphene::net::trx_message transaction_message_to_broadcast = item_to_broadcast.as<graphene::net::trx_message>();
        hash_of_message_contents = transaction_message_to_broadcast.trx.id(); // for debugging
        dlog( "broadcasting trx: ${trx}", ("trx", transaction_message_to_broadcast) );
      }
      message_hash_type hash_of_item_to_broadcast = item_to_broadcast.id();

      _message_cache.cache_message( item_to_broadcast, hash_of_item_to_broadcast, propagation_data, hash_of_message_contents );
      _new_inventory.insert( item_id(item_to_broadcast.msg_type, hash_of_item_to_broadcast ) );
      trigger_advertise_inventory_loop();
    }

    void node_impl::broadcast( const message& item_to_broadcast )
    {
      VERIFY_CORRECT_THREAD();
      // this version is called directly from the client
      message_propagation_data propagation_data{fc::time_point::now(), fc::time_point::now(), _node_id};
      broadcast( item_to_broadcast, propagation_data );
    }

    void node_impl::sync_from(const item_id& current_head_block, const std::vector<uint32_t>& hard_fork_block_numbers)
    {
      VERIFY_CORRECT_THREAD();
      _most_recent_blocks_accepted.clear();
      _sync_item_type = current_head_block.item_type;
      _most_recent_blocks_accepted.push_back(current_head_block.item_hash);
      _hard_fork_block_numbers = hard_fork_block_numbers;
    }

    bool node_impl::is_connected() const
    {
      VERIFY_CORRECT_THREAD();
      return !_active_connections.empty();
    }

    std::vector<potential_peer_record> node_impl::get_potential_peers() const
    {
      VERIFY_CORRECT_THREAD();
      std::vector<potential_peer_record> result;
      // use explicit iterators here, for some reason the mac compiler can't used ranged-based for loops here
      for (peer_database::iterator itr = _potential_peer_db.begin(); itr != _potential_peer_db.end(); ++itr)
        result.push_back(*itr);
      return result;
    }

    void node_impl::set_advanced_node_parameters(const fc::variant_object& params)
    {
      VERIFY_CORRECT_THREAD();
      ilog( "set_advanced_node_parameters ${params}", ("params", params) );

      fc::from_variant( params, _node_configuration );

      if( _node_configuration.private_key == fc::ecc::private_key() )
      {
         ilog( "generating new private key for this node" );
         _node_configuration.private_key = fc::ecc::private_key::generate();
      }

      if( _node_configuration.desired_number_of_connections > _node_configuration.maximum_number_of_connections )
      {
         wlog( "Reducing desired_number_of_connections from ${x0} to maximum_number_of_connections=${x1}",
            ("x0", _node_configuration.desired_number_of_connections)
            ("x1", _node_configuration.maximum_number_of_connections)
            );
      }

      while (_active_connections.size() > _node_configuration.maximum_number_of_connections)
        disconnect_from_peer(_active_connections.begin()->get(),
                             "I have too many connections open");
      trigger_p2p_network_connect_loop();
    }

    node_configuration node_impl::get_advanced_node_parameters()const
    {
      VERIFY_CORRECT_THREAD();
      return _node_configuration;
    }

    message_propagation_data node_impl::get_transaction_propagation_data( const graphene::net::transaction_id_type& transaction_id )
    {
      VERIFY_CORRECT_THREAD();
      return _message_cache.get_message_propagation_data( transaction_id );
    }

    message_propagation_data node_impl::get_block_propagation_data( const graphene::net::block_id_type& block_id )
    {
      VERIFY_CORRECT_THREAD();
      return _message_cache.get_message_propagation_data( block_id );
    }

    node_id_t node_impl::get_node_id() const
    {
      VERIFY_CORRECT_THREAD();
      return _node_id;
    }
    void node_impl::set_allowed_peers(const std::vector<node_id_t>& allowed_peers)
    {
      VERIFY_CORRECT_THREAD();
#ifdef ENABLE_P2P_DEBUGGING_API
      _allowed_peers.clear();
      _allowed_peers.insert(allowed_peers.begin(), allowed_peers.end());
      std::list<peer_connection_ptr> peers_to_disconnect;
      if (!_allowed_peers.empty())
        for (const peer_connection_ptr& peer : _active_connections)
          if (_allowed_peers.find(peer->node_id) == _allowed_peers.end())
            peers_to_disconnect.push_back(peer);
      for (const peer_connection_ptr& peer : peers_to_disconnect)
        disconnect_from_peer(peer.get(), "My allowed_peers list has changed, and you're no longer allowed.  Bye.");
#endif // ENABLE_P2P_DEBUGGING_API
    }
    void node_impl::clear_peer_database()
    {
      VERIFY_CORRECT_THREAD();
      _potential_peer_db.clear();
    }

    void node_impl::set_total_bandwidth_limit( uint32_t upload_bytes_per_second, uint32_t download_bytes_per_second )
    {
      VERIFY_CORRECT_THREAD();
      _rate_limiter.set_upload_limit( upload_bytes_per_second );
      _rate_limiter.set_download_limit( download_bytes_per_second );
    }

    fc::variant_object node_impl::get_call_statistics() const
    {
      VERIFY_CORRECT_THREAD();
      return _delegate->get_call_statistics();
    }

    fc::variant_object node_impl::network_get_info() const
    {
      VERIFY_CORRECT_THREAD();
      fc::mutable_variant_object info;
      info["listening_on"] = _actual_listening_endpoint;
      info["node_public_key"] = _node_public_key;
      info["node_id"] = _node_id;
      info["firewalled"] = _is_firewalled;
      return info;
    }
    fc::variant_object node_impl::network_get_usage_stats() const
    {
      VERIFY_CORRECT_THREAD();
      std::vector<uint32_t> network_usage_by_second;
      network_usage_by_second.reserve(_average_network_read_speed_seconds.size());
      std::transform(_average_network_read_speed_seconds.begin(), _average_network_read_speed_seconds.end(),
                     _average_network_write_speed_seconds.begin(),
                     std::back_inserter(network_usage_by_second),
                     std::plus<uint32_t>());

      std::vector<uint32_t> network_usage_by_minute;
      network_usage_by_minute.reserve(_average_network_read_speed_minutes.size());
      std::transform(_average_network_read_speed_minutes.begin(), _average_network_read_speed_minutes.end(),
                     _average_network_write_speed_minutes.begin(),
                     std::back_inserter(network_usage_by_minute),
                     std::plus<uint32_t>());

      std::vector<uint32_t> network_usage_by_hour;
      network_usage_by_hour.reserve(_average_network_read_speed_hours.size());
      std::transform(_average_network_read_speed_hours.begin(), _average_network_read_speed_hours.end(),
                     _average_network_write_speed_hours.begin(),
                     std::back_inserter(network_usage_by_hour),
                     std::plus<uint32_t>());

      fc::mutable_variant_object result;
      result["usage_by_second"] = network_usage_by_second;
      result["usage_by_minute"] = network_usage_by_minute;
      result["usage_by_hour"] = network_usage_by_hour;
      return result;
    }

    bool node_impl::is_hard_fork_block(uint32_t block_number) const
    {
      return std::binary_search(_hard_fork_block_numbers.begin(), _hard_fork_block_numbers.end(), block_number);
    }
    uint32_t node_impl::get_next_known_hard_fork_block_number(uint32_t block_number) const
    {
      auto iter = std::upper_bound(_hard_fork_block_numbers.begin(), _hard_fork_block_numbers.end(),
                                   block_number);
      return iter != _hard_fork_block_numbers.end() ? *iter : 0;
    }

  }  // end namespace detail



  /////////////////////////////////////////////////////////////////////////////////////////////////////////////
  // implement node functions, they call the matching function in to detail::node_impl in the correct thread //

#ifdef P2P_IN_DEDICATED_THREAD
# define INVOKE_IN_IMPL(method_name, ...) \
    return my->_thread->async([&](){ return my->method_name(__VA_ARGS__); }, "thread invoke for method " BOOST_PP_STRINGIZE(method_name)).wait()
#else
# define INVOKE_IN_IMPL(method_name, ...) \
    return my->method_name(__VA_ARGS__)
#endif // P2P_IN_DEDICATED_THREAD

  node::node(const std::string& user_agent) :
    my(new detail::node_impl(user_agent))
  {
  }

  node::~node()
  {
  }

  void node::set_node_delegate( node_delegate* del )
  {
    fc::thread* delegate_thread = &fc::thread::current();
    INVOKE_IN_IMPL(set_node_delegate, del, delegate_thread);
  }

  void node::load_configuration( const fc::path& configuration_directory )
  {
    INVOKE_IN_IMPL(load_configuration, configuration_directory);
  }

  void node::listen_to_p2p_network()
  {
    INVOKE_IN_IMPL(listen_to_p2p_network);
  }

  void node::connect_to_p2p_network()
  {
    INVOKE_IN_IMPL(connect_to_p2p_network);
  }

  void node::add_node( const fc::ip::endpoint& ep )
  {
    INVOKE_IN_IMPL(add_node, ep);
  }

  void node::connect_to_endpoint( const fc::ip::endpoint& remote_endpoint )
  {
    INVOKE_IN_IMPL(connect_to_endpoint, remote_endpoint);
  }

  void node::listen_on_endpoint(const fc::ip::endpoint& ep , bool wait_if_not_available)
  {
    INVOKE_IN_IMPL(listen_on_endpoint, ep, wait_if_not_available);
  }

  void node::accept_incoming_connections(bool accept)
  {
    INVOKE_IN_IMPL(accept_incoming_connections, accept);
  }

  void node::listen_on_port( uint16_t port, bool wait_if_not_available )
  {
    INVOKE_IN_IMPL(listen_on_port, port, wait_if_not_available);
  }

  fc::ip::endpoint node::get_actual_listening_endpoint() const
  {
    INVOKE_IN_IMPL(get_actual_listening_endpoint);
  }

  std::vector<peer_status> node::get_connected_peers() const
  {
    INVOKE_IN_IMPL(get_connected_peers);
  }

  uint32_t node::get_connection_count() const
  {
    INVOKE_IN_IMPL(get_connection_count);
  }

  void node::broadcast( const message& msg )
  {
    INVOKE_IN_IMPL(broadcast, msg);
  }

  void node::sync_from(const item_id& current_head_block, const std::vector<uint32_t>& hard_fork_block_numbers)
  {
    INVOKE_IN_IMPL(sync_from, current_head_block, hard_fork_block_numbers);
  }

  bool node::is_connected() const
  {
    INVOKE_IN_IMPL(is_connected);
  }

  std::vector<potential_peer_record> node::get_potential_peers()const
  {
    INVOKE_IN_IMPL(get_potential_peers);
  }

  void node::set_advanced_node_parameters( const fc::variant_object& params )
  {
    INVOKE_IN_IMPL(set_advanced_node_parameters, params);
  }

  node_configuration node::get_advanced_node_parameters()const
  {
    INVOKE_IN_IMPL(get_advanced_node_parameters);
  }

  message_propagation_data node::get_transaction_propagation_data( const graphene::net::transaction_id_type& transaction_id )
  {
    INVOKE_IN_IMPL(get_transaction_propagation_data, transaction_id);
  }

  message_propagation_data node::get_block_propagation_data( const graphene::net::block_id_type& block_id )
  {
    INVOKE_IN_IMPL(get_block_propagation_data, block_id);
  }

  node_id_t node::get_node_id() const
  {
    INVOKE_IN_IMPL(get_node_id);
  }

  void node::set_allowed_peers( const std::vector<node_id_t>& allowed_peers )
  {
    INVOKE_IN_IMPL(set_allowed_peers, allowed_peers);
  }

  void node::clear_peer_database()
  {
    INVOKE_IN_IMPL(clear_peer_database);
  }

  void node::set_total_bandwidth_limit(uint32_t upload_bytes_per_second,
                                       uint32_t download_bytes_per_second)
  {
    INVOKE_IN_IMPL(set_total_bandwidth_limit, upload_bytes_per_second, download_bytes_per_second);
  }

  fc::variant_object node::get_call_statistics() const
  {
    INVOKE_IN_IMPL(get_call_statistics);
  }

  fc::variant_object node::network_get_info() const
  {
    INVOKE_IN_IMPL(network_get_info);
  }

  fc::variant_object node::network_get_usage_stats() const
  {
    INVOKE_IN_IMPL(network_get_usage_stats);
  }

  void node::close()
  {
    INVOKE_IN_IMPL(close);
  }

  struct simulated_network::node_info
  {
    node_delegate* delegate;
    fc::future<void> message_sender_task_done;
    std::queue<message> messages_to_deliver;
    node_info(node_delegate* delegate) : delegate(delegate) {}
  };

  simulated_network::~simulated_network()
  {
    for( node_info* network_node_info : network_nodes )
    {
      network_node_info->message_sender_task_done.cancel_and_wait("~simulated_network()");
      delete network_node_info;
    }
  }

  void simulated_network::message_sender(node_info* destination_node)
  {
    while (!destination_node->messages_to_deliver.empty())
    {
      try
      {
        const message& message_to_deliver = destination_node->messages_to_deliver.front();
        if (message_to_deliver.msg_type == trx_message_type)
          destination_node->delegate->handle_transaction(message_to_deliver.as<trx_message>());
        else if (message_to_deliver.msg_type == block_message_type)
        {
          std::vector<fc::uint160_t> contained_transaction_message_ids;
          destination_node->delegate->handle_block(message_to_deliver.as<block_message>(), false, contained_transaction_message_ids);
        }
        else
          destination_node->delegate->handle_message(message_to_deliver);
      }
      catch ( const fc::exception& e )
      {
        elog( "${r}", ("r",e) );
      }
      destination_node->messages_to_deliver.pop();
    }
  }

  void simulated_network::broadcast( const message& item_to_broadcast  )
  {
    for (node_info* network_node_info : network_nodes)
    {
      network_node_info->messages_to_deliver.emplace(item_to_broadcast);
      if (!network_node_info->message_sender_task_done.valid() || network_node_info->message_sender_task_done.ready())
        network_node_info->message_sender_task_done = fc::async([=](){ message_sender(network_node_info); }, "simulated_network_sender");
    }
  }

  void simulated_network::add_node_delegate( node_delegate* node_delegate_to_add )
  {
    network_nodes.push_back(new node_info(node_delegate_to_add));
  }

  namespace detail
  {
#define ROLLING_WINDOW_SIZE 1000
#define INITIALIZE_ACCUMULATOR(r, data, method_name) \
      , BOOST_PP_CAT(_, BOOST_PP_CAT(method_name, _execution_accumulator))(boost::accumulators::tag::rolling_window::window_size = ROLLING_WINDOW_SIZE) \
      , BOOST_PP_CAT(_, BOOST_PP_CAT(method_name, _delay_before_accumulator))(boost::accumulators::tag::rolling_window::window_size = ROLLING_WINDOW_SIZE) \
      , BOOST_PP_CAT(_, BOOST_PP_CAT(method_name, _delay_after_accumulator))(boost::accumulators::tag::rolling_window::window_size = ROLLING_WINDOW_SIZE)


    statistics_gathering_node_delegate_wrapper::statistics_gathering_node_delegate_wrapper(node_delegate* delegate, fc::thread* thread_for_delegate_calls) :
      _node_delegate(delegate),
      _thread(thread_for_delegate_calls)
      BOOST_PP_SEQ_FOR_EACH(INITIALIZE_ACCUMULATOR, unused, NODE_DELEGATE_METHOD_NAMES)
    {}
#undef INITIALIZE_ACCUMULATOR

    fc::variant_object statistics_gathering_node_delegate_wrapper::get_call_statistics()
    {
      fc::mutable_variant_object statistics;
      std::ostringstream note;
      note << "All times are in microseconds, mean is the average of the last " << ROLLING_WINDOW_SIZE << " call times";
      statistics["_note"] = note.str();

#define ADD_STATISTICS_FOR_METHOD(r, data, method_name) \
      fc::mutable_variant_object BOOST_PP_CAT(method_name, _stats); \
      BOOST_PP_CAT(method_name, _stats)["min"] = boost::accumulators::min(BOOST_PP_CAT(_, BOOST_PP_CAT(method_name, _execution_accumulator))); \
      BOOST_PP_CAT(method_name, _stats)["mean"] = boost::accumulators::rolling_mean(BOOST_PP_CAT(_, BOOST_PP_CAT(method_name, _execution_accumulator))); \
      BOOST_PP_CAT(method_name, _stats)["max"] = boost::accumulators::max(BOOST_PP_CAT(_, BOOST_PP_CAT(method_name, _execution_accumulator))); \
      BOOST_PP_CAT(method_name, _stats)["sum"] = boost::accumulators::sum(BOOST_PP_CAT(_, BOOST_PP_CAT(method_name, _execution_accumulator))); \
      BOOST_PP_CAT(method_name, _stats)["delay_before_min"] = boost::accumulators::min(BOOST_PP_CAT(_, BOOST_PP_CAT(method_name, _delay_before_accumulator))); \
      BOOST_PP_CAT(method_name, _stats)["delay_before_mean"] = boost::accumulators::rolling_mean(BOOST_PP_CAT(_, BOOST_PP_CAT(method_name, _delay_before_accumulator))); \
      BOOST_PP_CAT(method_name, _stats)["delay_before_max"] = boost::accumulators::max(BOOST_PP_CAT(_, BOOST_PP_CAT(method_name, _delay_before_accumulator))); \
      BOOST_PP_CAT(method_name, _stats)["delay_before_sum"] = boost::accumulators::sum(BOOST_PP_CAT(_, BOOST_PP_CAT(method_name, _delay_before_accumulator))); \
      BOOST_PP_CAT(method_name, _stats)["delay_after_min"] = boost::accumulators::min(BOOST_PP_CAT(_, BOOST_PP_CAT(method_name, _delay_after_accumulator))); \
      BOOST_PP_CAT(method_name, _stats)["delay_after_mean"] = boost::accumulators::rolling_mean(BOOST_PP_CAT(_, BOOST_PP_CAT(method_name, _delay_after_accumulator))); \
      BOOST_PP_CAT(method_name, _stats)["delay_after_max"] = boost::accumulators::max(BOOST_PP_CAT(_, BOOST_PP_CAT(method_name, _delay_after_accumulator))); \
      BOOST_PP_CAT(method_name, _stats)["delay_after_sum"] = boost::accumulators::sum(BOOST_PP_CAT(_, BOOST_PP_CAT(method_name, _delay_after_accumulator))); \
      BOOST_PP_CAT(method_name, _stats)["count"] = boost::accumulators::count(BOOST_PP_CAT(_, BOOST_PP_CAT(method_name, _execution_accumulator))); \
      statistics[BOOST_PP_STRINGIZE(method_name)] = BOOST_PP_CAT(method_name, _stats);

      BOOST_PP_SEQ_FOR_EACH(ADD_STATISTICS_FOR_METHOD, unused, NODE_DELEGATE_METHOD_NAMES)
#undef ADD_STATISTICS_FOR_METHOD

      return statistics;
    }

// define VERBOSE_NODE_DELEGATE_LOGGING to log whenever the node delegate throws exceptions
//#define VERBOSE_NODE_DELEGATE_LOGGING
#ifdef VERBOSE_NODE_DELEGATE_LOGGING
#  define INVOKE_AND_COLLECT_STATISTICS(method_name, ...) \
    try \
    { \
      if (_thread->is_current()) \
      { \
         call_statistics_collector statistics_collector(#method_name, \
            &_ ## method_name ## _execution_accumulator, \
            &_ ## method_name ## _delay_before_accumulator, \
            &_ ## method_name ## _delay_after_accumulator); \
        call_statistics_collector::actual_execution_measurement_helper helper(statistics_collector); \
        return _node_delegate->method_name(__VA_ARGS__); \
      } \
      else \
        return _thread->async([&](){ \
         call_statistics_collector statistics_collector(#method_name, \
            &_ ## method_name ## _execution_accumulator, \
            &_ ## method_name ## _delay_before_accumulator, \
            &_ ## method_name ## _delay_after_accumulator); \
          call_statistics_collector::actual_execution_measurement_helper helper(statistics_collector); \
          return _node_delegate->method_name(__VA_ARGS__); \
        }, "invoke " BOOST_STRINGIZE(method_name)).wait(); \
    } \
    catch (const fc::exception& e) \
    { \
      dlog("node_delegate threw fc::exception: ${e}", ("e", e)); \
      throw; \
    } \
    catch (const std::exception& e) \
    { \
      dlog("node_delegate threw std::exception: ${e}", ("e", e.what())); \
      throw; \
    } \
    catch (...) \
    { \
      dlog("node_delegate threw unrecognized exception"); \
      throw; \
    }
#else
#  define INVOKE_AND_COLLECT_STATISTICS(method_name, ...) \
<<<<<<< HEAD
    if (_thread->is_current()) \
=======
    call_statistics_collector statistics_collector(#method_name, \
                                                   &_ ## method_name ## _execution_accumulator, \
                                                   &_ ## method_name ## _delay_before_accumulator, \
                                                   &_ ## method_name ## _delay_after_accumulator); \
    if ( _thread->is_current()) \
>>>>>>> ba48f20e
    { \
      call_statistics_collector statistics_collector(#method_name, \
         &_ ## method_name ## _execution_accumulator, \
         &_ ## method_name ## _delay_before_accumulator, \
         &_ ## method_name ## _delay_after_accumulator); \
      call_statistics_collector::actual_execution_measurement_helper helper(statistics_collector); \
      return _node_delegate->method_name(__VA_ARGS__); \
    } \
    else \
      return _thread->async([&](){ \
         call_statistics_collector statistics_collector(#method_name, \
            &_ ## method_name ## _execution_accumulator, \
            &_ ## method_name ## _delay_before_accumulator, \
            &_ ## method_name ## _delay_after_accumulator); \
        call_statistics_collector::actual_execution_measurement_helper helper(statistics_collector); \
        return _node_delegate->method_name(__VA_ARGS__); \
      }, "invoke " BOOST_STRINGIZE(method_name)).wait()
#endif

    steem::protocol::chain_id_type statistics_gathering_node_delegate_wrapper::get_chain_id() const
    {
      INVOKE_AND_COLLECT_STATISTICS(get_chain_id);
    }

    bool statistics_gathering_node_delegate_wrapper::has_item( const net::item_id& id )
    {
      INVOKE_AND_COLLECT_STATISTICS(has_item, id);
    }

    void statistics_gathering_node_delegate_wrapper::handle_message( const message& message_to_handle )
    {
      INVOKE_AND_COLLECT_STATISTICS(handle_message, message_to_handle);
    }

    bool statistics_gathering_node_delegate_wrapper::handle_block( const graphene::net::block_message& block_message, bool sync_mode, std::vector<fc::uint160_t>& contained_transaction_message_ids)
    {
      INVOKE_AND_COLLECT_STATISTICS(handle_block, block_message, sync_mode, contained_transaction_message_ids);
    }

    void statistics_gathering_node_delegate_wrapper::handle_transaction( const graphene::net::trx_message& transaction_message )
    {
      INVOKE_AND_COLLECT_STATISTICS(handle_transaction, transaction_message);
    }

    std::vector<item_hash_t> statistics_gathering_node_delegate_wrapper::get_block_ids(const std::vector<item_hash_t>& blockchain_synopsis,
                                                                                       uint32_t& remaining_item_count,
                                                                                       uint32_t limit /* = 2000 */)
    {
      INVOKE_AND_COLLECT_STATISTICS(get_block_ids, blockchain_synopsis, remaining_item_count, limit);
    }

    message statistics_gathering_node_delegate_wrapper::get_item( const item_id& id )
    {
      INVOKE_AND_COLLECT_STATISTICS(get_item, id);
    }

    std::vector<item_hash_t> statistics_gathering_node_delegate_wrapper::get_blockchain_synopsis(const item_hash_t& reference_point, uint32_t number_of_blocks_after_reference_point)
    {
      INVOKE_AND_COLLECT_STATISTICS(get_blockchain_synopsis, reference_point, number_of_blocks_after_reference_point);
    }

    void statistics_gathering_node_delegate_wrapper::sync_status( uint32_t item_type, uint32_t item_count )
    {
      INVOKE_AND_COLLECT_STATISTICS(sync_status, item_type, item_count);
    }

    void statistics_gathering_node_delegate_wrapper::connection_count_changed( uint32_t c )
    {
      INVOKE_AND_COLLECT_STATISTICS(connection_count_changed, c);
    }

    uint32_t statistics_gathering_node_delegate_wrapper::get_block_number(const item_hash_t& block_id)
    {
      // this function doesn't need to block,
      ASSERT_TASK_NOT_PREEMPTED();
      return _node_delegate->get_block_number(block_id);
    }

    fc::time_point_sec statistics_gathering_node_delegate_wrapper::get_block_time(const item_hash_t& block_id)
    {
      INVOKE_AND_COLLECT_STATISTICS(get_block_time, block_id);
    }

    /** returns graphene::blockchain::now() */
    fc::time_point_sec statistics_gathering_node_delegate_wrapper::get_blockchain_now()
    {
      // this function doesn't need to block,
      ASSERT_TASK_NOT_PREEMPTED();
      return _node_delegate->get_blockchain_now();
    }

    item_hash_t statistics_gathering_node_delegate_wrapper::get_head_block_id() const
    {
      INVOKE_AND_COLLECT_STATISTICS(get_head_block_id);
    }

    uint32_t statistics_gathering_node_delegate_wrapper::estimate_last_known_fork_from_git_revision_timestamp(uint32_t unix_timestamp) const
    {
      INVOKE_AND_COLLECT_STATISTICS(estimate_last_known_fork_from_git_revision_timestamp, unix_timestamp);
    }

    void statistics_gathering_node_delegate_wrapper::error_encountered(const std::string& message, const fc::oexception& error)
    {
      INVOKE_AND_COLLECT_STATISTICS(error_encountered, message, error);
    }

#undef INVOKE_AND_COLLECT_STATISTICS

  } // end namespace detail

} } // end namespace graphene::net<|MERGE_RESOLUTION|>--- conflicted
+++ resolved
@@ -1308,7 +1308,6 @@
         uint32_t active_disconnect_timeout = 10 * _recent_block_interval_in_seconds;
         uint32_t active_send_keepalive_timeout = active_disconnect_timeout / 2;
 
-<<<<<<< HEAD
         // set the ignored request time out to 6 second.  When we request a block
         // or transaction from a peer, this timeout determines how long we wait for them
         // to reply before we give up and ask another peer for the item.
@@ -1318,8 +1317,6 @@
         // Increased to 6 from 1 in #1660 due to heavy load. May need to adjust further
         fc::microseconds active_ignored_request_timeout = fc::microseconds( _node_configuration.active_ignored_request_timeout_microseconds );
 
-=======
->>>>>>> ba48f20e
         fc::time_point active_disconnect_threshold = fc::time_point::now() - fc::seconds(active_disconnect_timeout);
         fc::time_point active_send_keepalive_threshold = fc::time_point::now() - fc::seconds(active_send_keepalive_timeout);
         fc::time_point active_ignored_request_threshold = fc::time_point::now() - fc::seconds(GRAPHENE_NET_ACTIVE_IGNORED_REQUEST_TIMEOUT_SECONDS);
@@ -1382,8 +1379,8 @@
               wlog( "Sending a keepalive message to peer ${peer} who hasn't sent us any messages in the last ${timeout} seconds",
                     ( "peer", active_peer->get_remote_endpoint() )("timeout", active_send_keepalive_timeout ) );
               peers_to_send_keep_alive.push_back(active_peer);
-            }            
-            else if (active_peer->we_need_sync_items_from_peer && 
+            }
+            else if (active_peer->we_need_sync_items_from_peer &&
                      !active_peer->is_currently_handling_message() &&
                      !active_peer->item_ids_requested_from_peer &&
                      active_peer->ids_of_items_to_get.empty())
@@ -2580,7 +2577,6 @@
             // In either case, pop items off the back of our existing list until we find our first
             // item, then append our list.
             while (!originating_peer->ids_of_items_to_get.empty())
-<<<<<<< HEAD
             {
               if (item_hashes_received.front() != originating_peer->ids_of_items_to_get.back())
                 originating_peer->ids_of_items_to_get.pop_back();
@@ -2589,16 +2585,6 @@
             }
             if (originating_peer->ids_of_items_to_get.empty())
             {
-=======
-            {
-              if (item_hashes_received.front() != originating_peer->ids_of_items_to_get.back())
-                originating_peer->ids_of_items_to_get.pop_back();
-              else
-                break;
-            }
-            if (originating_peer->ids_of_items_to_get.empty())
-            {
->>>>>>> ba48f20e
               // this happens when the peer has switched forks between the last inventory message and
               // this one, and there weren't any unfetched items in common
               // We don't know where in the blockchain the new front() actually falls, all we can
@@ -2629,11 +2615,7 @@
           // they must be an attacker or have a buggy client.
           fc::time_point_sec minimum_time_of_last_offered_block =
               originating_peer->last_block_time_delegate_has_seen + // timestamp of the block immediately before the first unfetched block
-<<<<<<< HEAD
-              originating_peer->number_of_unfetched_item_ids * STEEMIT_BLOCK_INTERVAL;
-=======
               originating_peer->number_of_unfetched_item_ids * STEEM_BLOCK_INTERVAL;
->>>>>>> ba48f20e
           if (minimum_time_of_last_offered_block > _delegate->get_blockchain_now() + GRAPHENE_NET_FUTURE_SYNC_BLOCKS_GRACE_PERIOD_SEC)
           {
             wlog("Disconnecting from peer ${peer} who offered us an implausible number of blocks, their last block would be in the future (${timestamp})",
@@ -3306,10 +3288,7 @@
             else
             {
               dlog("Already received and accepted this block (presumably through normal inventory mechanism), treating it as accepted");
-<<<<<<< HEAD
               std::vector< peer_connection_ptr > peers_needing_next_batch;
-=======
->>>>>>> ba48f20e
               for (const peer_connection_ptr& peer : _active_connections)
               {
                 auto items_being_processed_iter = peer->ids_of_items_being_processed.find(received_block_iter->block_id);
@@ -3320,30 +3299,19 @@
                        ("endpoint", peer->get_remote_endpoint())("len", peer->ids_of_items_being_processed.size()));
 
                   // if we just processed the last item in our list from this peer, we will want to
-<<<<<<< HEAD
                   // send another request to find out if we are now in sync (this is normally handled in
-=======
-                  // send another request to find out if we are now in sync (this is normally handled in 
->>>>>>> ba48f20e
                   // send_sync_block_to_node_delegate)
                   if (peer->ids_of_items_to_get.empty() &&
                       peer->number_of_unfetched_item_ids == 0 &&
                       peer->ids_of_items_being_processed.empty())
                   {
                     dlog("We received last item in our list for peer ${endpoint}, setup to do a sync check", ("endpoint", peer->get_remote_endpoint()));
-<<<<<<< HEAD
                     peers_needing_next_batch.push_back( peer );
                   }
                 }
               }
               for( const peer_connection_ptr& peer : peers_needing_next_batch )
                 fetch_next_batch_of_item_ids_from_peer(peer.get());
-=======
-                    fetch_next_batch_of_item_ids_from_peer(peer.get());
-                  }
-                }
-              }
->>>>>>> ba48f20e
             }
 
             break; // start iterating _received_sync_items from the beginning
@@ -5477,15 +5445,11 @@
     }
 #else
 #  define INVOKE_AND_COLLECT_STATISTICS(method_name, ...) \
-<<<<<<< HEAD
-    if (_thread->is_current()) \
-=======
     call_statistics_collector statistics_collector(#method_name, \
                                                    &_ ## method_name ## _execution_accumulator, \
                                                    &_ ## method_name ## _delay_before_accumulator, \
                                                    &_ ## method_name ## _delay_after_accumulator); \
     if ( _thread->is_current()) \
->>>>>>> ba48f20e
     { \
       call_statistics_collector statistics_collector(#method_name, \
          &_ ## method_name ## _execution_accumulator, \
