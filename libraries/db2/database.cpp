#include <graphene/db2/database.hpp>
#include <fc/filesystem.hpp>
#include <fc/interprocess/file_mapping.hpp>
#include <fc/io/raw.hpp>
#include <fc/reflect/reflect.hpp>


namespace graphene { namespace db2 {

<<<<<<< HEAD
   void database::open( const bfs::path& file )
   {
      if( _data_dir != file ) close();

      fc::create_directories( file );

      _data_dir = file;
      auto abs_path = bfs::absolute( file / "shared_memory" );
      _segment.reset( new bip::managed_mapped_file( bip::open_or_create,
                                                    abs_path.generic_string().c_str(),
=======
   struct environment_check {
      environment_check() {
         memcpy( &compiler_version.at(0), __VERSION__, std::min<size_t>( strlen(__VERSION__), 256 ) );
#ifndef NDEBUG 
         debug = true;
#endif
#ifdef __APPLE__
         apple = true;
#endif 
#ifdef WIN32
         windows = true;
#endif 
      }
      friend bool operator == ( const environment_check& a, const environment_check& b ) {
         return std::make_tuple( a.compiler_version, a.debug, a.apple, a.windows )
            ==  std::make_tuple( b.compiler_version, b.debug, b.apple, b.windows );
      }

      fc::array<char,256>  compiler_version;
      bool                 debug = false;
      bool                 apple = false;
      bool                 windows = false;
   };

   void database::open( const fc::path& dir ) {
      if( _data_dir != dir ) close(); 
      
      if( !fc::exists( dir ) )
         fc::create_directories( dir );

      _data_dir = dir; 
      auto abs_path = fc::absolute( dir / "shared_memory" );
      _segment.reset( new bip::managed_mapped_file( bip::open_or_create, 
                                                    abs_path.generic_string().c_str(), 
>>>>>>> 0e3d3790
                                                    uint64_t(1024*1024*64) ) );
      _mutex = _segment->find_or_construct< bip::interprocess_mutex >( "global_mutex" )();
      auto env = _segment->find_or_construct< environment_check >( "environment" )();
      FC_ASSERT( *env == environment_check() );
   }

   void database::flush()
   {
      if( _segment )
         _segment->flush();
   }

   void database::close()
   {
      _segment.reset();
      _data_dir = fc::path();
   }

   void database::wipe()
   {
      ilog( "Attempting to wipe database..." );
      elog( "wipe not implemented" );
   }

   void database::reset_indexes()
   {
      ilog( "Attempting to reset indexes..." );
      elog( "reset_indexes not implemented" );
   }

<<<<<<< HEAD
   void database::undo()
   {
      for( auto& item : _index_list )
      {
=======
   void database::export_to_directory( const fc::path& dir )const {
      if( !fc::exists( dir ) ) fc::create_directories( dir );
      for( const auto& idx : _index_list ) {
         idx->export_to_file( dir / fc::to_string(idx->type_id()) );
      }
   }

   void database::import_from_directory( const fc::path& dir ) {
      FC_ASSERT( fc::exists( dir ) );
      for( const auto& idx : _index_list ) {
         idx->import_from_file( dir / fc::to_string(idx->type_id()) );
      }
   }

   void database::undo() {
      for( auto& item : _index_list ) {
>>>>>>> 0e3d3790
         item->undo();
      }
   }
   void database::squash()
   {
      for( auto& item : _index_list )
      {
         item->squash();
      }
   }
   void database::commit( uint64_t revision )
   {
      for( auto& item : _index_list )
      {
         item->commit( revision );
      }
   }

   database::session database::start_undo_session( bool enabled )
   {
      if( enabled )
      {
         vector< std::unique_ptr<abstract_session> > _sub_sessions;
         _sub_sessions.reserve( _index_map.size() );
         for( auto& item : _index_list )
         {
            _sub_sessions.push_back( item->start_undo_session( enabled ) );
         }
         return session( std::move( _sub_sessions ) );
      }
      else
      {
         return session();
      }
   }

} } // graphene::db2<|MERGE_RESOLUTION|>--- conflicted
+++ resolved
@@ -7,18 +7,6 @@
 
 namespace graphene { namespace db2 {
 
-<<<<<<< HEAD
-   void database::open( const bfs::path& file )
-   {
-      if( _data_dir != file ) close();
-
-      fc::create_directories( file );
-
-      _data_dir = file;
-      auto abs_path = bfs::absolute( file / "shared_memory" );
-      _segment.reset( new bip::managed_mapped_file( bip::open_or_create,
-                                                    abs_path.generic_string().c_str(),
-=======
    struct environment_check {
       environment_check() {
          memcpy( &compiler_version.at(0), __VERSION__, std::min<size_t>( strlen(__VERSION__), 256 ) );
@@ -53,43 +41,23 @@
       auto abs_path = fc::absolute( dir / "shared_memory" );
       _segment.reset( new bip::managed_mapped_file( bip::open_or_create, 
                                                     abs_path.generic_string().c_str(), 
->>>>>>> 0e3d3790
                                                     uint64_t(1024*1024*64) ) );
       _mutex = _segment->find_or_construct< bip::interprocess_mutex >( "global_mutex" )();
       auto env = _segment->find_or_construct< environment_check >( "environment" )();
       FC_ASSERT( *env == environment_check() );
    }
 
-   void database::flush()
-   {
+   void database::flush() {
       if( _segment )
          _segment->flush();
    }
 
-   void database::close()
-   {
+   void database::close() {
       _segment.reset();
       _data_dir = fc::path();
    }
 
-   void database::wipe()
-   {
-      ilog( "Attempting to wipe database..." );
-      elog( "wipe not implemented" );
-   }
 
-   void database::reset_indexes()
-   {
-      ilog( "Attempting to reset indexes..." );
-      elog( "reset_indexes not implemented" );
-   }
-
-<<<<<<< HEAD
-   void database::undo()
-   {
-      for( auto& item : _index_list )
-      {
-=======
    void database::export_to_directory( const fc::path& dir )const {
       if( !fc::exists( dir ) ) fc::create_directories( dir );
       for( const auto& idx : _index_list ) {
@@ -106,41 +74,33 @@
 
    void database::undo() {
       for( auto& item : _index_list ) {
->>>>>>> 0e3d3790
          item->undo();
       }
    }
-   void database::squash()
-   {
-      for( auto& item : _index_list )
-      {
+   void database::squash() {
+      for( auto& item : _index_list ) {
          item->squash();
       }
    }
-   void database::commit( uint64_t revision )
-   {
-      for( auto& item : _index_list )
-      {
+   void database::commit( int64_t revision ) {
+      for( auto& item : _index_list ) {
          item->commit( revision );
       }
    }
 
-   database::session database::start_undo_session( bool enabled )
-   {
-      if( enabled )
-      {
+   database::session database::start_undo_session( bool enabled ) {
+      if( enabled ) {
          vector< std::unique_ptr<abstract_session> > _sub_sessions;
          _sub_sessions.reserve( _index_map.size() );
-         for( auto& item : _index_list )
-         {
+         for( auto& item : _index_list ) {
             _sub_sessions.push_back( item->start_undo_session( enabled ) );
          }
          return session( std::move( _sub_sessions ) );
-      }
-      else
-      {
+      } else {
          return session();
       }
    }
 
-} } // graphene::db2+
+} }
+
