/*
 * Copyright (c) 2015 Cryptonomex, Inc., and contributors.
 *
 * The MIT License
 *
 * Permission is hereby granted, free of charge, to any person obtaining a copy
 * of this software and associated documentation files (the "Software"), to deal
 * in the Software without restriction, including without limitation the rights
 * to use, copy, modify, merge, publish, distribute, sublicense, and/or sell
 * copies of the Software, and to permit persons to whom the Software is
 * furnished to do so, subject to the following conditions:
 *
 * The above copyright notice and this permission notice shall be included in
 * all copies or substantial portions of the Software.
 *
 * THE SOFTWARE IS PROVIDED "AS IS", WITHOUT WARRANTY OF ANY KIND, EXPRESS OR
 * IMPLIED, INCLUDING BUT NOT LIMITED TO THE WARRANTIES OF MERCHANTABILITY,
 * FITNESS FOR A PARTICULAR PURPOSE AND NONINFRINGEMENT. IN NO EVENT SHALL THE
 * AUTHORS OR COPYRIGHT HOLDERS BE LIABLE FOR ANY CLAIM, DAMAGES OR OTHER
 * LIABILITY, WHETHER IN AN ACTION OF CONTRACT, TORT OR OTHERWISE, ARISING FROM,
 * OUT OF OR IN CONNECTION WITH THE SOFTWARE OR THE USE OR OTHER DEALINGS IN
 * THE SOFTWARE.
 */
#include <cctype>

#include <steemit/app/api.hpp>
#include <steemit/app/api_access.hpp>
#include <steemit/app/application.hpp>
#include <steemit/app/impacted.hpp>
#include <steemit/chain/database.hpp>
#include <steemit/chain/get_config.hpp>
#include <steemit/chain/steem_objects.hpp>
#include <steemit/chain/transaction_object.hpp>

#include <graphene/utilities/key_conversion.hpp>

#include <fc/crypto/hex.hpp>
#include <fc/smart_ref_impl.hpp>

namespace steemit { namespace app {

    login_api::login_api(const api_context& ctx)
    :_ctx(ctx)
    {
    }

    login_api::~login_api()
    {
    }

    void login_api::on_api_startup() {
    }

    bool login_api::login(const string& user, const string& password)
    {
       idump((user)(password));
       optional< api_access_info > acc = _ctx.app.get_api_access_info( user );
       if( !acc.valid() )
          return false;
       if( acc->password_hash_b64 != "*" )
       {
          std::string password_salt = fc::base64_decode( acc->password_salt_b64 );
          std::string acc_password_hash = fc::base64_decode( acc->password_hash_b64 );

          fc::sha256 hash_obj = fc::sha256::hash( password + password_salt );
          if( hash_obj.data_size() != acc_password_hash.length() )
             return false;
          if( memcmp( hash_obj.data(), acc_password_hash.c_str(), hash_obj.data_size() ) != 0 )
             return false;
       }

       idump((acc->allowed_apis));
       std::map< std::string, api_ptr >& _api_map = _ctx.connection->api_map;

       for( const std::string& api_name : acc->allowed_apis )
<<<<<<< HEAD
       {
          auto it = _api_map.find( api_name );
          if( it != _api_map.end() )
             continue;
          _api_map[ api_name ] = _app.create_api_by_name( api_name );
       }
       return true;
=======
       {
          auto it = _api_map.find( api_name );
          if( it != _api_map.end() ) {
             wlog( "known api: ${api}", ("api",api_name) );
             continue;
          }
          idump((api_name));
          api_context new_ctx( _ctx.app, api_name, _ctx.connection );
          _api_map[ api_name ] = _ctx.app.create_api_by_name( new_ctx );
       }
       return true;
    }

    fc::api_ptr login_api::get_api_by_name( const string& api_name )const
    {
       const std::map< std::string, api_ptr >& _api_map = _ctx.connection->api_map;
       auto it = _api_map.find( api_name );
       if( it == _api_map.end() )
       {
          wlog( "unknown api: ${api}", ("api",api_name) );
          return fc::api_ptr();
       }
       if( it->second )
       {
          ilog( "found api: ${api}", ("api",api_name) );
       }
       FC_ASSERT( it->second != nullptr );
       return it->second;
    }

    network_broadcast_api::network_broadcast_api(const api_context& a):_app(a.app)
    {
       /// NOTE: cannot register callbacks in constructor because shared_from_this() is not valid.
>>>>>>> 6df6ce8c
    }

    void network_broadcast_api::on_api_startup()
    {
       /// note cannot capture shared pointer here, because _applied_block_connection will never
       /// be freed if the lambda holds a reference to it.
       _applied_block_connection = connect_signal( _app.chain_database()->applied_block, *this, &network_broadcast_api::on_applied_block );
    }

    void network_broadcast_api::on_applied_block( const signed_block& b )
    {
       int32_t block_num = int32_t(b.block_num());
       if( _callbacks.size() )
       {
          /// we need to ensure the database_api is not deleted for the life of the async operation
          auto capture_this = shared_from_this();
          for( int32_t trx_num = 0; trx_num < b.transactions.size(); ++trx_num )
          {
             const auto& trx = b.transactions[trx_num];
             auto id = trx.id();
             auto itr = _callbacks.find(id);
             if( itr != _callbacks.end() )
             {
                auto callback = _callbacks.find(id)->second;
                fc::async( [capture_this,this,id,block_num,trx_num,callback](){ callback( fc::variant(transaction_confirmation{ id, block_num, trx_num, false}) ); } );
                itr->second = []( const variant& ){};
             }
          }
       }

       /// clear all expirations
       if( _callbacks_expirations.size() ) {
          auto end = _callbacks_expirations.upper_bound( b.timestamp );
          auto itr = _callbacks_expirations.begin();
          while( itr != end ) {
             for( const auto trx_id : itr->second ) {
               auto cb_itr = _callbacks.find( trx_id );
               if( cb_itr != _callbacks.end() ) {
                   auto capture_this = shared_from_this();
                   auto callback = _callbacks.find(trx_id)->second; 
                   fc::async( [capture_this,this,block_num,trx_id,callback](){ callback( fc::variant(transaction_confirmation{ trx_id, block_num, -1, true}) ); } );
                   _callbacks.erase(cb_itr);
               }
             }
             _callbacks_expirations.erase( itr );
             itr = _callbacks_expirations.begin();
          }
       }
    }

    void network_broadcast_api::broadcast_transaction(const signed_transaction& trx)
    {
       trx.validate();
       _app.chain_database()->push_transaction(trx);
       _app.p2p_node()->broadcast_transaction(trx);
    }
    fc::variant network_broadcast_api::broadcast_transaction_synchronous(const signed_transaction& trx)
    {
       promise<fc::variant>::ptr prom( new fc::promise<fc::variant>() );
       broadcast_transaction_with_callback( [=]( const fc::variant& v ){ 
          prom->set_value(v);
       }, trx );
       return future<fc::variant>(prom).wait();
    }

    void network_broadcast_api::broadcast_block( const signed_block& b )
    {
       _app.chain_database()->push_block(b);
       _app.p2p_node()->broadcast( graphene::net::block_message( b ));
    }

    void network_broadcast_api::broadcast_transaction_with_callback(confirmation_callback cb, const signed_transaction& trx)
    {
       trx.validate();
       _callbacks[trx.id()] = cb;
       _callbacks_expirations[trx.expiration].push_back(trx.id());

       _app.chain_database()->push_transaction(trx);
       _app.p2p_node()->broadcast_transaction(trx);
    }

    network_node_api::network_node_api( const api_context& a ) : _app( a.app )
    {
    }

    void network_node_api::on_api_startup() {}

    fc::variant_object network_node_api::get_info() const
    {
       fc::mutable_variant_object result = _app.p2p_node()->network_get_info();
       result["connection_count"] = _app.p2p_node()->get_connection_count();
       return result;
    }

    void network_node_api::add_node(const fc::ip::endpoint& ep)
    {
       _app.p2p_node()->add_node(ep);
    }

    std::vector<graphene::net::peer_status> network_node_api::get_connected_peers() const
    {
       return _app.p2p_node()->get_connected_peers();
    }

    std::vector<graphene::net::potential_peer_record> network_node_api::get_potential_peers() const
    {
       return _app.p2p_node()->get_potential_peers();
    }

    fc::variant_object network_node_api::get_advanced_node_parameters() const
    {
       return _app.p2p_node()->get_advanced_node_parameters();
    }

    void network_node_api::set_advanced_node_parameters(const fc::variant_object& params)
    {
       return _app.p2p_node()->set_advanced_node_parameters(params);
    }

    vector< string > get_relevant_accounts( const object* obj )
    {
       vector< string > result;
       if( obj->id.space() == protocol_ids )
       {
          switch( (object_type)obj->id.type() )
          {
            case null_object_type:
            case base_object_type:
            case OBJECT_TYPE_COUNT:
               return result;
            /*case account_object_type:{
               result.push_back( obj->id );
               break;*/ // TODO: Add back in when steem objects are done.
            /*} case witness_object_type:{
               const auto& aobj = dynamic_cast<const witness_object*>(obj);
               assert( aobj != nullptr );
               result.push_back( aobj->witness_account );
               break;
            }*/ // TODO: Add back in when new witness is complete.
            case impl_comment_object_type:{
               const auto& aobj = dynamic_cast<const comment_object*>(obj);
               assert( aobj != nullptr );
               result.push_back( aobj->author );
               break;
            } /* case vote_object_type:{  -- this is commented out until we reflect vote_object in object_type enum in types.hpp
               const auto& aobj = dynamic_cast<const vote_object*>(obj);
               assert( aobj != nullptr );
               result.push_back( aobj->voter );
               break;
            } */
          }
       }
       else if( obj->id.space() == implementation_ids )
       {
          /*
          switch( (impl_object_type)obj->id.type() )
          {
          }
          */
       }
       return result;
    } // end get_relevant_accounts( obj )

} } // steemit::app<|MERGE_RESOLUTION|>--- conflicted
+++ resolved
@@ -73,15 +73,6 @@
        std::map< std::string, api_ptr >& _api_map = _ctx.connection->api_map;
 
        for( const std::string& api_name : acc->allowed_apis )
-<<<<<<< HEAD
-       {
-          auto it = _api_map.find( api_name );
-          if( it != _api_map.end() )
-             continue;
-          _api_map[ api_name ] = _app.create_api_by_name( api_name );
-       }
-       return true;
-=======
        {
           auto it = _api_map.find( api_name );
           if( it != _api_map.end() ) {
@@ -115,7 +106,6 @@
     network_broadcast_api::network_broadcast_api(const api_context& a):_app(a.app)
     {
        /// NOTE: cannot register callbacks in constructor because shared_from_this() is not valid.
->>>>>>> 6df6ce8c
     }
 
     void network_broadcast_api::on_api_startup()
