--- conflicted
+++ resolved
@@ -213,11 +213,9 @@
 
       optional< account_recovery_request_object > get_recovery_request( string account ) const;
 
-<<<<<<< HEAD
       optional< escrow_object > get_escrow( string from, uint32_t escrow_id )const;
-=======
+
       vector< withdraw_route > get_withdraw_routes( string account, withdraw_route_type type = outgoing )const;
->>>>>>> 3bacfe79
 
       ///////////////
       // Witnesses //
@@ -478,11 +476,8 @@
    (get_account_history)
    (get_owner_history)
    (get_recovery_request)
-<<<<<<< HEAD
    (get_escrow)
-=======
    (get_withdraw_routes)
->>>>>>> 3bacfe79
 
    // Market
    (get_order_book)
