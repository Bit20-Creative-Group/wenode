/*
 * Copyright (c) 2015 Cryptonomex, Inc., and contributors.
 *
 * The MIT License
 *
 * Permission is hereby granted, free of charge, to any person obtaining a copy
 * of this software and associated documentation files (the "Software"), to deal
 * in the Software without restriction, including without limitation the rights
 * to use, copy, modify, merge, publish, distribute, sublicense, and/or sell
 * copies of the Software, and to permit persons to whom the Software is
 * furnished to do so, subject to the following conditions:
 *
 * The above copyright notice and this permission notice shall be included in
 * all copies or substantial portions of the Software.
 *
 * THE SOFTWARE IS PROVIDED "AS IS", WITHOUT WARRANTY OF ANY KIND, EXPRESS OR
 * IMPLIED, INCLUDING BUT NOT LIMITED TO THE WARRANTIES OF MERCHANTABILITY,
 * FITNESS FOR A PARTICULAR PURPOSE AND NONINFRINGEMENT. IN NO EVENT SHALL THE
 * AUTHORS OR COPYRIGHT HOLDERS BE LIABLE FOR ANY CLAIM, DAMAGES OR OTHER
 * LIABILITY, WHETHER IN AN ACTION OF CONTRACT, TORT OR OTHERWISE, ARISING FROM,
 * OUT OF OR IN CONNECTION WITH THE SOFTWARE OR THE USE OR OTHER DEALINGS IN
 * THE SOFTWARE.
 */
#include <steemit/app/api.hpp>
#include <steemit/app/api_access.hpp>
#include <steemit/app/application.hpp>
#include <steemit/app/plugin.hpp>

#include <steemit/chain/steem_objects.hpp>
#include <steemit/chain/steem_object_types.hpp>
#include <steemit/chain/database_exceptions.hpp>

#include <steemit/time/time.hpp>

#include <graphene/net/core_messages.hpp>
#include <graphene/net/exceptions.hpp>

#include <graphene/utilities/key_conversion.hpp>

#include <fc/smart_ref_impl.hpp>

#include <fc/io/fstream.hpp>
#include <fc/rpc/api_connection.hpp>
#include <fc/rpc/websocket_api.hpp>
#include <fc/network/resolve.hpp>
#include <fc/string.hpp>

#include <boost/algorithm/string.hpp>
#include <boost/filesystem/path.hpp>
#include <boost/signals2.hpp>
#include <boost/range/algorithm/reverse.hpp>

#include <iostream>

#include <fc/log/file_appender.hpp>
#include <fc/log/logger.hpp>
#include <fc/log/logger_config.hpp>

#include <boost/range/adaptor/reversed.hpp>

namespace steemit { namespace app {
using graphene::net::item_hash_t;
using graphene::net::item_id;
using graphene::net::message;
using graphene::net::block_message;
using graphene::net::trx_message;

using protocol::block_header;
using protocol::signed_block_header;
using protocol::signed_block;
using protocol::block_id_type;

using std::vector;

namespace bpo = boost::program_options;

api_context::api_context( application& _app, const std::string& _api_name, std::weak_ptr< api_session_data > _session )
   : app(_app), api_name(_api_name), session(_session) {}

namespace detail {

   class application_impl : public graphene::net::node_delegate
   {
   public:
      fc::optional<fc::temp_file> _lock_file;
      bool _is_block_producer = false;
      bool _force_validate = false;

      void reset_p2p_node(const fc::path& data_dir)
      { try {
         _p2p_network = std::make_shared<graphene::net::node>("Graphene Reference Implementation");

         _p2p_network->load_configuration(data_dir / "p2p");
         _p2p_network->set_node_delegate(this);

         if( _options->count("seed-node") )
         {
            auto seeds = _options->at("seed-node").as<vector<string>>();
            for( const string& endpoint_string : seeds )
            {
               try {
                  std::vector<fc::ip::endpoint> endpoints = resolve_string_to_ip_endpoints(endpoint_string);
                  for (const fc::ip::endpoint& endpoint : endpoints)
                  {
                     ilog("Adding seed node ${endpoint}", ("endpoint", endpoint));
                     _p2p_network->add_node(endpoint);
                     _p2p_network->connect_to_endpoint(endpoint);
                  }
               } catch( const fc::exception& e ) {
                  wlog( "caught exception ${e} while adding seed node ${endpoint}",
                           ("e", e.to_detail_string())("endpoint", endpoint_string) );
               }
            }
         }

         if( _options->count("p2p-endpoint") )
         {
            auto p2p_endpoint = _options->at("p2p-endpoint").as<string>();
            auto endpoints = resolve_string_to_ip_endpoints( p2p_endpoint );
            FC_ASSERT( endpoints.size(), "p2p-endpoint ${hostname} did not resolve", ("hostname", p2p_endpoint) );
            _p2p_network->listen_on_endpoint( endpoints[0], true);
         }
         else
            _p2p_network->listen_on_port(0, false);

         if( _options->count("p2p-max-connections") )
         {
            fc::variant_object node_param = fc::variant_object(
               "maximum_number_of_connections",
               fc::variant( _options->at("p2p-max-connections").as<uint32_t>() ) );
            _p2p_network->set_advanced_node_parameters( node_param );
            ilog("Setting p2p max connections to ${n}", ("n", node_param["maximum_number_of_connections"]));
         }

         _p2p_network->listen_to_p2p_network();
         ilog("Configured p2p node to listen on ${ip}", ("ip", _p2p_network->get_actual_listening_endpoint()));

         _p2p_network->connect_to_p2p_network();
         idump( (_chain_db->head_block_id()) );
         _p2p_network->sync_from(graphene::net::item_id(graphene::net::core_message_type_enum::block_message_type,
                                              _chain_db->head_block_id()),
                                 std::vector<uint32_t>());
      } FC_CAPTURE_AND_RETHROW() }

      std::vector<fc::ip::endpoint> resolve_string_to_ip_endpoints(const std::string& endpoint_string)
      {
         try
         {
            string::size_type colon_pos = endpoint_string.find(':');
            if (colon_pos == std::string::npos)
               FC_THROW("Missing required port number in endpoint string \"${endpoint_string}\"",
                        ("endpoint_string", endpoint_string));
            std::string port_string = endpoint_string.substr(colon_pos + 1);
            try
            {
               uint16_t port = boost::lexical_cast<uint16_t>(port_string);

               std::string hostname = endpoint_string.substr(0, colon_pos);
               std::vector<fc::ip::endpoint> endpoints = fc::resolve(hostname, port);
               if (endpoints.empty())
                  FC_THROW_EXCEPTION(fc::unknown_host_exception, "The host name can not be resolved: ${hostname}", ("hostname", hostname));
               return endpoints;
            }
            catch (const boost::bad_lexical_cast&)
            {
               FC_THROW("Bad port: ${port}", ("port", port_string));
            }
         }
         FC_CAPTURE_AND_RETHROW((endpoint_string))
      }

      void reset_websocket_server()
      { try {
         if( !_options->count("rpc-endpoint") )
            return;

         _websocket_server = std::make_shared<fc::http::websocket_server>();

         _websocket_server->on_connection([&]( const fc::http::websocket_connection_ptr& c ){ on_connection(c); } );
         auto rpc_endpoint = _options->at("rpc-endpoint").as<string>();
         ilog("Configured websocket rpc to listen on ${ip}", ("ip", rpc_endpoint));
         auto endpoints = resolve_string_to_ip_endpoints( rpc_endpoint );
         FC_ASSERT( endpoints.size(), "rpc-endpoint ${hostname} did not resolve", ("hostname", rpc_endpoint) );
         _websocket_server->listen( endpoints[0] );
         _websocket_server->start_accept();
      } FC_CAPTURE_AND_RETHROW() }


      void reset_websocket_tls_server()
      { try {
         if( !_options->count("rpc-tls-endpoint") )
            return;
         if( !_options->count("server-pem") )
         {
            wlog( "Please specify a server-pem to use rpc-tls-endpoint" );
            return;
         }

         string password = _options->count("server-pem-password") ? _options->at("server-pem-password").as<string>() : "";
         _websocket_tls_server = std::make_shared<fc::http::websocket_tls_server>( _options->at("server-pem").as<string>(), password );

         _websocket_tls_server->on_connection([this]( const fc::http::websocket_connection_ptr& c ){ on_connection(c); } );
         auto rpc_tls_endpoint = _options->at("rpc-tls-endpoint").as<string>();
         ilog("Configured websocket TLS rpc to listen on ${ip}", ("ip", rpc_tls_endpoint));
         auto endpoints = resolve_string_to_ip_endpoints( rpc_tls_endpoint );
         FC_ASSERT( endpoints.size(), "rpc-tls-endpoint ${hostname} did not resolve", ("hostname", rpc_tls_endpoint) );
         _websocket_tls_server->listen( endpoints[0] );
         _websocket_tls_server->start_accept();
      } FC_CAPTURE_AND_RETHROW() }

      void on_connection( const fc::http::websocket_connection_ptr& c )
      {
         std::shared_ptr< api_session_data > session = std::make_shared<api_session_data>();
         session->wsc = std::make_shared<fc::rpc::websocket_api_connection>(*c);

         for( const std::string& name : _public_apis )
         {
            api_context ctx( *_self, name, session );
            fc::api_ptr api = create_api_by_name( ctx );
            if( !api )
            {
               elog( "Couldn't create API ${name}", ("name", name) );
               continue;
            }
            session->api_map[name] = api;
            api->register_api( *session->wsc );
         }
         c->set_session_data( session );
      }

      application_impl(application* self)
         : _self(self),
           //_pending_trx_db(std::make_shared<graphene::db::object_database>()),
           _chain_db(std::make_shared<chain::database>())
      {
      }

      ~application_impl(){}

      void register_builtin_apis()
      {
         _self->register_api_factory< login_api >( "login_api" );
         _self->register_api_factory< database_api >( "database_api" );
         _self->register_api_factory< network_node_api >( "network_node_api" );
         _self->register_api_factory< network_broadcast_api >( "network_broadcast_api" );
      }

      void startup()
      { try {
         _shared_file_size = fc::parse_size( _options->at( "shared-file-size" ).as< string >() );
         ilog( "shared_file_size is ${n} bytes", ("n", _shared_file_size) );
         bool read_only = _options->count( "read-only" );
         register_builtin_apis();

         if( _options->count("check-locks") )
            _chain_db->set_require_locking( true );

         if( _options->count("shared-file-dir") )
            _shared_dir = fc::path( _options->at("shared-file-dir").as<string>() );
         else
            _shared_dir = _data_dir / "blockchain";

         if( !read_only )
         {
            _self->_read_only = false;
            ilog( "Starting Steem node in write mode." );
            _max_block_age =_options->at("max-block-age").as<int32_t>();

            if( _options->count("resync-blockchain") )
               _chain_db->wipe(_data_dir / "blockchain", _shared_dir, true);

            _chain_db->set_flush_interval( _options->at("flush").as<uint32_t>() );

            flat_map<uint32_t,block_id_type> loaded_checkpoints;
            if( _options->count("checkpoint") )
            {
               auto cps = _options->at("checkpoint").as<vector<string>>();
               loaded_checkpoints.reserve( cps.size() );
               for( auto cp : cps )
               {
                  auto item = fc::json::from_string(cp).as<std::pair<uint32_t,block_id_type> >();
                  loaded_checkpoints[item.first] = item.second;
               }
            }
            _chain_db->add_checkpoints( loaded_checkpoints );

            if( _options->count("replay-blockchain") )
            {
               ilog("Replaying blockchain on user request.");
               _chain_db->reindex( _data_dir / "blockchain", _shared_dir, _shared_file_size );
            }
            else
            {
               try
               {
                  _chain_db->open(_data_dir / "blockchain", _shared_dir, 0, _shared_file_size, chainbase::database::read_write );\
               }
               catch( fc::assert_exception& )
               {
                  wlog( "Error when opening database. Attempting reindex..." );

                  try
                  {
                     _chain_db->reindex( _data_dir / "blockchain", _shared_dir, _shared_file_size );
                  }
                  catch( chain::block_log_exception& )
                  {
                     wlog( "Error opening block log. Having to resync from network..." );
                     _chain_db->open( _data_dir / "blockchain", _shared_dir, 0, _shared_file_size, chainbase::database::read_write );
                  }
               }
            }

            if( _options->count("force-validate") )
            {
               ilog( "All transaction signatures will be validated" );
               _force_validate = true;
            }

            if( _options->at("enable-ntp").as<bool>() )
            {
               ilog( "Enable NTP" );
               steemit::time::set_ntp_enabled(true);
            }
            else
            {
               ilog( "Launching with NTP disabled" );
            }
         }
         else
         {
            ilog( "Starting Steem node in read mode." );
            _chain_db->open( _data_dir / "blockchain", _shared_dir, 0, _shared_file_size, chainbase::database::read_only );

            if( _options->count( "read-forward-rpc" ) )
            {
               try
               {
                  _self->_remote_endpoint = _options->at( "read-forward-rpc" ).as< string >();
               }
               catch( fc::exception& e )
               {
                  wlog( "Error connecting to remote RPC, network api forwarding disabled.  ${e}", ("e", e.to_detail_string()) );
               }
            }
         }

         if( _options->count("api-user") )
         {
            for( const std::string& api_access_str : _options->at("api-user").as< std::vector<std::string> >() )
            {
               api_access_info info = fc::json::from_string( api_access_str ).as<api_access_info>();
               FC_ASSERT( info.username != "" );
               _apiaccess.permission_map[info.username] = info;
            }
         }
         else
         {
            // TODO:  Remove this generous default access policy
            // when the UI logs in properly
            _apiaccess = api_access();
            api_access_info wild_access;
            wild_access.username = "*";
            wild_access.password_hash_b64 = "*";
            wild_access.password_salt_b64 = "*";
            wild_access.allowed_apis.push_back( "database_api" );
            wild_access.allowed_apis.push_back( "network_broadcast_api" );
            wild_access.allowed_apis.push_back( "tag_api" );
            _apiaccess.permission_map["*"] = wild_access;
         }

         for( const std::string& arg : _options->at("public-api").as< std::vector< std::string > >() )
         {
            vector<string> names;
            boost::split(names, arg, boost::is_any_of(" \t,"));
            for( const std::string& name : names )
            {
               ilog( "API ${name} enabled publicly", ("name", name) );
               _public_apis.push_back( name );
            }
         }
         _running = true;

         if( !read_only )
         {
            reset_p2p_node(_data_dir);
         }

         reset_websocket_server();
         reset_websocket_tls_server();
      } FC_LOG_AND_RETHROW() }

      optional< api_access_info > get_api_access_info(const string& username)const
      {
         optional< api_access_info > result;
         auto it = _apiaccess.permission_map.find(username);
         if( it == _apiaccess.permission_map.end() )
         {
            it = _apiaccess.permission_map.find("*");
            if( it == _apiaccess.permission_map.end() )
               return result;
         }
         return it->second;
      }

      void set_api_access_info(const string& username, api_access_info&& permissions)
      {
         _apiaccess.permission_map.insert(std::make_pair(username, std::move(permissions)));
      }

      void register_api_factory( const string& name, std::function< fc::api_ptr( const api_context& ) > factory )
      {
         _api_factories_by_name[name] = factory;
      }

      fc::api_ptr create_api_by_name( const api_context& ctx )
      {
         auto it = _api_factories_by_name.find(ctx.api_name);
         if( it == _api_factories_by_name.end() )
         {
            wlog( "unknown api: ${api}", ("api",ctx.api_name) );
            return nullptr;
         }
         return it->second(ctx);
      }

      /**
       * If delegate has the item, the network has no need to fetch it.
       */
      virtual bool has_item(const graphene::net::item_id& id) override
      {
         // If the node is shutting down we don't care about fetching items
         if( !_running )
            return true;

         try
         {
            if( id.item_type == graphene::net::block_message_type )
               return _chain_db->is_known_block(id.item_hash);
            else
               return _chain_db->is_known_transaction(id.item_hash);
         }
         FC_CAPTURE_AND_RETHROW( (id) )
      }

      /**
       * @brief allows the application to validate an item prior to broadcasting to peers.
       *
       * @param sync_mode true if the message was fetched through the sync process, false during normal operation
       * @returns true if this message caused the blockchain to switch forks, false if it did not
       *
       * @throws exception if error validating the item, otherwise the item is safe to broadcast on.
       */
      virtual bool handle_block(const graphene::net::block_message& blk_msg, bool sync_mode,
                                std::vector<fc::uint160_t>& contained_transaction_message_ids) override
      { try {
         if( _running )
         {
            if (sync_mode)
               fc_ilog(fc::logger::get("sync"),
                     "chain pushing sync block #${block_num} ${block_hash}, head is ${head}",
                     ("block_num", blk_msg.block.block_num())
                     ("block_hash", blk_msg.block_id)
                     ("head", _chain_db->head_block_num()));
            else
               fc_ilog(fc::logger::get("sync"),
                     "chain pushing block #${block_num} ${block_hash}, head is ${head}",
                     ("block_num", blk_msg.block.block_num())
                     ("block_hash", blk_msg.block_id)
                     ("head", _chain_db->head_block_num()));
            if (sync_mode && blk_msg.block.block_num() % 10000 == 0)
            {
               ilog("Syncing Blockchain --- Got block: #${n} time: ${t}",
                  ("t",blk_msg.block.timestamp)
                  ("n", blk_msg.block.block_num()) );
            }

            time_point_sec now = steemit::time::now();

            uint64_t max_accept_time = now.sec_since_epoch();
            max_accept_time += allow_future_time;
            FC_ASSERT( blk_msg.block.timestamp.sec_since_epoch() <= max_accept_time );

            try {
               // TODO: in the case where this block is valid but on a fork that's too old for us to switch to,
               // you can help the network code out by throwing a block_older_than_undo_history exception.
               // when the net code sees that, it will stop trying to push blocks from that chain, but
               // leave that peer connected so that they can get sync blocks from us
               bool result = _chain_db->push_block(blk_msg.block, (_is_block_producer | _force_validate) ? database::skip_nothing : database::skip_transaction_signatures);

               if( !sync_mode && blk_msg.block.transactions.size() )
               {
                  ilog( "Got ${t} transactions from network on block ${b}",
                     ("t", blk_msg.block.transactions.size())
                     ("b", blk_msg.block.block_num()) );
               }

               return result;
            } catch ( const steemit::chain::unlinkable_block_exception& e ) {
               // translate to a graphene::net exception
               fc_elog(fc::logger::get("sync"),
                     "Error when pushing block, current head block is ${head}:\n${e}",
                     ("e", e.to_detail_string())
                     ("head", _chain_db->head_block_num()));
               elog("Error when pushing block:\n${e}", ("e", e.to_detail_string()));
               FC_THROW_EXCEPTION(graphene::net::unlinkable_block_exception, "Error when pushing block:\n${e}", ("e", e.to_detail_string()));
            } catch( const fc::exception& e ) {
               fc_elog(fc::logger::get("sync"),
                     "Error when pushing block, current head block is ${head}:\n${e}",
                     ("e", e.to_detail_string())
                     ("head", _chain_db->head_block_num()));
               elog("Error when pushing block:\n${e}", ("e", e.to_detail_string()));
               throw;
            }
         }
         return false;
      } FC_CAPTURE_AND_RETHROW( (blk_msg)(sync_mode) ) }

      virtual void handle_transaction(const graphene::net::trx_message& transaction_message) override
      { try {
         if( _running )
            _chain_db->push_transaction( transaction_message.trx );
      } FC_CAPTURE_AND_RETHROW( (transaction_message) ) }

      virtual void handle_message(const message& message_to_process) override
      {
         // not a transaction, not a block
         FC_THROW( "Invalid Message Type" );
      }

      bool is_included_block(const block_id_type& block_id)
      {
         uint32_t block_num = block_header::num_from_id(block_id);
         block_id_type block_id_in_preferred_chain = _chain_db->get_block_id_for_num(block_num);
         return block_id == block_id_in_preferred_chain;
      }

      /**
       * Assuming all data elements are ordered in some way, this method should
       * return up to limit ids that occur *after* the last ID in synopsis that
       * we recognize.
       *
       * On return, remaining_item_count will be set to the number of items
       * in our blockchain after the last item returned in the result,
       * or 0 if the result contains the last item in the blockchain
       */
      virtual std::vector<item_hash_t> get_block_ids(const std::vector<item_hash_t>& blockchain_synopsis,
                                                     uint32_t& remaining_item_count,
                                                     uint32_t limit) override
      { try {
         vector<block_id_type> result;
         remaining_item_count = 0;
         if( _chain_db->head_block_num() == 0 )
            return result;

         result.reserve(limit);
         block_id_type last_known_block_id;

         if (blockchain_synopsis.empty() ||
             (blockchain_synopsis.size() == 1 && blockchain_synopsis[0] == block_id_type()))
         {
           // peer has sent us an empty synopsis meaning they have no blocks.
           // A bug in old versions would cause them to send a synopsis containing block 000000000
           // when they had an empty blockchain, so pretend they sent the right thing here.

           // do nothing, leave last_known_block_id set to zero
         }
         else
         {
           bool found_a_block_in_synopsis = false;
           for (const item_hash_t& block_id_in_synopsis : boost::adaptors::reverse(blockchain_synopsis))
             if (block_id_in_synopsis == block_id_type() ||
                 (_chain_db->is_known_block(block_id_in_synopsis) && is_included_block(block_id_in_synopsis)))
             {
               last_known_block_id = block_id_in_synopsis;
               found_a_block_in_synopsis = true;
               break;
             }
           if (!found_a_block_in_synopsis)
             FC_THROW_EXCEPTION(graphene::net::peer_is_on_an_unreachable_fork, "Unable to provide a list of blocks starting at any of the blocks in peer's synopsis");
         }
         for( uint32_t num = block_header::num_from_id(last_known_block_id);
              num <= _chain_db->head_block_num() && result.size() < limit;
              ++num )
            if( num > 0 )
               result.push_back(_chain_db->get_block_id_for_num(num));

         if( !result.empty() && block_header::num_from_id(result.back()) < _chain_db->head_block_num() )
            remaining_item_count = _chain_db->head_block_num() - block_header::num_from_id(result.back());

         return result;
      } FC_CAPTURE_AND_RETHROW( (blockchain_synopsis)(remaining_item_count)(limit) ) }

      /**
       * Given the hash of the requested data, fetch the body.
       */
      virtual message get_item(const item_id& id) override
      { try {
        // ilog("Request for item ${id}", ("id", id));
         if( id.item_type == graphene::net::block_message_type )
         {
            auto opt_block = _chain_db->fetch_block_by_id(id.item_hash);
            if( !opt_block )
               elog("Couldn't find block ${id} -- corresponding ID in our chain is ${id2}",
                    ("id", id.item_hash)("id2", _chain_db->get_block_id_for_num(block_header::num_from_id(id.item_hash))));
            FC_ASSERT( opt_block.valid() );
            // ilog("Serving up block #${num}", ("num", opt_block->block_num()));
            return block_message(std::move(*opt_block));
         }
         return trx_message( _chain_db->get_recent_transaction( id.item_hash ) );
      } FC_CAPTURE_AND_RETHROW( (id) ) }

      /**
       * Returns a synopsis of the blockchain used for syncing.  This consists of a list of
       * block hashes at intervals exponentially increasing towards the genesis block.
       * When syncing to a peer, the peer uses this data to determine if we're on the same
       * fork as they are, and if not, what blocks they need to send us to get us on their
       * fork.
       *
       * In the over-simplified case, this is a straighforward synopsis of our current
       * preferred blockchain; when we first connect up to a peer, this is what we will be sending.
       * It looks like this:
       *   If the blockchain is empty, it will return the empty list.
       *   If the blockchain has one block, it will return a list containing just that block.
       *   If it contains more than one block:
       *     the first element in the list will be the hash of the highest numbered block that
       *         we cannot undo
       *     the second element will be the hash of an item at the half way point in the undoable
       *         segment of the blockchain
       *     the third will be ~3/4 of the way through the undoable segment of the block chain
       *     the fourth will be at ~7/8...
       *       &c.
       *     the last item in the list will be the hash of the most recent block on our preferred chain
       * so if the blockchain had 26 blocks labeled a - z, the synopsis would be:
       *    a n u x z
       * the idea being that by sending a small (<30) number of block ids, we can summarize a huge
       * blockchain.  The block ids are more dense near the end of the chain where because we are
       * more likely to be almost in sync when we first connect, and forks are likely to be short.
       * If the peer we're syncing with in our example is on a fork that started at block 'v',
       * then they will reply to our synopsis with a list of all blocks starting from block 'u',
       * the last block they know that we had in common.
       *
       * In the real code, there are several complications.
       *
       * First, as an optimization, we don't usually send a synopsis of the entire blockchain, we
       * send a synopsis of only the segment of the blockchain that we have undo data for.  If their
       * fork doesn't build off of something in our undo history, we would be unable to switch, so there's
       * no reason to fetch the blocks.
       *
       * Second, when a peer replies to our initial synopsis and gives us a list of the blocks they think
       * we are missing, they only send a chunk of a few thousand blocks at once.  After we get those
       * block ids, we need to request more blocks by sending another synopsis (we can't just say "send me
       * the next 2000 ids" because they may have switched forks themselves and they don't track what
       * they've sent us).  For faster performance, we want to get a fairly long list of block ids first,
       * then start downloading the blocks.
       * The peer doesn't handle these follow-up block id requests any different from the initial request;
       * it treats the synopsis we send as our blockchain and bases its response entirely off that.  So to
       * get the response we want (the next chunk of block ids following the last one they sent us, or,
       * failing that, the shortest fork off of the last list of block ids they sent), we need to construct
       * a synopsis as if our blockchain was made up of:
       *    1. the blocks in our block chain up to the fork point (if there is a fork) or the head block (if no fork)
       *    2. the blocks we've already pushed from their fork (if there's a fork)
       *    3. the block ids they've previously sent us
       * Segment 3 is handled in the p2p code, it just tells us the number of blocks it has (in
       * number_of_blocks_after_reference_point) so we can leave space in the synopsis for them.
       * We're responsible for constructing the synopsis of Segments 1 and 2 from our active blockchain and
       * fork database.  The reference_point parameter is the last block from that peer that has been
       * successfully pushed to the blockchain, so that tells us whether the peer is on a fork or on
       * the main chain.
       */
      virtual std::vector<item_hash_t> get_blockchain_synopsis(const item_hash_t& reference_point,
                                                               uint32_t number_of_blocks_after_reference_point) override
      { try {
          std::vector<item_hash_t> synopsis;
          synopsis.reserve(30);
          uint32_t high_block_num;
          uint32_t non_fork_high_block_num;
          uint32_t low_block_num = _chain_db->last_non_undoable_block_num();
          std::vector<block_id_type> fork_history;

          if (reference_point != item_hash_t())
          {
            // the node is asking for a summary of the block chain up to a specified
            // block, which may or may not be on a fork
            // for now, assume it's not on a fork
            if (is_included_block(reference_point))
            {
              // reference_point is a block we know about and is on the main chain
              uint32_t reference_point_block_num = block_header::num_from_id(reference_point);
              assert(reference_point_block_num > 0);
              high_block_num = reference_point_block_num;
              non_fork_high_block_num = high_block_num;

              if (reference_point_block_num < low_block_num)
              {
                // we're on the same fork (at least as far as reference_point) but we've passed
                // reference point and could no longer undo that far if we diverged after that
                // block.  This should probably only happen due to a race condition where
                // the network thread calls this function, and then immediately pushes a bunch of blocks,
                // then the main thread finally processes this function.
                // with the current framework, there's not much we can do to tell the network
                // thread what our current head block is, so we'll just pretend that
                // our head is actually the reference point.
                // this *may* enable us to fetch blocks that we're unable to push, but that should
                // be a rare case (and correctly handled)
                low_block_num = reference_point_block_num;
              }
            }
            else
            {
              // block is a block we know about, but it is on a fork
              try
              {
                fork_history = _chain_db->get_block_ids_on_fork(reference_point);
                // returns a vector where the last element is the common ancestor with the preferred chain,
                // and the first element is the reference point you passed in
                assert(fork_history.size() >= 2);

                if( fork_history.front() != reference_point )
                {
                   edump( (fork_history)(reference_point) );
                   assert(fork_history.front() == reference_point);
                }
                block_id_type last_non_fork_block = fork_history.back();
                fork_history.pop_back();  // remove the common ancestor
                boost::reverse(fork_history);

                if (last_non_fork_block == block_id_type()) // if the fork goes all the way back to genesis (does graphene's fork db allow this?)
                  non_fork_high_block_num = 0;
                else
                  non_fork_high_block_num = block_header::num_from_id(last_non_fork_block);

                high_block_num = non_fork_high_block_num + fork_history.size();
                assert(high_block_num == block_header::num_from_id(fork_history.back()));
              }
              catch (const fc::exception& e)
              {
                // unable to get fork history for some reason.  maybe not linked?
                // we can't return a synopsis of its chain
                elog("Unable to construct a blockchain synopsis for reference hash ${hash}: ${exception}", ("hash", reference_point)("exception", e));
                throw;
              }
              if (non_fork_high_block_num < low_block_num)
              {
                wlog("Unable to generate a usable synopsis because the peer we're generating it for forked too long ago "
                     "(our chains diverge after block #${non_fork_high_block_num} but only undoable to block #${low_block_num})",
                     ("low_block_num", low_block_num)
                     ("non_fork_high_block_num", non_fork_high_block_num));
                FC_THROW_EXCEPTION(graphene::net::block_older_than_undo_history, "Peer is are on a fork I'm unable to switch to");
              }
            }
          }
          else
          {
            // no reference point specified, summarize the whole block chain
            high_block_num = _chain_db->head_block_num();
            non_fork_high_block_num = high_block_num;
            if (high_block_num == 0)
              return synopsis; // we have no blocks
          }

          if( low_block_num == 0)
             low_block_num = 1;

          // at this point:
          // low_block_num is the block before the first block we can undo,
          // non_fork_high_block_num is the block before the fork (if the peer is on a fork, or otherwise it is the same as high_block_num)
          // high_block_num is the block number of the reference block, or the end of the chain if no reference provided

          // true_high_block_num is the ending block number after the network code appends any item ids it
          // knows about that we don't
          uint32_t true_high_block_num = high_block_num + number_of_blocks_after_reference_point;
          do
          {
            // for each block in the synopsis, figure out where to pull the block id from.
            // if it's <= non_fork_high_block_num, we grab it from the main blockchain;
            // if it's not, we pull it from the fork history
            if (low_block_num <= non_fork_high_block_num)
              synopsis.push_back(_chain_db->get_block_id_for_num(low_block_num));
            else
              synopsis.push_back(fork_history[low_block_num - non_fork_high_block_num - 1]);
            low_block_num += (true_high_block_num - low_block_num + 2) / 2;
          }
          while (low_block_num <= high_block_num);

          //idump((synopsis));
          return synopsis;
      } FC_CAPTURE_AND_RETHROW() }

      /**
       * Call this after the call to handle_message succeeds.
       *
       * @param item_type the type of the item we're synchronizing, will be the same as item passed to the sync_from() call
       * @param item_count the number of items known to the node that haven't been sent to handle_item() yet.
       *                   After `item_count` more calls to handle_item(), the node will be in sync
       */
      virtual void sync_status(uint32_t item_type, uint32_t item_count) override
      {
         // any status reports to GUI go here
      }

      /**
       * Call any time the number of connected peers changes.
       */
      virtual void connection_count_changed(uint32_t c) override
      {
        // any status reports to GUI go here
      }

      virtual uint32_t get_block_number(const item_hash_t& block_id) override
      { try {
         return block_header::num_from_id(block_id);
      } FC_CAPTURE_AND_RETHROW( (block_id) ) }

      /**
       * Returns the time a block was produced (if block_id = 0, returns genesis time).
       * If we don't know about the block, returns time_point_sec::min()
       */
      virtual fc::time_point_sec get_block_time(const item_hash_t& block_id) override
      { try {
         auto opt_block = _chain_db->fetch_block_by_id( block_id );
         if( opt_block.valid() ) return opt_block->timestamp;
         return fc::time_point_sec::min();
      } FC_CAPTURE_AND_RETHROW( (block_id) ) }

      /** returns steemit::time::now() */
      virtual fc::time_point_sec get_blockchain_now() override
      {
         return steemit::time::now();
      }

      virtual item_hash_t get_head_block_id() const override
      {
         return _chain_db->head_block_id();
      }

      virtual uint32_t estimate_last_known_fork_from_git_revision_timestamp(uint32_t unix_timestamp) const override
      {
         return 0; // there are no forks in graphene
      }

      virtual void error_encountered(const std::string& message, const fc::oexception& error) override
      {
         // notify GUI or something cool
      }

      void get_max_block_age( int32_t& result )
      {
         result = _max_block_age;
         return;
      }

      void shutdown()
      {
         _running = false;
         fc::usleep( fc::seconds( 1 ) );
         if( _p2p_network )
         {
            _p2p_network->close();
            fc::usleep( fc::seconds( 1 ) ); // p2p node has some calls to the database, give it a second to shutdown before invalidating the chain db pointer
         }
         if( _chain_db )
            _chain_db->close();
         steemit::time::set_ntp_enabled(false);
      }

      application* _self;

      fc::path _data_dir;
      fc::path _shared_dir;
      const bpo::variables_map* _options = nullptr;
      api_access _apiaccess;

      //std::shared_ptr<graphene::db::object_database>   _pending_trx_db;
      std::shared_ptr<steemit::chain::database>        _chain_db;
      std::shared_ptr<graphene::net::node>             _p2p_network;
      std::shared_ptr<fc::http::websocket_server>      _websocket_server;
      std::shared_ptr<fc::http::websocket_tls_server>  _websocket_tls_server;

      std::map<string, std::shared_ptr<abstract_plugin> > _plugins_available;
      std::map<string, std::shared_ptr<abstract_plugin> > _plugins_enabled;
      flat_map< std::string, std::function< fc::api_ptr( const api_context& ) > >   _api_factories_by_name;
      std::vector< std::string >                       _public_apis;
      int32_t                                          _max_block_age = -1;
      uint64_t                                         _shared_file_size;

      bool                                             _running;

      uint32_t allow_future_time = 5;
   };

}

application::application()
   : my(new detail::application_impl(this))
{}

application::~application()
{
   if( my->_p2p_network )
   {
      my->_p2p_network->close();
      my->_p2p_network.reset();
   }
   if( my->_chain_db )
   {
      my->_chain_db->close();
   }
   /*if( my->_pending_trx_db )
   {
      my->_pending_trx_db->close();
   }*/
}

void application::set_program_options(boost::program_options::options_description& command_line_options,
                                      boost::program_options::options_description& configuration_file_options) const
{
   std::vector< std::string > default_apis;
   default_apis.push_back( "database_api" );
   default_apis.push_back( "login_api" );
   default_apis.push_back( "account_by_key_api" );
   std::string str_default_apis = boost::algorithm::join( default_apis, " " );

   std::vector< std::string > default_plugins;
   default_plugins.push_back( "witness" );
   default_plugins.push_back( "account_history" );
   default_plugins.push_back( "account_by_key" );
   std::string str_default_plugins = boost::algorithm::join( default_plugins, " " );

   configuration_file_options.add_options()
         ("p2p-endpoint", bpo::value<string>(), "Endpoint for P2P node to listen on")
         ("p2p-max-connections", bpo::value<uint32_t>(), "Maxmimum number of incoming connections on P2P endpoint")
         ("seed-node,s", bpo::value<vector<string>>()->composing(), "P2P nodes to connect to on startup (may specify multiple times)")
         ("checkpoint,c", bpo::value<vector<string>>()->composing(), "Pairs of [BLOCK_NUM,BLOCK_ID] that should be enforced as checkpoints.")
         ("shared-file-dir", bpo::value<string>(), "Location of the shared memory file. Defaults to data_dir/blockchain")
         ("shared-file-size", bpo::value<string>()->default_value("32G"), "Size of the shared memory file. Default: 32G")
         ("rpc-endpoint", bpo::value<string>()->implicit_value("127.0.0.1:8090"), "Endpoint for websocket RPC to listen on")
         ("rpc-tls-endpoint", bpo::value<string>()->implicit_value("127.0.0.1:8089"), "Endpoint for TLS websocket RPC to listen on")
         ("read-forward-rpc", bpo::value<string>(), "Endpoint to forward write API calls to for a read node" )
         ("server-pem,p", bpo::value<string>()->implicit_value("server.pem"), "The TLS certificate file for this server")
         ("server-pem-password,P", bpo::value<string>()->implicit_value(""), "Password for this certificate")
         ("api-user", bpo::value< vector<string> >()->composing(), "API user specification, may be specified multiple times")
         ("public-api", bpo::value< vector<string> >()->composing()->default_value(default_apis, str_default_apis), "Set an API to be publicly available, may be specified multiple times")
         ("enable-plugin", bpo::value< vector<string> >()->composing()->default_value(default_plugins, str_default_plugins), "Plugin(s) to enable, may be specified multiple times")
         ("max-block-age", bpo::value< int32_t >()->default_value(200), "Maximum age of head block when broadcasting tx via API")
         ("flush", bpo::value< uint32_t >()->default_value(100000), "Flush shared memory file to disk this many blocks")
<<<<<<< HEAD
=======
         ("enable-ntp", bpo::value< bool >()->default_value(false), "Enable built-in NTP client")
>>>>>>> ca53e0c9
         ;
   command_line_options.add(configuration_file_options);
   command_line_options.add_options()
         ("replay-blockchain", "Rebuild object graph by replaying all blocks")
         ("resync-blockchain", "Delete all blocks and re-sync with network from scratch")
         ("force-validate", "Force validation of all transactions")
         ("read-only", "Node will not connect to p2p network and can only read from the chain state" )
         ("check-locks", "Check correctness of chainbase locking")
         ;
   command_line_options.add(_cli_options);
   configuration_file_options.add(_cfg_options);
}

void application::initialize(const fc::path& data_dir, const boost::program_options::variables_map& options)
{
   my->_data_dir = data_dir;
   my->_options = &options;
}

void application::startup()
{
   try {
      my->startup();
   } catch ( const fc::exception& e ) {
      elog( "${e}", ("e",e.to_detail_string()) );
      throw;
   } catch ( ... ) {
      elog( "unexpected exception" );
      throw;
   }
}

std::shared_ptr<abstract_plugin> application::get_plugin(const string& name) const
{
   try
   {
      return my->_plugins_enabled.at( name );
   }
   catch ( ... ) {}

   return null_plugin;
}

graphene::net::node_ptr application::p2p_node()
{
   return my->_p2p_network;
}

std::shared_ptr<chain::database> application::chain_database() const
{
   return my->_chain_db;
}
/*std::shared_ptr<graphene::db::object_database> application::pending_trx_database() const
{
   return my->_pending_trx_db;
}*/

void application::set_block_production(bool producing_blocks)
{
   my->_is_block_producer = producing_blocks;
}

optional< api_access_info > application::get_api_access_info( const string& username )const
{
   return my->get_api_access_info( username );
}

void application::set_api_access_info(const string& username, api_access_info&& permissions)
{
   my->set_api_access_info(username, std::move(permissions));
}

void application::register_api_factory( const string& name, std::function< fc::api_ptr( const api_context& ) > factory )
{
   return my->register_api_factory( name, factory );
}

fc::api_ptr application::create_api_by_name( const api_context& ctx )
{
   return my->create_api_by_name( ctx );
}

void application::get_max_block_age( int32_t& result )
{
   my->get_max_block_age( result );
}

void application::connect_to_write_node()
{
   if( _remote_endpoint )
   {
      _remote_net_api.reset();
      auto ws_ptr = _client.connect( *_remote_endpoint );
      auto apic = std::make_shared< fc::rpc::websocket_api_connection >( *ws_ptr );
      auto login = apic->get_remote_api< login_api >( 1 );
      FC_ASSERT( login->login( "", "" ) );
      _remote_net_api = login->get_api_by_name( "network_broadcast_api" )->as< network_broadcast_api >();
   }
}

void application::shutdown_plugins()
{
   for( auto& entry : my->_plugins_enabled )
      entry.second->plugin_shutdown();
   return;
}
void application::shutdown()
{
   my->shutdown();
}

void application::register_abstract_plugin( std::shared_ptr< abstract_plugin > plug )
{
   boost::program_options::options_description plugin_cli_options("Options for plugin " + plug->plugin_name()), plugin_cfg_options;
   plug->plugin_set_program_options(plugin_cli_options, plugin_cfg_options);
   if( !plugin_cli_options.options().empty() )
      _cli_options.add(plugin_cli_options);
   if( !plugin_cfg_options.options().empty() )
      _cfg_options.add(plugin_cfg_options);

   my->_plugins_available[plug->plugin_name()] = plug;
}

void application::enable_plugin( const std::string& name )
{
   auto it = my->_plugins_available.find(name);
   if( it == my->_plugins_available.end() )
   {
      elog( "can't enable plugin ${name}", ("name", name) );
   }
   FC_ASSERT( it != my->_plugins_available.end() );
   my->_plugins_enabled[name] = it->second;
}

void application::initialize_plugins( const boost::program_options::variables_map& options )
{
   if( options.count("enable-plugin") > 0 )
   {
      for( auto& arg : options.at("enable-plugin").as< std::vector< std::string > >() )
      {
         vector<string> names;
         boost::split(names, arg, boost::is_any_of(" \t,"));
         for( const std::string& name : names )
         {
            enable_plugin( name );
         }
      }
   }
   for( auto& entry : my->_plugins_enabled )
   {
      ilog( "Initializing plugin ${name}", ("name", entry.first) );
      entry.second->plugin_initialize( options );
   }
   return;
}

void application::startup_plugins()
{
   for( auto& entry : my->_plugins_enabled )
      entry.second->plugin_startup();
   return;
}

// namespace detail
} }<|MERGE_RESOLUTION|>--- conflicted
+++ resolved
@@ -944,10 +944,7 @@
          ("enable-plugin", bpo::value< vector<string> >()->composing()->default_value(default_plugins, str_default_plugins), "Plugin(s) to enable, may be specified multiple times")
          ("max-block-age", bpo::value< int32_t >()->default_value(200), "Maximum age of head block when broadcasting tx via API")
          ("flush", bpo::value< uint32_t >()->default_value(100000), "Flush shared memory file to disk this many blocks")
-<<<<<<< HEAD
-=======
          ("enable-ntp", bpo::value< bool >()->default_value(false), "Enable built-in NTP client")
->>>>>>> ca53e0c9
          ;
    command_line_options.add(configuration_file_options);
    command_line_options.add_options()
