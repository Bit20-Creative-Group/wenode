#include <steemit/app/api_context.hpp>
#include <steemit/app/application.hpp>
#include <steemit/app/database_api.hpp>
#include <steemit/chain/get_config.hpp>
#include <steemit/chain/steem_objects.hpp>
#include <fc/bloom_filter.hpp>
#include <fc/smart_ref_impl.hpp>

#include <fc/crypto/hex.hpp>

#include <boost/range/iterator_range.hpp>
#include <boost/algorithm/string.hpp>


#include <cctype>

#include <cfenv>
#include <iostream>

#define GET_REQUIRED_FEES_MAX_RECURSION 4

namespace steemit { namespace app {

class database_api_impl;


class database_api_impl : public std::enable_shared_from_this<database_api_impl>
{
   public:
      database_api_impl( steemit::chain::database& db );
      ~database_api_impl();

      // Objects
      fc::variants get_objects(const vector<object_id_type>& ids)const;

      // Subscriptions
      void set_subscribe_callback( std::function<void(const variant&)> cb, bool clear_filter );
      void set_pending_transaction_callback( std::function<void(const variant&)> cb );
      void set_block_applied_callback( std::function<void(const variant& block_id)> cb );
      void cancel_all_subscriptions();

      // Blocks and transactions
      optional<block_header> get_block_header(uint32_t block_num)const;
      optional<signed_block> get_block(uint32_t block_num)const;

      // Globals
      fc::variant_object get_config()const;
      dynamic_global_property_object get_dynamic_global_properties()const;

      // Keys
      vector<set<string>> get_key_references( vector<public_key_type> key )const;

      // Accounts
      vector< extended_account > get_accounts( vector< string > names )const;
      vector<account_id_type> get_account_references( account_id_type account_id )const;
      vector<optional<account_object>> lookup_account_names(const vector<string>& account_names)const;
      set<string> lookup_accounts(const string& lower_bound_name, uint32_t limit)const;
      uint64_t get_account_count()const;

      // Witnesses
      vector<optional<witness_object>> get_witnesses(const vector<witness_id_type>& witness_ids)const;
      fc::optional<witness_object> get_witness_by_account( string account_name )const;
      set<string> lookup_witness_accounts(const string& lower_bound_name, uint32_t limit)const;
      uint64_t get_witness_count()const;

      // Market
      order_book get_order_book( uint32_t limit )const;

      // Authority / validation
      std::string get_transaction_hex(const signed_transaction& trx)const;
      set<public_key_type> get_required_signatures( const signed_transaction& trx, const flat_set<public_key_type>& available_keys )const;
      set<public_key_type> get_potential_signatures( const signed_transaction& trx )const;
      bool verify_authority( const signed_transaction& trx )const;
      bool verify_account_authority( const string& name_or_id, const flat_set<public_key_type>& signers )const;

      // signal handlers
      void on_applied_block( const chain::signed_block& b );

      mutable fc::bloom_filter                _subscribe_filter;
      std::function<void(const fc::variant&)> _subscribe_callback;
      std::function<void(const fc::variant&)> _pending_trx_callback;
      std::function<void(const fc::variant&)> _block_applied_callback;

      steemit::chain::database&                _db;

      boost::signals2::scoped_connection       _block_applied_connection;


};

void find_accounts( set<string>& accounts, const discussion& d ) {
   accounts.insert( d.author );
}

//////////////////////////////////////////////////////////////////////
//                                                                  //
// Subscriptions                                                    //
//                                                                  //
//////////////////////////////////////////////////////////////////////

void database_api::set_subscribe_callback( std::function<void(const variant&)> cb, bool clear_filter )
{
   my->set_subscribe_callback( cb, clear_filter );
}

void database_api_impl::set_subscribe_callback( std::function<void(const variant&)> cb, bool clear_filter )
{
   _subscribe_callback = cb;
   if( clear_filter || !cb )
   {
      static fc::bloom_parameters param;
      param.projected_element_count    = 10000;
      param.false_positive_probability = 1.0/10000;
      param.maximum_size = 1024*8*8*2;
      param.compute_optimal_parameters();
      _subscribe_filter = fc::bloom_filter(param);
   }
}

void database_api::set_pending_transaction_callback( std::function<void(const variant&)> cb )
{
   my->set_pending_transaction_callback( cb );
}

void database_api_impl::set_pending_transaction_callback( std::function<void(const variant&)> cb )
{
   _pending_trx_callback = cb;
}

void database_api::set_block_applied_callback( std::function<void(const variant& block_id)> cb )
{
   my->set_block_applied_callback( cb );
}

void database_api_impl::on_applied_block( const chain::signed_block& b )
{
   try
   {
      _block_applied_callback( fc::variant(signed_block_header(b) ) );
   }
   catch( ... )
   {
      _block_applied_connection.release();
   }
}

void database_api_impl::set_block_applied_callback( std::function<void(const variant& block_header)> cb )
{
   _block_applied_callback = cb;
   _block_applied_connection = connect_signal( _db.applied_block, *this, &database_api_impl::on_applied_block );
}

void database_api::cancel_all_subscriptions()
{
   my->cancel_all_subscriptions();
}

void database_api_impl::cancel_all_subscriptions()
{
   set_subscribe_callback( std::function<void(const fc::variant&)>(), true);
}

//////////////////////////////////////////////////////////////////////
//                                                                  //
// Constructors                                                     //
//                                                                  //
//////////////////////////////////////////////////////////////////////

database_api::database_api( steemit::chain::database& db )
   : my( new database_api_impl( db ) ) {}

database_api::database_api( const steemit::app::api_context& ctx )
   : database_api( *ctx.app.chain_database() ) {}

database_api::~database_api() {}

database_api_impl::database_api_impl( steemit::chain::database& db ):_db(db)
{
   wlog("creating database api ${x}", ("x",int64_t(this)) );
}

database_api_impl::~database_api_impl()
{
   elog("freeing database api ${x}", ("x",int64_t(this)) );
}

void database_api::on_api_startup() {}

//////////////////////////////////////////////////////////////////////
//                                                                  //
// Blocks and transactions                                          //
//                                                                  //
//////////////////////////////////////////////////////////////////////

optional<block_header> database_api::get_block_header(uint32_t block_num)const
{
   return my->get_block_header( block_num );
}

optional<block_header> database_api_impl::get_block_header(uint32_t block_num) const
{
   auto result = _db.fetch_block_by_number(block_num);
   if(result)
      return *result;
   return {};
}

optional<signed_block> database_api::get_block(uint32_t block_num)const
{
   return my->get_block( block_num );
}

optional<signed_block> database_api_impl::get_block(uint32_t block_num)const
{
   return _db.fetch_block_by_number(block_num);
}

//////////////////////////////////////////////////////////////////////
//                                                                  //
// Globals                                                          //
//                                                                  //
//////////////////////////////////////////////////////////////////////=

fc::variant_object database_api::get_config()const
{
   return my->get_config();
}

fc::variant_object database_api_impl::get_config()const
{
   return steemit::chain::get_config();
}

dynamic_global_property_object database_api::get_dynamic_global_properties()const
{
   return my->get_dynamic_global_properties();
}

chain_properties database_api::get_chain_properties()const
{
   return my->_db.get_witness_schedule_object().median_props;
}

feed_history_object database_api::get_feed_history()const {
   return my->_db.get_feed_history();
}

price database_api::get_current_median_history_price()const {
   return my->_db.get_feed_history().current_median_history;
}

dynamic_global_property_object database_api_impl::get_dynamic_global_properties()const
{
   return _db.get(dynamic_global_property_id_type());
}

witness_schedule_object database_api::get_witness_schedule()const
{
   return witness_schedule_id_type()( my->_db );
}

hardfork_version database_api::get_hardfork_version()const
{
   return hardfork_property_id_type()( my->_db ).current_hardfork_version;
}

scheduled_hardfork database_api::get_next_scheduled_hardfork() const
{
   scheduled_hardfork shf;
   const auto& hpo = hardfork_property_id_type()( my->_db );
   shf.hf_version = hpo.next_hardfork;
   shf.live_time = hpo.next_hardfork_time;
   return shf;
}

//////////////////////////////////////////////////////////////////////
//                                                                  //
// Keys                                                             //
//                                                                  //
//////////////////////////////////////////////////////////////////////

vector<set<string>> database_api::get_key_references( vector<public_key_type> key )const
{
   return my->get_key_references( key );
}

/**
 *  @return all accounts that referr to the key or account id in their owner or active authorities.
 */
vector<set<string>> database_api_impl::get_key_references( vector<public_key_type> keys )const
{
   vector< set<string> > final_result;
   final_result.reserve(keys.size());

   for( auto& key : keys )
   {
      const auto& idx = _db.get_index_type<account_index>();
      const auto& aidx = dynamic_cast<const primary_index<account_index>&>(idx);
      const auto& refs = aidx.get_secondary_index<steemit::chain::account_member_index>();
      set<string> result;

      auto itr = refs.account_to_key_memberships.find(key);
      if( itr != refs.account_to_key_memberships.end() )
      {
         for( auto item : itr->second )
            result.insert(item);
      }
      final_result.emplace_back( std::move(result) );
   }

   return final_result;
}

//////////////////////////////////////////////////////////////////////
//                                                                  //
// Accounts                                                         //
//                                                                  //
//////////////////////////////////////////////////////////////////////

vector< extended_account > database_api::get_accounts( vector< string > names )const
{
   return my->get_accounts( names );
}

vector< extended_account > database_api_impl::get_accounts( vector< string > names )const
{
   const auto& idx  = _db.get_index_type< account_index >().indices().get< by_name >();
   const auto& vidx = _db.get_index_type< witness_vote_index >().indices().get< by_account_witness >();
   vector< extended_account > results;

   for( auto name: names )
   {
      auto itr = idx.find( name );
      if ( itr != idx.end() )
      {
         results.push_back( *itr );
         auto vitr = vidx.lower_bound( boost::make_tuple( itr->get_id(), witness_id_type() ) );
         while( vitr != vidx.end() && vitr->account == itr->get_id() ) {
            results.back().witness_votes.insert(vitr->witness(_db).owner);
            ++vitr;
         }
      }
   }

   return results;
}

vector<account_id_type> database_api::get_account_references( account_id_type account_id )const
{
   return my->get_account_references( account_id );
}

vector<account_id_type> database_api_impl::get_account_references( account_id_type account_id )const
{
   /*const auto& idx = _db.get_index_type<account_index>();
   const auto& aidx = dynamic_cast<const primary_index<account_index>&>(idx);
   const auto& refs = aidx.get_secondary_index<steemit::chain::account_member_index>();
   auto itr = refs.account_to_account_memberships.find(account_id);
   vector<account_id_type> result;

   if( itr != refs.account_to_account_memberships.end() )
   {
      result.reserve( itr->second.size() );
      for( auto item : itr->second ) result.push_back(item);
   }
   return result;*/
   FC_ASSERT( false, "database_api::get_account_references --- Needs to be refactored for steem." );
}

vector<optional<account_object>> database_api::lookup_account_names(const vector<string>& account_names)const
{
   return my->lookup_account_names( account_names );
}

vector<optional<account_object>> database_api_impl::lookup_account_names(const vector<string>& account_names)const
{
   const auto& accounts_by_name = _db.get_index_type<account_index>().indices().get<by_name>();
   vector<optional<account_object> > result;
   result.reserve(account_names.size());
   std::transform(account_names.begin(), account_names.end(), std::back_inserter(result),
                  [&accounts_by_name](const string& name) -> optional<account_object> {
      auto itr = accounts_by_name.find(name);
      return itr == accounts_by_name.end()? optional<account_object>() : *itr;
   });
   return result;
}

set<string> database_api::lookup_accounts(const string& lower_bound_name, uint32_t limit)const
{
   return my->lookup_accounts( lower_bound_name, limit );
}

set<string> database_api_impl::lookup_accounts(const string& lower_bound_name, uint32_t limit)const
{
   //FC_ASSERT( limit <= 1000 );
   const auto& accounts_by_name = _db.get_index_type<account_index>().indices().get<by_name>();
   set<string> result;

   for( auto itr = accounts_by_name.lower_bound(lower_bound_name);
        limit-- && itr != accounts_by_name.end();
        ++itr )
   {
      result.insert(itr->name);
   }

   return result;
}

uint64_t database_api::get_account_count()const
{
   return my->get_account_count();
}

uint64_t database_api_impl::get_account_count()const
{
   return _db.get_index_type<account_index>().indices().size();
}

//////////////////////////////////////////////////////////////////////
//                                                                  //
// Witnesses                                                        //
//                                                                  //
//////////////////////////////////////////////////////////////////////

vector<optional<witness_object>> database_api::get_witnesses(const vector<witness_id_type>& witness_ids)const
{
   return my->get_witnesses( witness_ids );
}

vector<optional<witness_object>> database_api_impl::get_witnesses(const vector<witness_id_type>& witness_ids)const
{
   vector<optional<witness_object>> result; result.reserve(witness_ids.size());
   std::transform(witness_ids.begin(), witness_ids.end(), std::back_inserter(result),
                  [this](witness_id_type id) -> optional<witness_object> {
      if(auto o = _db.find(id))
         return *o;
      return {};
   });
   return result;
}

fc::optional<witness_object> database_api::get_witness_by_account( string account_name ) const
{
   return my->get_witness_by_account( account_name );
}

vector< witness_object > database_api::get_witnesses_by_vote( string from, uint32_t limit )const
{
   //idump((from)(limit));
   FC_ASSERT( limit <= 100 );

   vector<witness_object> result;
   result.reserve(limit);

   const auto& name_idx = my->_db.get_index_type< witness_index >().indices().get< by_name >();
   const auto& vote_idx = my->_db.get_index_type< witness_index >().indices().get< by_vote_name >();

   auto itr = vote_idx.begin();
   if( from.size() ) {
      auto nameitr = name_idx.find( from );
      FC_ASSERT( nameitr != name_idx.end(), "invalid witness name ${n}", ("n",from) );
      itr = vote_idx.iterator_to( *nameitr );
   }

   while( itr != vote_idx.end()  &&
          result.size() < limit &&
          itr->votes > 0 )
   {
      result.push_back(*itr);
      ++itr;
   }
   return result;
}

fc::optional<witness_object> database_api_impl::get_witness_by_account( string account_name ) const
{
   const auto& idx = _db.get_index_type< witness_index >().indices().get< by_name >();
   auto itr = idx.find( account_name );
   if( itr != idx.end() )
      return *itr;
   return {};
}

set< string > database_api::lookup_witness_accounts( const string& lower_bound_name, uint32_t limit ) const
{
   return my->lookup_witness_accounts( lower_bound_name, limit );
}

set< string > database_api_impl::lookup_witness_accounts( const string& lower_bound_name, uint32_t limit ) const
{
   FC_ASSERT( limit <= 1000 );
   const auto& witnesses_by_id = _db.get_index_type< witness_index >().indices().get< by_id >();

   // get all the names and look them all up, sort them, then figure out what
   // records to return.  This could be optimized, but we expect the
   // number of witnesses to be few and the frequency of calls to be rare
   set< std::string > witnesses_by_account_name;
   for ( const witness_object& witness : witnesses_by_id )
      if ( witness.owner >= lower_bound_name ) // we can ignore anything below lower_bound_name
         witnesses_by_account_name.insert( witness.owner );

   auto end_iter = witnesses_by_account_name.begin();
   while ( end_iter != witnesses_by_account_name.end() && limit-- )
       ++end_iter;
   witnesses_by_account_name.erase( end_iter, witnesses_by_account_name.end() );
   return witnesses_by_account_name;
}

uint64_t database_api::get_witness_count()const
{
   return my->get_witness_count();
}

uint64_t database_api_impl::get_witness_count()const
{
   return _db.get_index_type<witness_index>().indices().size();
}

//////////////////////////////////////////////////////////////////////
//                                                                  //
// Market                                                           //
//                                                                  //
//////////////////////////////////////////////////////////////////////

order_book database_api::get_order_book( uint32_t limit )const
{
   return my->get_order_book( limit );
}
vector<extended_limit_order> database_api::get_open_orders( string owner )const {
   vector<extended_limit_order> result;
   const auto& idx = my->_db.get_index_type<limit_order_index>().indices().get<by_account>();
   auto itr = idx.lower_bound( owner );
   while( itr != idx.end() && itr->seller == owner ) {
      result.push_back( *itr );
      result.back().real_price = (~result.back().sell_price).to_real();
      ++itr;
   }
   return result;
}

order_book database_api_impl::get_order_book( uint32_t limit )const
{
   FC_ASSERT( limit <= 1000 );
   order_book result;

   auto max_sell = price::max( SBD_SYMBOL, STEEM_SYMBOL );
   auto max_buy = price::max( STEEM_SYMBOL, SBD_SYMBOL );

   const auto& limit_price_idx = _db.get_index_type<limit_order_index>().indices().get<by_price>();
   auto sell_itr = limit_price_idx.lower_bound(max_sell);
   auto buy_itr  = limit_price_idx.lower_bound(max_buy);
   auto end = limit_price_idx.end();
   idump((max_sell)(max_buy));
   if( sell_itr != end ) idump((*sell_itr));
   if( buy_itr != end ) idump((*buy_itr));

   while(  sell_itr != end && sell_itr->sell_price.base.symbol == SBD_SYMBOL && result.bids.size() < limit )
   {
      auto itr = sell_itr;
      order cur;
      cur.order_price = itr->sell_price;
      cur.real_price  = (~cur.order_price).to_real();
      cur.sbd = itr->for_sale;
      cur.steem = ( asset( itr->for_sale, SBD_SYMBOL ) * cur.order_price ).amount;
      cur.created = itr->created;
      result.bids.push_back( cur );
      ++sell_itr;
   }
   while(  buy_itr != end && buy_itr->sell_price.base.symbol == STEEM_SYMBOL && result.asks.size() < limit )
   {
      auto itr = buy_itr;
      order cur;
      cur.order_price = itr->sell_price;
      cur.real_price  = (~cur.order_price).to_real();
      cur.steem   = itr->for_sale;
      cur.sbd     = ( asset( itr->for_sale, STEEM_SYMBOL ) * cur.order_price ).amount;
      cur.created = itr->created;
      result.asks.push_back( cur );
<<<<<<< HEAD


      ++buy_itr; 
=======
      ++buy_itr;
>>>>>>> 48575c2f
   }


   return result;
}

//////////////////////////////////////////////////////////////////////
//                                                                  //
// Authority / validation                                           //
//                                                                  //
//////////////////////////////////////////////////////////////////////

std::string database_api::get_transaction_hex(const signed_transaction& trx)const
{
   return my->get_transaction_hex( trx );
}

std::string database_api_impl::get_transaction_hex(const signed_transaction& trx)const
{
   return fc::to_hex(fc::raw::pack(trx));
}

set<public_key_type> database_api::get_required_signatures( const signed_transaction& trx, const flat_set<public_key_type>& available_keys )const
{
   return my->get_required_signatures( trx, available_keys );
}

set<public_key_type> database_api_impl::get_required_signatures( const signed_transaction& trx, const flat_set<public_key_type>& available_keys )const
{
   wdump((trx)(available_keys));
   auto result = trx.get_required_signatures( STEEMIT_CHAIN_ID,
                                              available_keys,
                                              [&]( string account_name ){ return &_db.get_account( account_name ).active; },
                                              [&]( string account_name ){ return &_db.get_account( account_name ).owner; },
                                              [&]( string account_name ){ return &_db.get_account( account_name ).posting; },
                                              STEEMIT_MAX_SIG_CHECK_DEPTH );
   wdump((result));
   return result;
}

set<public_key_type> database_api::get_potential_signatures( const signed_transaction& trx )const
{
   return my->get_potential_signatures( trx );
}

set<public_key_type> database_api_impl::get_potential_signatures( const signed_transaction& trx )const
{
   wdump((trx));
   set<public_key_type> result;
   trx.get_required_signatures(
      STEEMIT_CHAIN_ID,
      flat_set<public_key_type>(),
      [&]( string account_name )
      {
         const auto& auth = _db.get_account(account_name).active;
         for( const auto& k : auth.get_keys() )
            result.insert(k);
         return &auth;
      },
      [&]( string account_name )
      {
         const auto& auth = _db.get_account(account_name).owner;
         for( const auto& k : auth.get_keys() )
            result.insert(k);
         return &auth;
      },
      [&]( string account_name )
      {
         const auto& auth = _db.get_account(account_name).posting;
         for( const auto& k : auth.get_keys() )
            result.insert(k);
         return &auth;
      },
      STEEMIT_MAX_SIG_CHECK_DEPTH
   );

   wdump((result));
   return result;
}

bool database_api::verify_authority( const signed_transaction& trx ) const
{
   return my->verify_authority( trx );
}

bool database_api_impl::verify_authority( const signed_transaction& trx )const
{
   trx.verify_authority( STEEMIT_CHAIN_ID,
                         [&]( string account_name ){ return &_db.get_account( account_name ).active; },
                         [&]( string account_name ){ return &_db.get_account( account_name ).owner; },
                         [&]( string account_name ){ return &_db.get_account( account_name ).posting; },
                         STEEMIT_MAX_SIG_CHECK_DEPTH );
   return true;
}

bool database_api::verify_account_authority( const string& name_or_id, const flat_set<public_key_type>& signers )const
{
   return my->verify_account_authority( name_or_id, signers );
}

bool database_api_impl::verify_account_authority( const string& name_or_id, const flat_set<public_key_type>& keys )const
{
   FC_ASSERT( name_or_id.size() > 0);
   const account_object* account = nullptr;
   if (std::isdigit(name_or_id[0]))
      account = _db.find(fc::variant(name_or_id).as<account_id_type>());
   else
   {
      const auto& idx = _db.get_index_type<account_index>().indices().get<by_name>();
      auto itr = idx.find(name_or_id);
      if (itr != idx.end())
         account = &*itr;
   }
   FC_ASSERT( account, "no such account" );


   /// reuse trx.verify_authority by creating a dummy transfer
   signed_transaction trx;
   transfer_operation op;
   op.from = account->id;
   trx.operations.emplace_back(op);

   return verify_authority( trx );
}

vector<convert_request_object> database_api::get_conversion_requests( const string& account )const {
  const auto& idx = my->_db.get_index_type<convert_index>().indices().get<by_owner>();
  vector<convert_request_object> result;
  auto itr = idx.lower_bound(account);
  while( itr != idx.end() && itr->owner == account ) {
     result.push_back(*itr);
     ++itr;
  }
  return result;
}

discussion database_api::get_content( string author, string permlink )const {
   const auto& by_permlink_idx = my->_db.get_index_type< comment_index >().indices().get< by_permlink >();
   auto itr = by_permlink_idx.find( boost::make_tuple( author, permlink ) );
   if( itr != by_permlink_idx.end() )
   {
      discussion result(*itr);
      set_pending_payout(result);
      result.active_votes = get_active_votes( author, permlink );
      return result;
   }
   return discussion();
}

vector<vote_state> database_api::get_active_votes( string author, string permlink )const
{
   vector<vote_state> result;
   const auto& comment = my->_db.get_comment( author, permlink );
   const auto& idx = my->_db.get_index_type<comment_vote_index>().indices().get< by_comment_voter >();
   comment_id_type cid(comment.id);
   auto itr = idx.lower_bound( cid );
   while( itr != idx.end() && itr->comment == cid )
   {
      const auto& vo = itr->voter(my->_db);
      result.push_back(vote_state{vo.name,itr->weight,itr->rshares,itr->vote_percent,itr->last_update});
      ++itr;
   }
   return result;
}
vector<account_vote> database_api::get_account_votes( string voter )const {
   vector<account_vote> result;

   const auto& voter_acnt = my->_db.get_account(voter);
   const auto& idx = my->_db.get_index_type<comment_vote_index>().indices().get< by_voter_comment >();

   account_id_type aid(voter_acnt.id);
   auto itr = idx.lower_bound( aid );
   auto end = idx.upper_bound( aid );
   while( itr != end )
   {
      const auto& vo = itr->comment(my->_db);
      result.push_back(account_vote{(vo.author+"/"+vo.permlink),itr->weight,itr->rshares,itr->vote_percent, itr->last_update});
      ++itr;
   }
   return result;
}
u256 to256( const fc::uint128& t ) {
   u256 result( t.high_bits() );
   result <<= 65;
   result += t.low_bits();
   return result;
}

void database_api::set_pending_payout( discussion& d )const
{
   const auto& props = my->_db.get_dynamic_global_properties();
   const auto& hist  = my->_db.get_feed_history();
   asset pot = props.total_reward_fund_steem;
   if( !hist.current_median_history.is_null() ) pot = pot * hist.current_median_history;

   u256 total_r2 = to256( props.total_reward_shares2 );

   if( props.total_reward_shares2 > 0 ){
      auto vshares = my->_db.calculate_vshares( d.net_rshares.value );

      //int64_t abs_net_rshares = llabs(d.net_rshares.value);

      u256 r2 = to256(vshares); //to256(abs_net_rshares);
      /*
      r2 *= r2;
      */
      r2 *= pot.amount.value;
      r2 /= total_r2;

      u256 tpp = to256(d.children_rshares2);
      tpp *= pot.amount.value;
      tpp /= total_r2;

      d.pending_payout_value = asset( static_cast<uint64_t>(r2), pot.symbol );
      d.total_pending_payout_value = asset( static_cast<uint64_t>(tpp), pot.symbol );

      if( d.net_rshares.value < 0 ) {
         d.pending_payout_value.amount.value *= -1;
      }
   }
   set_url(d);
}
void database_api::set_url( discussion& d )const {
   const comment_object* root = &d;
   while( root->parent_author.size() ) {
      root = &my->_db.get_comment( root->parent_author, root->parent_permlink );
   }
   d.url = "/" + root->category + "/@" + root->author + "/" + root->permlink;
   d.root_title = root->title;
   if( root != &d )
      d.url += "#@" + d.author + "/" + d.permlink;
}

vector<discussion> database_api::get_content_replies( string author, string permlink )const {
   const auto& by_permlink_idx = my->_db.get_index_type< comment_index >().indices().get< by_parent >();
   auto itr = by_permlink_idx.find( boost::make_tuple( author, permlink ) );
   vector<discussion> result;
   while( itr != by_permlink_idx.end() && itr->parent_author == author && itr->parent_permlink == permlink )
   {
      result.push_back(*itr);
      set_pending_payout( result.back() );
      ++itr;
   }
   return result;
}

/**
 *  This method can be used to fetch replies to start_auth
 */



vector<discussion> database_api::get_replies_by_last_update( string start_parent_author, string start_permlink, uint32_t limit )const {

   idump((start_parent_author)(start_permlink)(limit) );
   const auto& last_update_idx = my->_db.get_index_type< comment_index >().indices().get< by_last_update >();

   auto itr = last_update_idx.begin();


   bool filter_by_parent_author = true;
   if( start_permlink.size() )
      itr = last_update_idx.iterator_to( my->_db.get_comment( start_parent_author, start_permlink ) );
   else if( start_parent_author.size() ) {
      itr = last_update_idx.lower_bound( boost::make_tuple( start_parent_author, time_point_sec::maximum(), object_id_type() ) );
      filter_by_parent_author = true;
   }

   vector<discussion> result;
   while( itr != last_update_idx.end() && result.size() < limit  ) {
      if( filter_by_parent_author && itr->parent_author != start_parent_author ) {
         return result;
      }

      result.push_back( *itr );
      set_pending_payout(result.back());
      result.back().active_votes = get_active_votes( itr->author, itr->permlink );
      ++itr;
   }
   return result;
}


map<uint32_t,operation_object> database_api::get_account_history( string account, uint64_t from, uint32_t limit )const {
   FC_ASSERT( limit <= 2000, "Limit of ${l} is greater than maxmimum allowed", ("l",limit) );
   FC_ASSERT( from >= limit, "From must be greater than limit" );
   idump((account)(from)(limit));
   const auto& idx = my->_db.get_index_type<account_history_index>().indices().get<by_account>();
   auto itr = idx.lower_bound( boost::make_tuple( account, from ) );
   if( itr != idx.end() ) idump((*itr));
   auto end = idx.upper_bound( boost::make_tuple( account, std::max( int64_t(0), int64_t(itr->sequence)-limit ) ) );
   if( end != idx.end() ) idump((*end));

   map<uint32_t,operation_object> result;
   while( itr != end ) {
      result[itr->sequence] = itr->op(my->_db);
      ++itr;
   }
   return result;
}

vector<tags::tag_stats_object> database_api::get_trending_tags( string after, uint32_t limit )const {
  vector<tags::tag_stats_object> result;
  const auto& tags_stats_idx = my->_db.get_index_type<tags::tag_stats_index>().indices().get<tags::by_tag>();
  auto itr = tags_stats_idx.lower_bound(after);

  while( itr != tags_stats_idx.end() && limit > 0 ) {
     result.push_back(*itr);
     --limit; ++itr;
  }

  return result;
}

discussion database_api::get_discussion( comment_id_type id )const {
   discussion d = id(my->_db);
   set_url( d );
   set_pending_payout( d );
   d.active_votes = get_active_votes( d.author, d.permlink );
   return d;
}


template<typename Index, typename StartItr>
vector<discussion> database_api::get_discussions( const discussion_query& query,
                                                  const string& tag,
                                                  comment_id_type parent,
                                                  const Index& tidx, StartItr tidx_itr )const
{
   idump((query));
   vector<discussion> result;

   const auto& cidx = my->_db.get_index_type<tags::tag_index>().indices().get<tags::by_comment>();
   comment_id_type start;

   if( query.start_author && query.start_permlink ) {
      edump(("start author")(query));
      start = my->_db.get_comment( *query.start_author, *query.start_permlink ).id;
      auto itr = cidx.find( start );
      while( itr != cidx.end() && itr->comment == start ) {
         if( itr->tag == tag ) {
            tidx_itr = tidx.iterator_to( *itr );
            break;
         }
         ++itr;
      }
   }

   uint32_t count = query.limit;
   while( count > 0 && tidx_itr != tidx.end() ) {
      if( tidx_itr->tag != tag || tidx_itr->parent != parent )
         break;
      try {
      result.push_back( get_discussion( tidx_itr->comment ) );
      } catch ( const fc::exception& e ) {
         edump((e.to_detail_string()));
      }

      ++tidx_itr; --count;
   }
   return result;
}

comment_id_type database_api::get_parent( const discussion_query& query )const {
   comment_id_type parent;
   if( query.parent_author && query.parent_permlink ) {
      parent = my->_db.get_comment( *query.parent_author, *query.parent_permlink ).id;
   }
   return parent;
}

vector<discussion> database_api::get_discussions_by_trending( const discussion_query& query )const {
   query.validate();
   auto tag = fc::to_lower( query.tag );
   auto parent = get_parent( query );

   const auto& tidx = my->_db.get_index_type<tags::tag_index>().indices().get<tags::by_parent_children_rshares2>();
   auto tidx_itr = tidx.lower_bound( boost::make_tuple( tag, parent, fc::uint128_t::max_value() )  );

   return get_discussions( query, tag, parent, tidx, tidx_itr );
}



vector<discussion> database_api::get_discussions_by_created( const discussion_query& query )const {
   query.validate();
   auto tag = fc::to_lower( query.tag );
   auto parent = get_parent( query );
   idump((parent));

   const auto& tidx = my->_db.get_index_type<tags::tag_index>().indices().get<tags::by_parent_created>();
   auto tidx_itr = tidx.lower_bound( boost::make_tuple( tag, parent, fc::time_point_sec::maximum() )  );

   return get_discussions( query, tag, parent, tidx, tidx_itr );
}

vector<discussion> database_api::get_discussions_by_active( const discussion_query& query )const {
   query.validate();
   auto tag = fc::to_lower( query.tag );
   auto parent = get_parent( query );

   const auto& tidx = my->_db.get_index_type<tags::tag_index>().indices().get<tags::by_parent_active>();
   auto tidx_itr = tidx.lower_bound( boost::make_tuple( tag, parent, fc::time_point_sec::maximum() )  );

   return get_discussions( query, tag, parent, tidx, tidx_itr );
}

vector<discussion> database_api::get_discussions_by_cashout( const discussion_query& query )const {
   vector<discussion> result;
   return result;
}
vector<discussion> database_api::get_discussions_by_payout( const discussion_query& query )const {
   vector<discussion> result;
   return result;
}
vector<discussion> database_api::get_discussions_by_votes( const discussion_query& query )const {
   query.validate();
   auto tag = fc::to_lower( query.tag );
   auto parent = get_parent( query );

   const auto& tidx = my->_db.get_index_type<tags::tag_index>().indices().get<tags::by_parent_net_votes>();
   auto tidx_itr = tidx.lower_bound( boost::make_tuple( tag, parent, std::numeric_limits<int32_t>::max() )  );

   return get_discussions( query, tag, parent, tidx, tidx_itr );
}

vector<discussion> database_api::get_discussions_by_children( const discussion_query& query )const {
   query.validate();
   auto tag = fc::to_lower( query.tag );
   auto parent = get_parent( query );

   const auto& tidx = my->_db.get_index_type<tags::tag_index>().indices().get<tags::by_parent_children>();
   auto tidx_itr = tidx.lower_bound( boost::make_tuple( tag, parent, std::numeric_limits<int32_t>::max() )  );

   return get_discussions( query, tag, parent, tidx, tidx_itr );
}

vector<discussion> database_api::get_discussions_by_hot( const discussion_query& query )const {
   query.validate();
   auto tag = fc::to_lower( query.tag );
   auto parent = get_parent( query );

   const auto& tidx = my->_db.get_index_type<tags::tag_index>().indices().get<tags::by_parent_hot>();
   auto tidx_itr = tidx.lower_bound( boost::make_tuple( tag, parent, std::numeric_limits<double>::max() )  );

   return get_discussions( query, tag, parent, tidx, tidx_itr );
}



vector<category_object> database_api::get_trending_categories( string after, uint32_t limit )const {
   limit = std::min( limit, uint32_t(100) );
   vector<category_object> result; result.reserve( limit );

   const auto& nidx = my->_db.get_index_type<chain::category_index>().indices().get<by_name>();

   const auto& ridx = my->_db.get_index_type<chain::category_index>().indices().get<by_rshares>();
   auto itr = ridx.begin();
   if( after != "" && nidx.size() )
   {
      auto nitr = nidx.lower_bound( after );
      if( nitr == nidx.end() ) itr = ridx.end();
      else itr = ridx.iterator_to( *nitr );
   }

   while( itr != ridx.end() && result.size() < limit ) {
      result.push_back( *itr );
      ++itr;
   }
   return result;
}

vector<category_object> database_api::get_best_categories( string after, uint32_t limit )const {
   limit = std::min( limit, uint32_t(100) );
   vector<category_object> result; result.reserve( limit );
   return result;
}

vector<category_object> database_api::get_active_categories( string after, uint32_t limit )const {
   limit = std::min( limit, uint32_t(100) );
   vector<category_object> result; result.reserve( limit );
   return result;
}

vector<category_object> database_api::get_recent_categories( string after, uint32_t limit )const {
   limit = std::min( limit, uint32_t(100) );
   vector<category_object> result; result.reserve( limit );
   return result;
}


/**
 *  This call assumes root already stored as part of state, it will
 *  modify root.replies to contain links to the reply posts and then
 *  add the reply discussions to the state. This method also fetches
 *  any accounts referenced by authors.
 *
 */
void database_api::recursively_fetch_content( state& _state, discussion& root, set<string>& referenced_accounts )const
{
   if( root.author.size() )
     referenced_accounts.insert(root.author);

  auto replies = get_content_replies( root.author, root.permlink );
  for( auto& r : replies ) {
    recursively_fetch_content( _state, r, referenced_accounts );
    root.replies.push_back( r.author + "/" + r.permlink  );
    _state.content[r.author+"/"+r.permlink] = std::move(r);
    if( r.author.size() )
       referenced_accounts.insert(r.author);
  }
}

vector<string> database_api::get_miner_queue()const {
   vector<string> result;
   const auto& pow_idx = my->_db.get_index_type<witness_index>().indices().get<by_pow>();

   auto itr = pow_idx.upper_bound(0);
   while( itr != pow_idx.end() ) {
      if( itr->pow_worker )
         result.push_back( itr->owner );
      ++itr;
   }
   return result;
}

vector<string> database_api::get_active_witnesses()const {
   const auto& wso = my->_db.get_witness_schedule_object();
   return wso.current_shuffled_witnesses;
}

vector<discussion>  database_api::get_discussions_by_author_before_date(
    string author, string start_permlink, time_point_sec before_date, uint32_t limit )const
{ try {
     vector<discussion> result;

     FC_ASSERT( limit <= 100 );
     int count = 0;
     const auto& didx = my->_db.get_index_type<comment_index>().indices().get<by_author_last_update>();

     if( before_date == time_point_sec() )
        before_date = time_point_sec::maximum();

     auto itr = didx.lower_bound( boost::make_tuple( author, time_point_sec::maximum() ) );
     if( start_permlink.size() ) {
        const auto& comment = my->_db.get_comment( author, start_permlink );
        if( comment.created < before_date )
           itr = didx.iterator_to(comment);
     }


     while( itr != didx.end() && itr->author ==  author && count < limit ) {
        result.push_back( *itr );
        set_pending_payout( result.back() );
        result.back().active_votes = get_active_votes( itr->author, itr->permlink );
        ++itr;
        ++count;
     }

     return result;
} FC_CAPTURE_AND_RETHROW( (author)(start_permlink)(before_date)(limit) ) }


state database_api::get_state( string path )const
{
   state _state;
   _state.props         = get_dynamic_global_properties();
   _state.current_route = path;
   _state.feed_price    = get_current_median_history_price();

   try {
   if( path.size() && path[0] == '/' )
      path = path.substr(1); /// remove '/' from front

   if( !path.size() )
      path = "trending";

   /// FETCH CATEGORY STATE
   auto trending_cat = get_trending_categories( "", 100 );
   for( const auto& c : trending_cat )
   {
      _state.category_idx.trending.push_back(c.name);
      _state.categories[c.name] = c;
   }
   auto best_cat     = get_best_categories( "", 50 );
   for( const auto& c : best_cat )
   {
      _state.category_idx.best.push_back(c.name);
      _state.categories[c.name] = c;
   }
   /// END FETCH CATEGORY STATE

   set<string> accounts;

   vector<string> part; part.reserve(4);
   boost::split( part, path, boost::is_any_of("/") );
   part.resize(std::max( part.size(), size_t(4) ) ); // at least 4
   idump((part));

   auto tag = fc::to_lower( part[1] );
   idump((part[1])(part[1]==string()));

   if( part[0].size() && part[0][0] == '@' ) {
      auto acnt = part[0].substr(1);
      _state.accounts[acnt] = my->_db.get_account(acnt);
      auto& eacnt = _state.accounts[acnt];
      if( part[1] == "recommended" ) {
          auto discussions = get_recommended_for( acnt, 100 );
          eacnt.recommended = vector<string>();
          for( const auto& d : discussions ) {
              auto ref = d.author+"/"+d.permlink;
              _state.content[ ref ] = d;
              eacnt.recommended->push_back( ref );
          }
      }
      else if( part[1] == "transfers" ) {
         auto history = get_account_history( acnt, uint64_t(-1), 1000 );
         for( auto& item : history ) {
            switch( item.second.op.which() ) {
               case operation::tag<transfer_to_vesting_operation>::value:
               case operation::tag<withdraw_vesting_operation>::value:
               case operation::tag<interest_operation>::value:
               case operation::tag<transfer_operation>::value:
               case operation::tag<liquidity_reward_operation>::value:
               case operation::tag<comment_reward_operation>::value:
               case operation::tag<curate_reward_operation>::value:
                  eacnt.transfer_history[item.first] =  item.second;
                  break;
               case operation::tag<comment_operation>::value:
               //   eacnt.post_history[item.first] =  item.second;
                  break;
               case operation::tag<limit_order_create_operation>::value:
               case operation::tag<limit_order_cancel_operation>::value:
               case operation::tag<fill_convert_request_operation>::value:
               case operation::tag<fill_order_operation>::value:
               //   eacnt.market_history[item.first] =  item.second;
                  break;
               case operation::tag<vote_operation>::value:
               case operation::tag<account_witness_vote_operation>::value:
               case operation::tag<account_witness_proxy_operation>::value:
               //   eacnt.vote_history[item.first] =  item.second;
                  break;
               case operation::tag<account_create_operation>::value:
               case operation::tag<account_update_operation>::value:
               case operation::tag<witness_update_operation>::value:
               case operation::tag<pow_operation>::value:
               case operation::tag<custom_operation>::value:
               default:
                  eacnt.other_history[item.first] =  item.second;
            }
         }
      } else if( part[1] == "recent-replies" ) {
        auto replies = get_replies_by_last_update( acnt, "", 50 );
        eacnt.recent_replies = vector<string>();
        for( const auto& reply : replies ) {
           auto reply_ref = reply.author+"/"+reply.permlink;
           _state.content[ reply_ref ] = reply;
           eacnt.recent_replies->push_back( reply_ref );
        }
      } else if( part[1] == "posts" ) {
        int count = 0;
        const auto& pidx = my->_db.get_index_type<comment_index>().indices().get<by_author_last_update>();
        auto itr = pidx.lower_bound( boost::make_tuple(acnt, time_point_sec::maximum() ) );
        eacnt.posts = vector<string>();
        while( itr != pidx.end() && itr->author == acnt && count < 100 ) {
           eacnt.posts->push_back(itr->permlink);
           _state.content[acnt+"/"+itr->permlink] = *itr;
           set_pending_payout( _state.content[acnt+"/"+itr->permlink] );
           ++itr;
           ++count;
        }
      } else if( part[1].size() == 0 || part[1] == "blog" ) {
           int count = 0;
           const auto& pidx = my->_db.get_index_type<comment_index>().indices().get<by_blog>();
           auto itr = pidx.lower_bound( boost::make_tuple(acnt, std::string(""), time_point_sec::maximum() ) );
           eacnt.blog = vector<string>();
           while( itr != pidx.end() && itr->author == acnt && count < 100 && !itr->parent_author.size() ) {
              eacnt.blog->push_back(itr->permlink);
              _state.content[acnt+"/"+itr->permlink] = *itr;
              set_pending_payout( _state.content[acnt+"/"+itr->permlink] );
              ++itr;
              ++count;
           }
      }
   }
   /// pull a complete discussion
   else if( part[1].size() && part[1][0] == '@' ) {

      auto account  = part[1].substr( 1 );
      auto category = part[0];
      auto slug     = part[2];

      auto key = account +"/" + slug;
      idump((key));
      auto dis = get_content( account, slug );
      recursively_fetch_content( _state, dis, accounts );
      _state.content[key] = std::move(dis);
   }
   else if( part[0] == "witnesses" || part[0] == "~witnesses") {
      auto wits = get_witnesses_by_vote( "", 50 );
      for( const auto& w : wits ) {
         _state.witnesses[w.owner] = w;
      }
      _state.pow_queue = get_miner_queue();
   }
   else if( part[0] == "trending"  ) {
      auto trending_disc = get_discussions_by_trending( {tag,20} );

      auto& didx = _state.discussion_idx[tag];
      for( const auto& d : trending_disc ) {
         auto key = d.author +"/" + d.permlink;
         didx.trending.push_back( key );
         if( d.author.size() ) accounts.insert(d.author);
         _state.content[key] = std::move(d);
      }
   }
   else if( part[0] == "responses"  ) {
      auto trending_disc = get_discussions_by_children( {tag,20} );

      auto& didx = _state.discussion_idx[tag];
      for( const auto& d : trending_disc ) {
         auto key = d.author +"/" + d.permlink;
         didx.responses.push_back( key );
         if( d.author.size() ) accounts.insert(d.author);
         _state.content[key] = std::move(d);
      }
   }
   else if( !part[0].size() || part[0] == "hot" ) {
      auto trending_disc = get_discussions_by_hot( {tag,20} );
      idump((part[1])(part[1]==string()));

      auto& didx = _state.discussion_idx[tag];
      for( const auto& d : trending_disc ) {
         auto key = d.author +"/" + d.permlink;
         didx.hot.push_back( key );
         if( d.author.size() ) accounts.insert(d.author);
         _state.content[key] = std::move(d);
      }
   }
   else if( part[0] == "votes"  ) {
      auto trending_disc = get_discussions_by_votes( {tag,20} );

      auto& didx = _state.discussion_idx[tag];
      for( const auto& d : trending_disc ) {
         auto key = d.author +"/" + d.permlink;
         didx.votes.push_back( key );
         if( d.author.size() ) accounts.insert(d.author);
         _state.content[key] = std::move(d);
      }
   }
   else if( part[0] == "active"  ) {
      auto trending_disc = get_discussions_by_active( {tag,20} );

      auto& didx = _state.discussion_idx[tag];
      for( const auto& d : trending_disc ) {
         auto key = d.author +"/" + d.permlink;
         didx.active.push_back( key );
         if( d.author.size() ) accounts.insert(d.author);
         _state.content[key] = std::move(d);
      }
   }
   else if( part[0] == "created"  ) {
      auto trending_disc = get_discussions_by_created( {tag,20} );

      auto& didx = _state.discussion_idx[tag];
      for( const auto& d : trending_disc ) {
         auto key = d.author +"/" + d.permlink;
         didx.created.push_back( key );
         if( d.author.size() ) accounts.insert(d.author);
         _state.content[key] = std::move(d);
      }
   }
   else if( part[0] == "recent"  ) {
      auto trending_disc = get_discussions_by_created( {tag,20} );

      auto& didx = _state.discussion_idx[tag];
      for( const auto& d : trending_disc ) {
         auto key = d.author +"/" + d.permlink;
         didx.created.push_back( key );
         if( d.author.size() ) accounts.insert(d.author);
         _state.content[key] = std::move(d);
      }
   }
   else {
      elog( "What... no matches" );
   }

   for( const auto& a : accounts )
   {
      _state.accounts.erase("");
      _state.accounts[a] = my->_db.get_account( a );
   }
   for( auto& d : _state.content ) {
      d.second.active_votes = get_active_votes( d.second.author, d.second.permlink );
   }

   _state.witness_schedule = my->_db.get_witness_schedule_object();

 } catch ( const fc::exception& e ) {
    _state.error = e.to_detail_string();
 }
 return _state;
}

annotated_signed_transaction database_api::get_transaction( transaction_id_type id )const {
   const auto& idx = my->_db.get_index_type<operation_index>().indices().get<by_transaction_id>();
   auto itr = idx.lower_bound( id );
   if( itr != idx.end() && itr->trx_id == id ) {
      auto blk = my->_db.fetch_block_by_number( itr->block );
      FC_ASSERT( blk.valid() );
      FC_ASSERT( blk->transactions.size() > itr->trx_in_block );
      annotated_signed_transaction result = blk->transactions[itr->trx_in_block];
      result.block_num       = itr->block;
      result.transaction_num = itr->trx_in_block;
      return result;
   }
   FC_ASSERT( false, "Unknown Transaction ${t}", ("t",id));
}

vector<discussion> database_api::get_recommended_for( const string& u, uint32_t limit  )const {
   FC_ASSERT( limit <= 1000 );
   auto start_time = fc::time_point::now();

   const auto& user = my->_db.get_account(u);
   const auto& rank_idx = my->_db.get_index_type<tags::peer_stats_index>().indices().get<tags::by_rank>();
   const auto& vote_idx = my->_db.get_index_type<comment_vote_index>().indices().get<by_voter_last_update>();

   map<comment_id_type,float> stage;

   auto max_age = my->_db.head_block_time() - fc::days(1);

   auto itr = rank_idx.lower_bound( boost::make_tuple( user.get_id(), std::numeric_limits<float>::max() ) );
   while( itr != rank_idx.end() && itr->voter == user.id && stage.size() < 1000 && itr->rank > 0 ) {
      auto vitr = vote_idx.lower_bound( boost::make_tuple( itr->peer, fc::time_point_sec::maximum() ) );
      int32_t max_votes_per_peer = 50;
      while( max_votes_per_peer && vitr->voter == itr->peer && vitr->last_update >= max_age ) {
         const auto& c = vitr->comment(my->_db);
         if( c.parent_author.size() == 0 && c.created > max_age && c.author != u && c.net_rshares > 0 )
         {
            auto agediscount = float((c.created - max_age).count())/fc::days(1).count();
            stage[vitr->comment] += agediscount * itr->rank * vitr->vote_percent;
            max_votes_per_peer--;
         }
         ++vitr;
      }
      ++itr;
   }
   auto vitr = vote_idx.lower_bound( boost::make_tuple( user.get_id(), fc::time_point_sec::maximum() ) );
   while( vitr != vote_idx.end() && vitr->voter == user.get_id() && vitr->last_update > max_age ) {
      stage.erase( vitr->comment );
      ++vitr;
   }

   vector< pair<float,comment_id_type> > result;
   result.reserve(stage.size());
   for( const auto& item : stage ) result.push_back({item.second,item.first});
   std::sort( result.begin(), result.end(), std::greater<pair<float,comment_id_type>>() );

   vector<discussion> dresult; dresult.reserve(limit);
   for( const auto& item : result ) {
      dresult.push_back( get_discussion( item.second ) );
      if( dresult.size() == limit ) break;
   }
   auto end_time = fc::time_point::now();
   idump((start_time-end_time));

   return dresult;
}

} } // steemit::app<|MERGE_RESOLUTION|>--- conflicted
+++ resolved
@@ -576,13 +576,7 @@
       cur.sbd     = ( asset( itr->for_sale, STEEM_SYMBOL ) * cur.order_price ).amount;
       cur.created = itr->created;
       result.asks.push_back( cur );
-<<<<<<< HEAD
-
-
-      ++buy_itr; 
-=======
       ++buy_itr;
->>>>>>> 48575c2f
    }
 
 
