--- conflicted
+++ resolved
@@ -3598,11 +3598,7 @@
       uint64_t nonce2 = nonce;
       idump( (nonce2) );
 #else
-<<<<<<< HEAD
-      uint64_t nonce2 = 36;
-=======
       uint64_t nonce2 = 69;
->>>>>>> ca53e0c9
 #endif
 
 #ifdef CALCULATE_NONCES
@@ -3615,11 +3611,7 @@
       uint64_t nonce3 = nonce;
       idump( (nonce3) );
 #else
-<<<<<<< HEAD
-      uint64_t nonce3 = 357;
-=======
       uint64_t nonce3 = 78;
->>>>>>> ca53e0c9
 #endif
 
 #ifdef CALCULATE_NONCES
@@ -3632,11 +3624,7 @@
       uint64_t nonce4 = nonce;
       idump( (nonce4) );
 #else
-<<<<<<< HEAD
-      uint64_t nonce4 = 394;
-=======
       uint64_t nonce4 = 119;
->>>>>>> ca53e0c9
 #endif
 
       // Test with nonce that doesn't match work, should fail
@@ -3687,141 +3675,8 @@
       pow.new_owner_key = alice_public_key;
       tx.operations.push_back( pow );
       tx.sign( alice_private_key, db.get_chain_id() );
-<<<<<<< HEAD
-      db.push_transaction( tx, 0 );
-
-      const auto& alice = db.get_account( "alice" );
-      const auto& alice_auth_obj = db.get< account_authority_object, by_account >( "alice" );
-      authority alice_auth( 1, alice_public_key, 1 );
-      BOOST_REQUIRE( alice_auth_obj.owner == alice_auth );
-      BOOST_REQUIRE( alice_auth_obj.active == alice_auth );
-      BOOST_REQUIRE( alice_auth_obj.posting == alice_auth );
-      BOOST_REQUIRE( alice.memo_key == alice_public_key );
-
-      const auto& alice_witness = db.get_witness( "alice" );
-      BOOST_REQUIRE( alice_witness.pow_worker == 0 );
-
-      // Test failure when account is in queue
-      BOOST_TEST_MESSAGE( "Test failure when account is already in queue" );
-      tx.operations.clear();
-      tx.signatures.clear();
-      work.prev_block = db.head_block_id();
-      pow.work = work;
-
-      tx.operations.push_back( pow );
-      tx.sign( alice_private_key, db.get_chain_id() );
-      STEEMIT_REQUIRE_THROW( db.push_transaction( tx, 0 ), fc::exception );
-
-      generate_block();
-      STEEMIT_REQUIRE_THROW( db.push_transaction( tx, 0 ), fc::exception );
-
-      ACTORS( (bob) )
-      generate_block();
-
-      target = db.get_pow_summary_target();
-      nonce = nonce4;
-
-#ifdef CALCULATE_NONCES
-      do
-      {
-         nonce++;
-         work.create( db.head_block_id(), "bob", nonce );
-         idump( (work.proof.is_valid())(work.pow_summary)(target) );
-      } while( !work.proof.is_valid() || work.pow_summary >= target );
-      uint64_t nonce5 = nonce;
-      idump( (nonce5) );
-#else
-      uint32_t nonce5 = 404;
-#endif
-
-      BOOST_TEST_MESSAGE( "Submit pow from existing account without witness object." );
-
-      tx.operations.clear();
-      tx.signatures.clear();
-
-      work.create( db.head_block_id(), "bob", nonce5 );
-      work.prev_block = db.head_block_id();
-      pow.work = work;
-      pow.new_owner_key.reset();
-      tx.operations.push_back( pow );
-      tx.sign( bob_private_key, db.get_chain_id() );
-      pow.validate();
-      STEEMIT_REQUIRE_THROW( db.push_transaction( tx, 0 ), fc::exception );
-
-
-      BOOST_TEST_MESSAGE( "Submit pow from existing account with witness object." );
-
-      witness_create( "bob", bob_private_key, "bob.com", bob_private_key.get_public_key(), 0 );
-      pow.validate();
-      db.push_transaction( tx, 0 );
-
-      const auto& bob_witness = db.get_witness( "bob" );
-      BOOST_REQUIRE( bob_witness.pow_worker == 1 );
-
-      auto sam_private_key = generate_private_key( "sam" );
-      auto sam_public_key = sam_private_key.get_public_key();
-      auto dave_private_key = generate_private_key( "dave" );
-      auto dave_public_key = dave_private_key.get_public_key();
-
-      target = db.get_pow_summary_target();
-
-#ifdef CALCULATE_NONCES
-      do
-      {
-         nonce++;
-         work.create( old_block_id, "sam", nonce );
-         idump( (work.proof.is_valid())(work.pow_summary)(target) );
-      } while( !work.proof.is_valid() || work.pow_summary >= target );
-      uint64_t nonce6 = nonce;
-      idump( (nonce6) );
-#else
-      uint64_t nonce6 = 460;
-#endif
-
-#ifdef CALCULATE_NONCES
-      do
-      {
-         nonce++;
-         work.create( old_block_id, "dave", nonce );
-         idump( (work.proof.is_valid())(work.pow_summary)(target) );
-      } while( !work.proof.is_valid() || work.pow_summary >= target );
-      uint64_t nonce7 = nonce;
-      idump( (nonce7) );
-#else
-      uint64_t nonce7 = 496;
-#endif
-
-      // Test with wrong previous block id
-      BOOST_TEST_MESSAGE( "Submit pow with an old block id" );
-      tx.clear();
-      work.create( old_block_id, "sam", nonce6 );
-      work.prev_block = db.head_block_id();
-      pow.work = work;
-      pow.new_owner_key = sam_public_key;
-      tx.operations.push_back( pow );
-      tx.set_expiration( db.head_block_time() + STEEMIT_MAX_TIME_UNTIL_EXPIRATION );
-      tx.sign( sam_private_key, db.get_chain_id() );
-      pow.validate();
-      db.push_transaction( tx, 0 );
-
-
-      BOOST_TEST_MESSAGE( "Test failure when block hashed on is past the last irreversible block threshold" );
-
-      generate_blocks( 100 );
-
-      tx.operations.clear();
-      tx.signatures.clear();
-
-      work.create( old_block_id, "dave", nonce7 );
-      work.prev_block = db.head_block_id();
-      pow.work = work;
-      pow.new_owner_key = dave_public_key;
-      tx.operations.push_back( pow );
-      tx.sign( dave_private_key, db.get_chain_id() );
-      pow.validate();
-=======
+
       // would be success, but is disabled due to HF17
->>>>>>> ca53e0c9
       STEEMIT_REQUIRE_THROW( db.push_transaction( tx, 0 ), fc::exception );
    }
    FC_LOG_AND_RETHROW()
