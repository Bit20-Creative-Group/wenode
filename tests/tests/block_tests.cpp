--- conflicted
+++ resolved
@@ -58,11 +58,7 @@
       signed_block cutoff_block;
       {
          database db;
-<<<<<<< HEAD
-         db.open(data_dir.path(), INITIAL_TEST_SUPPLY, TEST_SHARED_MEM_SIZE, chainbase::database::read_write );
-=======
-         db.open(data_dir.path(), data_dir.path(), INITIAL_TEST_SUPPLY, TEST_SHARED_MEM_SIZE );
->>>>>>> 766cd838
+         db.open(data_dir.path(), data_dir.path(), INITIAL_TEST_SUPPLY, TEST_SHARED_MEM_SIZE, chainbase::database::read_write );
          b = db.generate_block(db.get_slot_time(1), db.get_scheduled_witness(1), init_account_priv_key, database::skip_nothing);
 
          // TODO:  Change this test when we correct #406
@@ -86,11 +82,7 @@
       }
       {
          database db;
-<<<<<<< HEAD
-         db.open(data_dir.path(), INITIAL_TEST_SUPPLY, TEST_SHARED_MEM_SIZE, chainbase::database::read_write );
-=======
-         db.open(data_dir.path(), data_dir.path(), INITIAL_TEST_SUPPLY, TEST_SHARED_MEM_SIZE );
->>>>>>> 766cd838
+         db.open(data_dir.path(), data_dir.path(), INITIAL_TEST_SUPPLY, TEST_SHARED_MEM_SIZE, chainbase::database::read_write );
          BOOST_CHECK_EQUAL( db.head_block_num(), cutoff_block.block_num() );
          b = cutoff_block;
          for( uint32_t i = 0; i < 200; ++i )
@@ -115,11 +107,7 @@
       fc::temp_directory data_dir( graphene::utilities::temp_directory_path() );
       {
          database db;
-<<<<<<< HEAD
-         db.open(data_dir.path(), INITIAL_TEST_SUPPLY, TEST_SHARED_MEM_SIZE, chainbase::database::read_write );
-=======
-         db.open(data_dir.path(), data_dir.path(), INITIAL_TEST_SUPPLY, TEST_SHARED_MEM_SIZE );
->>>>>>> 766cd838
+         db.open(data_dir.path(), data_dir.path(), INITIAL_TEST_SUPPLY, TEST_SHARED_MEM_SIZE, chainbase::database::read_write );
          fc::time_point_sec now( STEEMIT_TESTING_GENESIS_TIMESTAMP );
          std::vector< time_point_sec > time_stack;
 
@@ -170,15 +158,9 @@
       //TODO This test needs 6-7 ish witnesses prior to fork
 
       database db1;
-<<<<<<< HEAD
-      db1.open( data_dir1.path(), INITIAL_TEST_SUPPLY, TEST_SHARED_MEM_SIZE, chainbase::database::read_write );
+      db1.open( data_dir1.path(), data_dir1.path(), INITIAL_TEST_SUPPLY, TEST_SHARED_MEM_SIZE, chainbase::database::read_write );
       database db2;
-      db2.open( data_dir2.path(), INITIAL_TEST_SUPPLY, TEST_SHARED_MEM_SIZE, chainbase::database::read_write );
-=======
-      db1.open( data_dir1.path(), data_dir1.path(), INITIAL_TEST_SUPPLY, TEST_SHARED_MEM_SIZE );
-      database db2;
-      db2.open( data_dir2.path(), data_dir2.path(), INITIAL_TEST_SUPPLY, TEST_SHARED_MEM_SIZE );
->>>>>>> 766cd838
+      db2.open( data_dir2.path(), data_dir2.path(), INITIAL_TEST_SUPPLY, TEST_SHARED_MEM_SIZE, chainbase::database::read_write );
 
       auto init_account_priv_key  = fc::ecc::private_key::regenerate(fc::sha256::hash(string("init_key")) );
       for( uint32_t i = 0; i < 10; ++i )
@@ -239,13 +221,8 @@
                          dir2( graphene::utilities::temp_directory_path() );
       database db1,
                db2;
-<<<<<<< HEAD
-      db1.open( dir1.path(), INITIAL_TEST_SUPPLY, TEST_SHARED_MEM_SIZE, chainbase::database::read_write );
-      db2.open( dir2.path(), INITIAL_TEST_SUPPLY, TEST_SHARED_MEM_SIZE, chainbase::database::read_write );
-=======
-      db1.open( dir1.path(), dir1.path(), INITIAL_TEST_SUPPLY, TEST_SHARED_MEM_SIZE );
-      db2.open( dir2.path(), dir2.path(), INITIAL_TEST_SUPPLY, TEST_SHARED_MEM_SIZE );
->>>>>>> 766cd838
+      db1.open( dir1.path(), dir1.path(), INITIAL_TEST_SUPPLY, TEST_SHARED_MEM_SIZE, chainbase::database::read_write );
+      db2.open( dir2.path(), dir2.path(), INITIAL_TEST_SUPPLY, TEST_SHARED_MEM_SIZE, chainbase::database::read_write );
 
       auto init_account_priv_key  = fc::ecc::private_key::regenerate(fc::sha256::hash(string("init_key")) );
       public_key_type init_account_pub_key  = init_account_priv_key.get_public_key();
@@ -301,13 +278,8 @@
                          dir2( graphene::utilities::temp_directory_path() );
       database db1,
                db2;
-<<<<<<< HEAD
-      db1.open(dir1.path(), INITIAL_TEST_SUPPLY, TEST_SHARED_MEM_SIZE, chainbase::database::read_write );
-      db2.open(dir2.path(), INITIAL_TEST_SUPPLY, TEST_SHARED_MEM_SIZE, chainbase::database::read_write );
-=======
-      db1.open(dir1.path(), dir1.path(), INITIAL_TEST_SUPPLY, TEST_SHARED_MEM_SIZE );
-      db2.open(dir2.path(), dir2.path(), INITIAL_TEST_SUPPLY, TEST_SHARED_MEM_SIZE );
->>>>>>> 766cd838
+      db1.open(dir1.path(), dir1.path(), INITIAL_TEST_SUPPLY, TEST_SHARED_MEM_SIZE, chainbase::database::read_write );
+      db2.open(dir2.path(), dir2.path(), INITIAL_TEST_SUPPLY, TEST_SHARED_MEM_SIZE, chainbase::database::read_write );
       BOOST_CHECK( db1.get_chain_id() == db2.get_chain_id() );
 
       auto skip_sigs = database::skip_transaction_signatures | database::skip_authority_check;
@@ -356,11 +328,7 @@
    try {
       fc::temp_directory dir1( graphene::utilities::temp_directory_path() );
       database db1;
-<<<<<<< HEAD
-      db1.open(dir1.path(), INITIAL_TEST_SUPPLY, TEST_SHARED_MEM_SIZE, chainbase::database::read_write );
-=======
-      db1.open(dir1.path(), dir1.path(), INITIAL_TEST_SUPPLY, TEST_SHARED_MEM_SIZE );
->>>>>>> 766cd838
+      db1.open(dir1.path(), dir1.path(), INITIAL_TEST_SUPPLY, TEST_SHARED_MEM_SIZE, chainbase::database::read_write );
 
       auto init_account_priv_key  = fc::ecc::private_key::regenerate(fc::sha256::hash(string("init_key")) );
       public_key_type init_account_pub_key  = init_account_priv_key.get_public_key();
